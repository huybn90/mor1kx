--- conflicted
+++ resolved
@@ -477,17 +477,10 @@
    always @(posedge clk)
      if (rst | pipeline_flush_i)
        atomic_reserve <= 0;
-<<<<<<< HEAD
-     else if (ctrl_op_lsu_load_i & ctrl_op_lsu_atomic_i & padv_ctrl_i)
-       atomic_reserve <= 1;
      else if (ctrl_op_lsu_store_i & ctrl_op_lsu_atomic_i & write_done ||
 	      !ctrl_op_lsu_atomic_i & store_buffer_write &
 	      (store_buffer_wadr == atomic_addr) ||
 	      (snoop_valid & (snoop_adr_i == atomic_addr)))
-=======
-     else if ((ctrl_op_lsu_store_i & ctrl_op_lsu_atomic_i & padv_ctrl_i) ||
-	      store_buffer_write & (store_buffer_wadr == atomic_addr))
->>>>>>> 72cbe6df
        atomic_reserve <= 0;
      else if (ctrl_op_lsu_load_i & ctrl_op_lsu_atomic_i & padv_ctrl_i)
        atomic_reserve <= 1;
