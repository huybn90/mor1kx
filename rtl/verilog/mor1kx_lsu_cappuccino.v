--- conflicted
+++ resolved
@@ -101,15 +101,10 @@
     input 			      dbus_err_i,
     input 			      dbus_ack_i,
     input [OPTION_OPERAND_WIDTH-1:0]  dbus_dat_i,
-<<<<<<< HEAD
     input 			      pipeline_flush_i,
-    input 			      du_stall_i,
 
     input [31:0] 		      snoop_adr_i,
     input 			      snoop_en_i
-=======
-    input 			      pipeline_flush_i
->>>>>>> 5da3eed3
     );
 
    reg [OPTION_OPERAND_WIDTH-1:0]    dbus_dat_aligned;  // comb.
@@ -165,7 +160,7 @@
 
    wire 			     dc_snoop_read_tagmem;
    wire 			     dc_snoop_hit;
-   
+
    wire 			     ctrl_op_lsu;
 
    // DMMU
