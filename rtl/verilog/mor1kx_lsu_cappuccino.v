/* ****************************************************************************
  This Source Code Form is subject to the terms of the
  Open Hardware Description License, v. 1.0. If a copy
  of the OHDL was not distributed with this file, You
  can obtain one at http://juliusbaxter.net/ohdl/ohdl.txt

  Description:  Data bus interface

  All combinatorial outputs to pipeline
  Dbus interface request signal out synchronous

  32-bit specific

  Copyright (C) 2012 Julius Baxter <juliusbaxter@gmail.com>
  Copyright (C) 2013 Stefan Kristiansson <stefan.kristiansson@saunalahti.fi>

***************************************************************************** */

`include "mor1kx-defines.v"

module mor1kx_lsu_cappuccino
  #(
    parameter FEATURE_DATACACHE	= "NONE",
    parameter OPTION_OPERAND_WIDTH = 32,
    parameter OPTION_DCACHE_BLOCK_WIDTH = 5,
    parameter OPTION_DCACHE_SET_WIDTH = 9,
    parameter OPTION_DCACHE_WAYS = 2,
    parameter OPTION_DCACHE_LIMIT_WIDTH = 32,
    parameter FEATURE_DMMU = "NONE",
    parameter FEATURE_DMMU_HW_TLB_RELOAD = "NONE",
    parameter OPTION_DMMU_SET_WIDTH = 6,
    parameter OPTION_DMMU_WAYS = 1,
    parameter FEATURE_STORE_BUFFER = "ENABLED",
    parameter OPTION_STORE_BUFFER_DEPTH_WIDTH = 8,
    parameter FEATURE_ATOMIC = "ENABLED"
    )
   (
    input 			      clk,
    input 			      rst,

    input 			      padv_execute_i,
    input 			      padv_ctrl_i, // needed for dmmu spr
    input 			      decode_valid_i,
    // calculated address from ALU
    input [OPTION_OPERAND_WIDTH-1:0]  exec_lsu_adr_i,
    input [OPTION_OPERAND_WIDTH-1:0]  ctrl_lsu_adr_i,

    // register file B in (store operand)
    input [OPTION_OPERAND_WIDTH-1:0]  ctrl_rfb_i,

    // from decode stage regs, indicate if load or store
    input 			      exec_op_lsu_load_i,
    input 			      exec_op_lsu_store_i,
    input 			      exec_op_lsu_atomic_i,
    input 			      ctrl_op_lsu_load_i,
    input 			      ctrl_op_lsu_store_i,
    input 			      ctrl_op_lsu_atomic_i,
    input [1:0] 		      ctrl_lsu_length_i,
    input 			      ctrl_lsu_zext_i,

    // From control stage, exception PC for the store buffer input
    input [OPTION_OPERAND_WIDTH-1:0]  ctrl_epcr_i,
    // The exception PC as it has went through the store buffer
    output [OPTION_OPERAND_WIDTH-1:0] store_buffer_epcr_o,

    output [OPTION_OPERAND_WIDTH-1:0] lsu_result_o,
    output 			      lsu_valid_o,
    // exception output
    output 			      lsu_except_dbus_o,
    output 			      lsu_except_align_o,
    output 			      lsu_except_dtlb_miss_o,
    output 			      lsu_except_dpagefault_o,

    // Indicator that the dbus exception came via the store buffer
    output reg 			      store_buffer_err_o,

    // Atomic operation flag set/clear logic
    output 			      atomic_flag_set_o,
    output			      atomic_flag_clear_o,

    // SPR interface
    input [15:0] 		      spr_bus_addr_i,
    input 			      spr_bus_we_i,
    input 			      spr_bus_stb_i,
    input [OPTION_OPERAND_WIDTH-1:0]  spr_bus_dat_i,
    output [OPTION_OPERAND_WIDTH-1:0] spr_bus_dat_dc_o,
    output 			      spr_bus_ack_dc_o,
    output [OPTION_OPERAND_WIDTH-1:0] spr_bus_dat_dmmu_o,
    output 			      spr_bus_ack_dmmu_o,

    input 			      dc_enable_i,
    input 			      dmmu_enable_i,
    input 			      supervisor_mode_i,

    // interface to data bus
    output [OPTION_OPERAND_WIDTH-1:0] dbus_adr_o,
    output reg			      dbus_req_o,
    output [OPTION_OPERAND_WIDTH-1:0] dbus_dat_o,
    output reg [3:0] 		      dbus_bsel_o,
    output 			      dbus_we_o,
    output 			      dbus_burst_o,
    input 			      dbus_err_i,
    input 			      dbus_ack_i,
    input [OPTION_OPERAND_WIDTH-1:0]  dbus_dat_i,
    input 			      pipeline_flush_i,

    input [31:0] 		      snoop_adr_i,
    input 			      snoop_en_i
    );

   reg [OPTION_OPERAND_WIDTH-1:0]    dbus_dat_aligned;  // comb.
   reg [OPTION_OPERAND_WIDTH-1:0]    dbus_dat_extended; // comb.

   reg 				     access_done;

   wire 			     align_err_word;
   wire 			     align_err_short;

   wire 			     align_err;

   wire 			     except_align;

   reg 				     except_dbus;

   reg 				     dbus_ack;
   reg 				     dbus_err;
   reg [OPTION_OPERAND_WIDTH-1:0]    dbus_dat;
   reg [OPTION_OPERAND_WIDTH-1:0]    dbus_adr;
   wire [OPTION_OPERAND_WIDTH-1:0]   next_dbus_adr;
   reg 				     dbus_we;
   reg [3:0] 			     dbus_bsel;
   wire 			     dbus_access;
   wire 			     dbus_stall;

   wire [OPTION_OPERAND_WIDTH-1:0]   lsu_ldat;
   wire [OPTION_OPERAND_WIDTH-1:0]   lsu_sdat;
   wire				     lsu_ack;

   wire 			     dc_err;
   wire 			     dc_ack;
   wire [31:0] 			     dc_ldat;
   wire [31:0] 			     dc_sdat;
   wire [31:0] 			     dc_adr;
   wire [31:0] 			     dc_adr_match;
   wire 			     dc_req;
   wire 			     dc_we;
   wire [3:0] 			     dc_bsel;

   wire 			     dc_access;
   wire 			     dc_refill_allowed;
   wire 			     dc_refill;
   wire 			     dc_refill_req;
   wire 			     dc_refill_done;

   reg 				     dc_enable_r;
   wire 			     dc_enabled;

   wire 			     ctrl_op_lsu;

   // DMMU
   wire 			     tlb_miss;
   wire 			     pagefault;
   wire [OPTION_OPERAND_WIDTH-1:0]   dmmu_phys_addr;
   wire				     except_dtlb_miss;
   reg 				     except_dtlb_miss_r;
   wire 			     except_dpagefault;
   reg 				     except_dpagefault_r;
   wire 			     dmmu_cache_inhibit;

   wire 			     tlb_reload_req;
   wire 			     tlb_reload_busy;
   wire [OPTION_OPERAND_WIDTH-1:0]   tlb_reload_addr;
   wire 			     tlb_reload_pagefault;
   reg 				     tlb_reload_ack;
   reg [OPTION_OPERAND_WIDTH-1:0]    tlb_reload_data;
   wire				     tlb_reload_pagefault_clear;
   reg 				     tlb_reload_done;

   // Store buffer
   wire 			     store_buffer_write;
   wire				     store_buffer_read;
   wire 			     store_buffer_full;
   wire 			     store_buffer_empty;
   wire [OPTION_OPERAND_WIDTH-1:0]   store_buffer_radr;
   wire [OPTION_OPERAND_WIDTH-1:0]   store_buffer_wadr;
   wire [OPTION_OPERAND_WIDTH-1:0]   store_buffer_dat;
   wire [OPTION_OPERAND_WIDTH/8-1:0] store_buffer_bsel;
   wire 			     store_buffer_atomic;
   reg 				     store_buffer_write_pending;

   reg 				     dbus_atomic;

   reg 				     last_write;
   reg 				     write_done;

   // Atomic operations
   reg [OPTION_OPERAND_WIDTH-1:0]    atomic_addr;
   reg 				     atomic_reserve;
   wire				     swa_success;

   wire 			     snoop_valid;
   wire 			     dc_snoop_hit;

   // We have to mask out our snooped bus accesses
   assign snoop_valid = snoop_en_i &
			!((snoop_adr_i == dbus_adr_o) & dbus_ack_i);

   assign ctrl_op_lsu = ctrl_op_lsu_load_i | ctrl_op_lsu_store_i;

   assign lsu_sdat = (ctrl_lsu_length_i == 2'b00) ? // byte access
		     {ctrl_rfb_i[7:0],ctrl_rfb_i[7:0],
		      ctrl_rfb_i[7:0],ctrl_rfb_i[7:0]} :
		     (ctrl_lsu_length_i == 2'b01) ? // halfword access
		     {ctrl_rfb_i[15:0],ctrl_rfb_i[15:0]} :
		     ctrl_rfb_i;                    // word access

   assign align_err_word = |ctrl_lsu_adr_i[1:0];
   assign align_err_short = ctrl_lsu_adr_i[0];


   assign lsu_valid_o = (lsu_ack | access_done) & !tlb_reload_busy & !dc_snoop_hit;

   assign lsu_except_dbus_o = except_dbus | store_buffer_err_o;

   assign align_err = (ctrl_lsu_length_i == 2'b10) & align_err_word |
		      (ctrl_lsu_length_i == 2'b01) & align_err_short;

   assign except_align = ctrl_op_lsu & align_err;

   assign lsu_except_align_o = except_align & !pipeline_flush_i;

   assign except_dtlb_miss = ctrl_op_lsu & tlb_miss & dmmu_enable_i &
			     !tlb_reload_busy;

   assign lsu_except_dtlb_miss_o = except_dtlb_miss & !pipeline_flush_i;

   assign except_dpagefault = ctrl_op_lsu & pagefault & dmmu_enable_i &
			      !tlb_reload_busy | tlb_reload_pagefault;

   assign lsu_except_dpagefault_o = except_dpagefault & !pipeline_flush_i;


   always @(posedge clk `OR_ASYNC_RST)
     if (rst)
       access_done <= 0;
     else if (padv_execute_i)
       access_done <= 0;
     else if (lsu_ack)
       access_done <= 1;

   always @(posedge clk `OR_ASYNC_RST)
     if (rst)
       except_dbus <= 0;
     else if (padv_execute_i | pipeline_flush_i)
       except_dbus <= 0;
     else if (dbus_err_i)
       except_dbus <= 1;

   always @(posedge clk `OR_ASYNC_RST)
     if (rst)
       except_dtlb_miss_r <= 0;
     else if (padv_execute_i)
       except_dtlb_miss_r <= 0;
     else if (except_dtlb_miss)
       except_dtlb_miss_r <= 1;

   always @(posedge clk `OR_ASYNC_RST)
     if (rst)
       except_dpagefault_r <= 0;
     else if (padv_execute_i)
       except_dpagefault_r <= 0;
     else if (except_dpagefault)
       except_dpagefault_r <= 1;

   always @(posedge clk `OR_ASYNC_RST)
     if (rst)
       store_buffer_err_o <= 0;
     else if (pipeline_flush_i)
       store_buffer_err_o <= 0;
     else if (dbus_err_i & dbus_we_o)
       store_buffer_err_o <= 1;

   // Big endian bus mapping
   always @(*)
     case (ctrl_lsu_length_i)
       2'b00: // byte access
	 case(ctrl_lsu_adr_i[1:0])
	   2'b00:
	     dbus_bsel = 4'b1000;
	   2'b01:
	     dbus_bsel = 4'b0100;
	   2'b10:
	     dbus_bsel = 4'b0010;
	   2'b11:
	     dbus_bsel = 4'b0001;
	 endcase
       2'b01: // halfword access
	    case(ctrl_lsu_adr_i[1])
	      1'b0:
		dbus_bsel = 4'b1100;
	      1'b1:
		dbus_bsel = 4'b0011;
	    endcase
       2'b10,
       2'b11:
	 dbus_bsel = 4'b1111;
     endcase

   // Select part of read word
   always @*
     case(ctrl_lsu_adr_i[1:0])
       2'b00:
	 dbus_dat_aligned = lsu_ldat;
       2'b01:
	 dbus_dat_aligned = {lsu_ldat[23:0],8'd0};
       2'b10:
	 dbus_dat_aligned = {lsu_ldat[15:0],16'd0};
       2'b11:
	 dbus_dat_aligned = {lsu_ldat[7:0],24'd0};
     endcase // case (ctrl_lsu_adr_i[1:0])

   // Do appropriate extension
   always @(*)
     case({ctrl_lsu_zext_i, ctrl_lsu_length_i})
       3'b100: // lbz
	 dbus_dat_extended = {24'd0,dbus_dat_aligned[31:24]};
       3'b101: // lhz
	 dbus_dat_extended = {16'd0,dbus_dat_aligned[31:16]};
       3'b000: // lbs
	 dbus_dat_extended = {{24{dbus_dat_aligned[31]}},
			      dbus_dat_aligned[31:24]};
       3'b001: // lhs
	 dbus_dat_extended = {{16{dbus_dat_aligned[31]}},
			      dbus_dat_aligned[31:16]};
       default:
	 dbus_dat_extended = dbus_dat_aligned;
     endcase

   assign lsu_result_o = dbus_dat_extended;

   // Bus access logic
   localparam [2:0]
     IDLE		= 3'd0,
     READ		= 3'd1,
     WRITE		= 3'd2,
     TLB_RELOAD		= 3'd3,
     DC_REFILL		= 3'd4;

   reg [2:0] state;

   assign dbus_access = (!dc_access | tlb_reload_busy | ctrl_op_lsu_store_i) &
			(state != DC_REFILL) | (state == WRITE);
   reg      dc_refill_r;

   always @(posedge clk)
     dc_refill_r <= dc_refill;

   wire     store_buffer_ack;
   assign store_buffer_ack = (FEATURE_STORE_BUFFER!="NONE") ?
			     store_buffer_write :
			     write_done;

   assign lsu_ack = (ctrl_op_lsu_store_i | state == WRITE) ?
<<<<<<< HEAD
		    (store_buffer_write & !ctrl_op_lsu_atomic_i |
		     write_done & ctrl_op_lsu_atomic_i) :
=======
		    (store_buffer_ack | swa_fail & padv_ctrl_i) :
>>>>>>> 1db1b366
		    (dbus_access ? dbus_ack : dc_ack);

   assign lsu_ldat = dbus_access ? dbus_dat : dc_ldat;
   assign dbus_adr_o = dbus_adr;

   assign dbus_dat_o = dbus_dat;

   assign dbus_burst_o = (state == DC_REFILL) & !dc_refill_done;

   //
   // Slightly subtle, but if there is an atomic store coming out from the
   // store buffer, and the link has been broken while it was waiting there,
   // the bus access is still performed as a (discarded) read.
   //
   assign dbus_we_o = dbus_we & (!dbus_atomic | atomic_reserve);

   assign next_dbus_adr = (OPTION_DCACHE_BLOCK_WIDTH == 5) ?
			  {dbus_adr[31:5], dbus_adr[4:0] + 5'd4} : // 32 byte
			  {dbus_adr[31:4], dbus_adr[3:0] + 4'd4};  // 16 byte

   always @(posedge clk `OR_ASYNC_RST)
     if (rst)
       dbus_err <= 0;
     else
       dbus_err <= dbus_err_i;

   // This is the state machine that handles the bus side of the LSU
   always @(posedge clk) begin
      dbus_ack <= 0;
      write_done <= 0;
      tlb_reload_ack <= 0;
      tlb_reload_done <= 0;
      case (state)
	IDLE: begin
	   dbus_req_o <= 0;
	   dbus_we <= 0;
	   dbus_adr <= 0;
	   dbus_bsel_o <= 4'hf;
	   dbus_atomic <= 0;
	   last_write <= 0;
	   if (store_buffer_write | !store_buffer_empty) begin
	      state <= WRITE;
	   end else if (ctrl_op_lsu & dbus_access & !dc_refill & !dbus_ack &
			!dbus_err & !except_dbus & !access_done &
			!pipeline_flush_i) begin
	      if (tlb_reload_req) begin
		 dbus_adr <= tlb_reload_addr;
		 dbus_req_o <= 1;
		 state <= TLB_RELOAD;
	      end else if (dmmu_enable_i) begin
		 dbus_adr <= dmmu_phys_addr;
		 if (!tlb_miss & !pagefault & !except_align) begin
		    if (ctrl_op_lsu_load_i) begin
		       dbus_req_o <= 1;
		       dbus_bsel_o <= dbus_bsel;
		       state <= READ;
		    end
		 end
	      end else if (!except_align) begin
		 dbus_adr <= ctrl_lsu_adr_i;
		 if (ctrl_op_lsu_load_i) begin
		    dbus_req_o <= 1;
		    dbus_bsel_o <= dbus_bsel;
		    state <= READ;
		 end
	      end
	   end else if (dc_refill_req) begin
	      dbus_req_o <= 1;
	      dbus_adr <= dc_adr_match;
	      state <= DC_REFILL;
	   end
	end

	DC_REFILL: begin
	   dbus_req_o <= 1;
	   if (dbus_ack_i) begin
	      dbus_adr <= next_dbus_adr;
	      if (dc_refill_done) begin
		 dbus_req_o <= 0;
		 state <= IDLE;
	      end
	   end

	   // TODO: only abort on snoop-hits to refill address
	   if (dbus_err_i | dc_snoop_hit) begin
	      dbus_req_o <= 0;
	      state <= IDLE;
	   end
	end

	READ: begin
	   dbus_ack <= dbus_ack_i;
	   dbus_dat <= dbus_dat_i;
	   if (dbus_ack_i | dbus_err_i) begin
	      dbus_req_o <= 0;
	      state <= IDLE;
	   end
	end

	WRITE: begin
	   dbus_req_o <= 1;
	   dbus_we <= 1;

	   if (!dbus_req_o | dbus_ack_i & !last_write) begin
	      dbus_bsel_o <= store_buffer_bsel;
	      dbus_adr <= store_buffer_radr;
	      dbus_dat <= store_buffer_dat;
	      dbus_atomic <= store_buffer_atomic;
	      last_write <= store_buffer_empty;
	   end

	   if (store_buffer_write)
	     last_write <= 0;

	   if (last_write & dbus_ack_i | dbus_err_i) begin
	      dbus_req_o <= 0;
<<<<<<< HEAD
	      dbus_we <= 0;
=======
	      dbus_we_o <= 0;
>>>>>>> 1db1b366
	      if (!store_buffer_write) begin
		 state <= IDLE;
		 write_done <= 1;
	      end
	   end
	end

	TLB_RELOAD: begin
	   dbus_adr <= tlb_reload_addr;
	   tlb_reload_data <= dbus_dat_i;
	   tlb_reload_ack <= dbus_ack_i & tlb_reload_req;

	   if (!tlb_reload_req | dbus_err_i) begin
	      state <= IDLE;
	      tlb_reload_done <= 1;
	   end

	   dbus_req_o <= tlb_reload_req;
	   if (dbus_ack_i | tlb_reload_ack)
	     dbus_req_o <= 0;
	end

	default:
	  state <= IDLE;
      endcase

      if (rst)
	state <= IDLE;
   end

   assign dbus_stall = tlb_reload_busy | except_align | except_dbus |
		       except_dtlb_miss | except_dpagefault |
		       pipeline_flush_i;

generate
if (FEATURE_ATOMIC!="NONE") begin : atomic_gen
   // Atomic operations logic
   reg atomic_flag_set;
   reg atomic_flag_clear;

   always @(posedge clk)
     if (rst | pipeline_flush_i)
       atomic_reserve <= 0;
     else if (ctrl_op_lsu_store_i & ctrl_op_lsu_atomic_i & write_done ||
	      !ctrl_op_lsu_atomic_i & store_buffer_write &
	      (store_buffer_wadr == atomic_addr) ||
	      (snoop_valid & (snoop_adr_i == atomic_addr)))
       atomic_reserve <= 0;
     else if (ctrl_op_lsu_load_i & ctrl_op_lsu_atomic_i & padv_ctrl_i)
       atomic_reserve <= !(snoop_valid & (snoop_adr_i == dc_adr_match));

   always @(posedge clk)
     if (ctrl_op_lsu_load_i & ctrl_op_lsu_atomic_i & padv_ctrl_i)
       atomic_addr <= dc_adr_match;

   assign swa_success = ctrl_op_lsu_store_i & ctrl_op_lsu_atomic_i &
			atomic_reserve & (dbus_adr == atomic_addr);

   always @(posedge clk)
     if (padv_ctrl_i)
       atomic_flag_set <= 0;
     else if (write_done)
       atomic_flag_set <= swa_success & lsu_valid_o;

   always @(posedge clk)
     if (padv_ctrl_i)
       atomic_flag_clear <= 0;
     else if (write_done)
       atomic_flag_clear <= !swa_success & lsu_valid_o &
			    ctrl_op_lsu_atomic_i & ctrl_op_lsu_store_i;

   assign atomic_flag_set_o = atomic_flag_set;
   assign atomic_flag_clear_o = atomic_flag_clear;

end else begin
   assign atomic_flag_set_o = 0;
   assign atomic_flag_clear_o = 0;
   assign swa_success = 0;
   always @(posedge clk) begin
      atomic_addr <= 0;
      atomic_reserve <= 0;
   end
end
endgenerate

   // Store buffer logic
   always @(posedge clk)
     if (rst)
       store_buffer_write_pending <= 0;
     else if (store_buffer_write | pipeline_flush_i)
       store_buffer_write_pending <= 0;
     else if (ctrl_op_lsu_store_i & padv_ctrl_i & !dbus_stall &
	      (store_buffer_full | dc_refill | dc_refill_r | dc_snoop_hit))
       store_buffer_write_pending <= 1;

   assign store_buffer_write = (ctrl_op_lsu_store_i &
				(padv_ctrl_i | tlb_reload_done) |
				store_buffer_write_pending) &
			       !store_buffer_full & !dc_refill & !dc_refill_r &
<<<<<<< HEAD
			       !dbus_stall & !dc_snoop_hit;

=======
			       !dbus_stall;
generate
if (FEATURE_STORE_BUFFER!="NONE") begin : store_buffer_gen
>>>>>>> 1db1b366
   assign store_buffer_read = (state == IDLE) & store_buffer_write |
			      (state == IDLE) & !store_buffer_empty |
			      (state == WRITE) & (dbus_ack_i | !dbus_req_o) &
			      (!store_buffer_empty | store_buffer_write) &
			      !last_write |
			      (state == WRITE) & last_write &
			      store_buffer_write;

   mor1kx_store_buffer
     #(
       .DEPTH_WIDTH(OPTION_STORE_BUFFER_DEPTH_WIDTH),
       .OPTION_OPERAND_WIDTH(OPTION_OPERAND_WIDTH)
       )
   mor1kx_store_buffer
     (
      .clk	(clk),
      .rst	(rst),

      .pc_i	(ctrl_epcr_i),
      .adr_i	(store_buffer_wadr),
      .dat_i	(lsu_sdat),
      .bsel_i	(dbus_bsel),
      .atomic_i	(ctrl_op_lsu_atomic_i),
      .write_i	(store_buffer_write),

      .pc_o	(store_buffer_epcr_o),
      .adr_o	(store_buffer_radr),
      .dat_o	(store_buffer_dat),
      .bsel_o	(store_buffer_bsel),
      .atomic_o	(store_buffer_atomic),
      .read_i	(store_buffer_read),

      .full_o	(store_buffer_full),
      .empty_o	(store_buffer_empty)
      );
end else begin
   assign store_buffer_epcr_o = ctrl_epcr_i;
   assign store_buffer_radr = store_buffer_wadr;
   assign store_buffer_dat = lsu_sdat;
   assign store_buffer_bsel = dbus_bsel;
   assign store_buffer_empty = 1'b1;

   reg store_buffer_full_r;
   always @(posedge clk)
     if (store_buffer_write)
       store_buffer_full_r <= 1;
     else if (write_done)
       store_buffer_full_r <= 0;

   assign store_buffer_full = store_buffer_full_r & !write_done;
end
endgenerate
   assign store_buffer_wadr = dc_adr_match;


   always @(posedge clk `OR_ASYNC_RST)
     if (rst)
       dc_enable_r <= 0;
     else if (dc_enable_i & !dbus_req_o)
       dc_enable_r <= 1;
     else if (!dc_enable_i & !dc_refill)
       dc_enable_r <= 0;

   assign dc_enabled = dc_enable_i & dc_enable_r;
   assign dc_adr = padv_execute_i &
		   (exec_op_lsu_load_i | exec_op_lsu_store_i) ?
		   exec_lsu_adr_i : ctrl_lsu_adr_i;
   assign dc_adr_match = dmmu_enable_i ?
			 {dmmu_phys_addr[OPTION_OPERAND_WIDTH-1:2],2'b0} :
			 {ctrl_lsu_adr_i[OPTION_OPERAND_WIDTH-1:2],2'b0};

   assign dc_req = ctrl_op_lsu & dc_access & !access_done & !dbus_stall &
		   !(dbus_atomic & dbus_we & !atomic_reserve);
   assign dc_refill_allowed = !(ctrl_op_lsu_store_i | state == WRITE) &
			      !dc_snoop_hit & !snoop_valid;

generate
if (FEATURE_DATACACHE!="NONE") begin : dcache_gen
   if (OPTION_DCACHE_LIMIT_WIDTH == OPTION_OPERAND_WIDTH) begin
      assign dc_access =  ctrl_op_lsu_store_i | dc_enabled &
			 !(dmmu_cache_inhibit & dmmu_enable_i);
   end else if (OPTION_DCACHE_LIMIT_WIDTH < OPTION_OPERAND_WIDTH) begin
      assign dc_access = ctrl_op_lsu_store_i | dc_enabled &
			 dc_adr_match[OPTION_OPERAND_WIDTH-1:
				      OPTION_DCACHE_LIMIT_WIDTH] == 0 &
			 !(dmmu_cache_inhibit & dmmu_enable_i);
   end else begin
      initial begin
	 $display("ERROR: OPTION_DCACHE_LIMIT_WIDTH > OPTION_OPERAND_WIDTH");
	 $finish();
      end
   end

   wire dc_rst = rst | dbus_err;

   assign dc_bsel = dbus_bsel;
   assign dc_we = exec_op_lsu_store_i & !exec_op_lsu_atomic_i & padv_execute_i |
		  dbus_atomic & dbus_we_o & !write_done |
		  ctrl_op_lsu_store_i & tlb_reload_busy & !tlb_reload_req;

   /* mor1kx_dcache AUTO_TEMPLATE (
	    .refill_o			(dc_refill),
	    .refill_req_o		(dc_refill_req),
	    .refill_done_o		(dc_refill_done),
	    .cpu_err_o			(dc_err),
	    .cpu_ack_o			(dc_ack),
	    .cpu_dat_o			(dc_ldat),
	    .spr_bus_dat_o		(spr_bus_dat_dc_o),
	    .spr_bus_ack_o		(spr_bus_ack_dc_o),
            .snoop_hit_o                (dc_snoop_hit),
	    // Inputs
	    .clk			(clk),
	    .rst			(dc_rst),
	    .dc_enable_i		(dc_enabled),
	    .dc_access_i		(dc_access),
	    .cpu_dat_i			(lsu_sdat),
	    .cpu_adr_i			(dc_adr),
	    .cpu_adr_match_i		(dc_adr_match),
	    .cpu_req_i			(dc_req),
	    .cpu_we_i			(dc_we),
	    .cpu_bsel_i			(dc_bsel),
	    .refill_allowed		(dc_refill_allowed),
	    .wradr_i			(dbus_adr),
	    .wrdat_i			(dbus_dat_i),
	    .we_i			(dbus_ack_i),
            .snoop_valid_i              (snoop_valid),
    );*/

   mor1kx_dcache
     #(
       .OPTION_OPERAND_WIDTH(OPTION_OPERAND_WIDTH),
       .OPTION_DCACHE_BLOCK_WIDTH(OPTION_DCACHE_BLOCK_WIDTH),
       .OPTION_DCACHE_SET_WIDTH(OPTION_DCACHE_SET_WIDTH),
       .OPTION_DCACHE_WAYS(OPTION_DCACHE_WAYS),
       .OPTION_DCACHE_LIMIT_WIDTH(OPTION_DCACHE_LIMIT_WIDTH)
       )
   mor1kx_dcache
	   (/*AUTOINST*/
	    // Outputs
	    .refill_o			(dc_refill),		 // Templated
	    .refill_req_o		(dc_refill_req),	 // Templated
	    .refill_done_o		(dc_refill_done),	 // Templated
	    .cpu_err_o			(dc_err),		 // Templated
	    .cpu_ack_o			(dc_ack),		 // Templated
	    .cpu_dat_o			(dc_ldat),		 // Templated
	    .snoop_hit_o		(dc_snoop_hit),		 // Templated
	    .spr_bus_dat_o		(spr_bus_dat_dc_o),	 // Templated
	    .spr_bus_ack_o		(spr_bus_ack_dc_o),	 // Templated
	    // Inputs
	    .clk			(clk),			 // Templated
	    .rst			(dc_rst),		 // Templated
	    .dc_enable_i		(dc_enabled),		 // Templated
	    .dc_access_i		(dc_access),		 // Templated
	    .cpu_dat_i			(lsu_sdat),		 // Templated
	    .cpu_adr_i			(dc_adr),		 // Templated
	    .cpu_adr_match_i		(dc_adr_match),		 // Templated
	    .cpu_req_i			(dc_req),		 // Templated
	    .cpu_we_i			(dc_we),		 // Templated
	    .cpu_bsel_i			(dc_bsel),		 // Templated
	    .refill_allowed		(dc_refill_allowed),	 // Templated
	    .wradr_i			(dbus_adr),		 // Templated
	    .wrdat_i			(dbus_dat_i),		 // Templated
	    .we_i			(dbus_ack_i),		 // Templated
	    .snoop_adr_i		(snoop_adr_i[31:0]),
	    .snoop_valid_i		(snoop_valid),		 // Templated
	    .spr_bus_addr_i		(spr_bus_addr_i[15:0]),
	    .spr_bus_we_i		(spr_bus_we_i),
	    .spr_bus_stb_i		(spr_bus_stb_i),
	    .spr_bus_dat_i		(spr_bus_dat_i[OPTION_OPERAND_WIDTH-1:0]));
end else begin
   assign dc_access = 0;
   assign dc_refill = 0;
   assign dc_refill_done = 0;
   assign dc_refill_req = 0;
   assign dc_err = 0;
   assign dc_ack = 0;
   assign dc_bsel = 0;
   assign dc_we = 0;
   assign dc_snoop_hit = 0;
end

endgenerate

generate
if (FEATURE_DMMU!="NONE") begin : dmmu_gen
   wire  [OPTION_OPERAND_WIDTH-1:0] virt_addr;
   wire 			    dmmu_spr_bus_stb;
   wire 			    dmmu_enable;

   assign virt_addr = dc_adr;

   // small hack to delay dmmu spr reads by one cycle
   // ideally the spr accesses should work so that the address is presented
   // in execute stage and the delayed data should be available in control
   // stage, but this is not how things currently work.
   assign dmmu_spr_bus_stb = spr_bus_stb_i & (!padv_ctrl_i | spr_bus_we_i);

   assign tlb_reload_pagefault_clear = !ctrl_op_lsu; // use pipeline_flush_i?

   assign dmmu_enable = dmmu_enable_i & !pipeline_flush_i;

   /* mor1kx_dmmu AUTO_TEMPLATE (
    .enable_i				(dmmu_enable),
    .phys_addr_o			(dmmu_phys_addr),
    .cache_inhibit_o			(dmmu_cache_inhibit),
    .op_store_i				(ctrl_op_lsu_store_i),
    .op_load_i				(ctrl_op_lsu_load_i),
    .tlb_miss_o				(tlb_miss),
    .pagefault_o			(pagefault),
    .tlb_reload_req_o			(tlb_reload_req),
    .tlb_reload_busy_o			(tlb_reload_busy),
    .tlb_reload_addr_o			(tlb_reload_addr),
    .tlb_reload_pagefault_o		(tlb_reload_pagefault),
    .tlb_reload_ack_i			(tlb_reload_ack),
    .tlb_reload_data_i			(tlb_reload_data),
    .tlb_reload_pagefault_clear_i	(tlb_reload_pagefault_clear),
    .spr_bus_dat_o			(spr_bus_dat_dmmu_o),
    .spr_bus_ack_o			(spr_bus_ack_dmmu_o),
    .spr_bus_stb_i			(dmmu_spr_bus_stb),
    .virt_addr_i			(virt_addr),
    .virt_addr_match_i			(ctrl_lsu_adr_i),
    ); */
   mor1kx_dmmu
     #(
       .FEATURE_DMMU_HW_TLB_RELOAD(FEATURE_DMMU_HW_TLB_RELOAD),
       .OPTION_OPERAND_WIDTH(OPTION_OPERAND_WIDTH),
       .OPTION_DMMU_SET_WIDTH(OPTION_DMMU_SET_WIDTH),
       .OPTION_DMMU_WAYS(OPTION_DMMU_WAYS)
       )
   mor1kx_dmmu
     (/*AUTOINST*/
      // Outputs
      .phys_addr_o			(dmmu_phys_addr),	 // Templated
      .cache_inhibit_o			(dmmu_cache_inhibit),	 // Templated
      .tlb_miss_o			(tlb_miss),		 // Templated
      .pagefault_o			(pagefault),		 // Templated
      .tlb_reload_req_o			(tlb_reload_req),	 // Templated
      .tlb_reload_busy_o		(tlb_reload_busy),	 // Templated
      .tlb_reload_addr_o		(tlb_reload_addr),	 // Templated
      .tlb_reload_pagefault_o		(tlb_reload_pagefault),	 // Templated
      .spr_bus_dat_o			(spr_bus_dat_dmmu_o),	 // Templated
      .spr_bus_ack_o			(spr_bus_ack_dmmu_o),	 // Templated
      // Inputs
      .clk				(clk),
      .rst				(rst),
      .enable_i				(dmmu_enable),		 // Templated
      .virt_addr_i			(virt_addr),		 // Templated
      .virt_addr_match_i		(ctrl_lsu_adr_i),	 // Templated
      .op_store_i			(ctrl_op_lsu_store_i),	 // Templated
      .op_load_i			(ctrl_op_lsu_load_i),	 // Templated
      .supervisor_mode_i		(supervisor_mode_i),
      .tlb_reload_ack_i			(tlb_reload_ack),	 // Templated
      .tlb_reload_data_i		(tlb_reload_data),	 // Templated
      .tlb_reload_pagefault_clear_i	(tlb_reload_pagefault_clear), // Templated
      .spr_bus_addr_i			(spr_bus_addr_i[15:0]),
      .spr_bus_we_i			(spr_bus_we_i),
      .spr_bus_stb_i			(dmmu_spr_bus_stb),	 // Templated
      .spr_bus_dat_i			(spr_bus_dat_i[OPTION_OPERAND_WIDTH-1:0]));
end else begin
   assign dmmu_cache_inhibit = 0;
   assign tlb_miss = 0;
   assign pagefault = 0;
   assign tlb_reload_busy = 0;
   assign tlb_reload_req = 0;
   assign tlb_reload_pagefault = 0;
end
endgenerate

endmodule // mor1kx_lsu_cappuccino<|MERGE_RESOLUTION|>--- conflicted
+++ resolved
@@ -361,12 +361,8 @@
 			     write_done;
 
    assign lsu_ack = (ctrl_op_lsu_store_i | state == WRITE) ?
-<<<<<<< HEAD
-		    (store_buffer_write & !ctrl_op_lsu_atomic_i |
+		    (store_buffer_ack & !ctrl_op_lsu_atomic_i |
 		     write_done & ctrl_op_lsu_atomic_i) :
-=======
-		    (store_buffer_ack | swa_fail & padv_ctrl_i) :
->>>>>>> 1db1b366
 		    (dbus_access ? dbus_ack : dc_ack);
 
    assign lsu_ldat = dbus_access ? dbus_dat : dc_ldat;
@@ -483,11 +479,7 @@
 
 	   if (last_write & dbus_ack_i | dbus_err_i) begin
 	      dbus_req_o <= 0;
-<<<<<<< HEAD
 	      dbus_we <= 0;
-=======
-	      dbus_we_o <= 0;
->>>>>>> 1db1b366
 	      if (!store_buffer_write) begin
 		 state <= IDLE;
 		 write_done <= 1;
@@ -587,14 +579,10 @@
 				(padv_ctrl_i | tlb_reload_done) |
 				store_buffer_write_pending) &
 			       !store_buffer_full & !dc_refill & !dc_refill_r &
-<<<<<<< HEAD
 			       !dbus_stall & !dc_snoop_hit;
 
-=======
-			       !dbus_stall;
 generate
 if (FEATURE_STORE_BUFFER!="NONE") begin : store_buffer_gen
->>>>>>> 1db1b366
    assign store_buffer_read = (state == IDLE) & store_buffer_write |
 			      (state == IDLE) & !store_buffer_empty |
 			      (state == WRITE) & (dbus_ack_i | !dbus_req_o) &
@@ -648,7 +636,6 @@
 end
 endgenerate
    assign store_buffer_wadr = dc_adr_match;
-
 
    always @(posedge clk `OR_ASYNC_RST)
      if (rst)
