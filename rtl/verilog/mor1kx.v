/* ****************************************************************************
  This Source Code Form is subject to the terms of the
  Open Hardware Description License, v. 1.0. If a copy
  of the OHDL was not distributed with this file, You
  can obtain one at http://juliusbaxter.net/ohdl/ohdl.txt

  Description: mor1kx processor top level

  Copyright (C) 2012 Authors

  Author(s): Julius Baxter <juliusbaxter@gmail.com>
             Stefan Kristiansson <stefan.kristiansson@saunalahti.fi>

***************************************************************************** */

`include "mor1kx-defines.v"

module mor1kx
  #(
    parameter OPTION_OPERAND_WIDTH	= 32,

    parameter OPTION_CPU0		= "CAPPUCCINO",

    parameter FEATURE_DATACACHE		= "NONE",
    parameter OPTION_DCACHE_BLOCK_WIDTH	= 5,
    parameter OPTION_DCACHE_SET_WIDTH	= 9,
    parameter OPTION_DCACHE_WAYS	= 2,
    parameter OPTION_DCACHE_LIMIT_WIDTH	= 32,
    parameter FEATURE_DMMU		= "NONE",
    parameter FEATURE_DMMU_HW_TLB_RELOAD = "NONE",
    parameter OPTION_DMMU_SET_WIDTH	= 6,
    parameter OPTION_DMMU_WAYS		= 1,
    parameter FEATURE_INSTRUCTIONCACHE	= "NONE",
    parameter OPTION_ICACHE_BLOCK_WIDTH	= 5,
    parameter OPTION_ICACHE_SET_WIDTH	= 9,
    parameter OPTION_ICACHE_WAYS	= 2,
    parameter OPTION_ICACHE_LIMIT_WIDTH	= 32,
    parameter FEATURE_IMMU		= "NONE",
    parameter FEATURE_IMMU_HW_TLB_RELOAD = "NONE",
    parameter OPTION_IMMU_SET_WIDTH	= 6,
    parameter OPTION_IMMU_WAYS		= 1,
    parameter FEATURE_TIMER		= "ENABLED",
    parameter FEATURE_DEBUGUNIT		= "NONE",
    parameter FEATURE_PERFCOUNTERS	= "NONE",
    parameter FEATURE_MAC		= "NONE",

    parameter FEATURE_SYSCALL		= "ENABLED",
    parameter FEATURE_TRAP		= "ENABLED",
    parameter FEATURE_RANGE		= "ENABLED",

    parameter FEATURE_PIC		= "ENABLED",
    parameter OPTION_PIC_TRIGGER	= "LEVEL",
    parameter OPTION_PIC_NMI_WIDTH	= 0,

    parameter FEATURE_DSX		= "ENABLED",
    parameter FEATURE_OVERFLOW		= "ENABLED",
    parameter FEATURE_CARRY_FLAG	= "ENABLED",

    parameter FEATURE_FASTCONTEXTS	= "NONE",
    parameter OPTION_RF_NUM_SHADOW_GPR	= 0,
    parameter OPTION_RF_ADDR_WIDTH	= 5,
    parameter OPTION_RF_WORDS		= 32,

    parameter OPTION_RESET_PC		= {{(OPTION_OPERAND_WIDTH-13){1'b0}},
					   `OR1K_RESET_VECTOR,8'd0},

    parameter FEATURE_MULTIPLIER	= "THREESTAGE",
    parameter FEATURE_DIVIDER		= "SERIAL",

    parameter FEATURE_ADDC		= "ENABLED",
    parameter FEATURE_SRA		= "ENABLED",
    parameter FEATURE_ROR		= "NONE",
    parameter FEATURE_EXT		= "NONE",
    parameter FEATURE_CMOV		= "ENABLED",
    parameter FEATURE_FFL1		= "ENABLED",
    parameter FEATURE_ATOMIC		= "ENABLED",

    parameter FEATURE_CUST1		= "NONE",
    parameter FEATURE_CUST2		= "NONE",
    parameter FEATURE_CUST3		= "NONE",
    parameter FEATURE_CUST4		= "NONE",
    parameter FEATURE_CUST5		= "NONE",
    parameter FEATURE_CUST6		= "NONE",
    parameter FEATURE_CUST7		= "NONE",
    parameter FEATURE_CUST8		= "NONE",

    parameter OPTION_SHIFTER		= "BARREL",

    parameter FEATURE_STORE_BUFFER	= "ENABLED",
    parameter OPTION_STORE_BUFFER_DEPTH_WIDTH = 8,

<<<<<<< HEAD

    parameter FEATURE_MULTICORE = "NONE",

    parameter FEATURE_TRACEPORT_EXEC = "NONE",

=======
    parameter FEATURE_MULTICORE = "NONE",

>>>>>>> 64651c8a
    parameter BUS_IF_TYPE		= "WISHBONE32",

    parameter IBUS_WB_TYPE		= "B3_READ_BURSTING",
    parameter DBUS_WB_TYPE		= "CLASSIC"
    )
   (
    input 			      clk,
    input 			      rst,

    // Wishbone interface
    output [31:0] 		      iwbm_adr_o,
    output 			      iwbm_stb_o,
    output 			      iwbm_cyc_o,
    output [3:0] 		      iwbm_sel_o,
    output 			      iwbm_we_o,
    output [2:0] 		      iwbm_cti_o,
    output [1:0] 		      iwbm_bte_o,
    output [31:0] 		      iwbm_dat_o,
    input 			      iwbm_err_i,
    input 			      iwbm_ack_i,
    input [31:0] 		      iwbm_dat_i,
    input 			      iwbm_rty_i,

    output [31:0] 		      dwbm_adr_o,
    output 			      dwbm_stb_o,
    output 			      dwbm_cyc_o,
    output [3:0] 		      dwbm_sel_o,
    output 			      dwbm_we_o,
    output [2:0] 		      dwbm_cti_o,
    output [1:0] 		      dwbm_bte_o,
    output [31:0] 		      dwbm_dat_o,
    input 			      dwbm_err_i,
    input 			      dwbm_ack_i,
    input [31:0] 		      dwbm_dat_i,
    input 			      dwbm_rty_i,

    // Avalon interface
    output [31:0] 		      avm_d_address_o,
    output [3:0] 		      avm_d_byteenable_o,
    output 			      avm_d_read_o,
    input [31:0] 		      avm_d_readdata_i,
    output [3:0] 		      avm_d_burstcount_o,
    output 			      avm_d_write_o,
    output [31:0] 		      avm_d_writedata_o,
    input 			      avm_d_waitrequest_i,
    input 			      avm_d_readdatavalid_i,

    output [31:0] 		      avm_i_address_o,
    output [3:0] 		      avm_i_byteenable_o,
    output 			      avm_i_read_o,
    input [31:0] 		      avm_i_readdata_i,
    output [3:0] 		      avm_i_burstcount_o,
    input 			      avm_i_waitrequest_i,
    input 			      avm_i_readdatavalid_i,

    input [31:0] 		      irq_i,

    // Debug interface
    input [15:0] 		      du_addr_i,
    input 			      du_stb_i,
    input [OPTION_OPERAND_WIDTH-1:0]  du_dat_i,
    input 			      du_we_i,
    output [OPTION_OPERAND_WIDTH-1:0] du_dat_o,
    output 			      du_ack_o,
    // Stall control from debug interface
    input 			      du_stall_i,
    output 			      du_stall_o,

<<<<<<< HEAD
    output 			     traceport_exec_valid_o,
    output [31:0] 		     traceport_exec_pc_o,
    output [`OR1K_INSN_WIDTH-1:0]     traceport_exec_insn_o,
    output [OPTION_OPERAND_WIDTH-1:0] traceport_exec_wbdata_o,
    output [OPTION_RF_ADDR_WIDTH-1:0] traceport_exec_wbreg_o,
    output 			     traceport_exec_wben_o,

    // The multicore core identifier
    input [OPTION_OPERAND_WIDTH-1:0]  multicore_coreid_i,
    // The number of cores
    input [OPTION_OPERAND_WIDTH-1:0]  multicore_numcores_i,

    input [31:0] 		     snoop_adr_i,
    input 			     snoop_en_i
=======
    // The multicore core identifier
    input [OPTION_OPERAND_WIDTH-1:0]  multicore_coreid_i,
    // The number of cores
    input [OPTION_OPERAND_WIDTH-1:0]  multicore_numcores_i
>>>>>>> 64651c8a
    );

   /*AUTOWIRE*/
   // Beginning of automatic wires (for undeclared instantiated-module outputs)
   wire			avm_i_write_o;		// From ibus_bridge of mor1kx_bus_if_avalon.v
   wire			avm_i_writedata_o;	// From ibus_bridge of mor1kx_bus_if_avalon.v
   wire [OPTION_OPERAND_WIDTH-1:0] dbus_adr_o;	// From mor1kx_cpu of mor1kx_cpu.v
   wire [3:0]		dbus_bsel_o;		// From mor1kx_cpu of mor1kx_cpu.v
   wire			dbus_burst_o;		// From mor1kx_cpu of mor1kx_cpu.v
   wire [OPTION_OPERAND_WIDTH-1:0] dbus_dat_o;	// From mor1kx_cpu of mor1kx_cpu.v
   wire			dbus_req_o;		// From mor1kx_cpu of mor1kx_cpu.v
   wire			dbus_we_o;		// From mor1kx_cpu of mor1kx_cpu.v
   wire [OPTION_OPERAND_WIDTH-1:0] ibus_adr_o;	// From mor1kx_cpu of mor1kx_cpu.v
   wire			ibus_burst_o;		// From mor1kx_cpu of mor1kx_cpu.v
   wire			ibus_req_o;		// From mor1kx_cpu of mor1kx_cpu.v
   wire [15:0]		spr_bus_addr_o;		// From mor1kx_cpu of mor1kx_cpu.v
   wire [OPTION_OPERAND_WIDTH-1:0] spr_bus_dat_o;// From mor1kx_cpu of mor1kx_cpu.v
   wire			spr_bus_stb_o;		// From mor1kx_cpu of mor1kx_cpu.v
   wire			spr_bus_we_o;		// From mor1kx_cpu of mor1kx_cpu.v
   wire [15:0]		spr_sr_o;		// From mor1kx_cpu of mor1kx_cpu.v
   // End of automatics

   wire 			   ibus_ack_i;
   wire [OPTION_OPERAND_WIDTH-1:0] ibus_dat_i;
   wire 			   ibus_err_i;

   wire 			   dbus_ack_i;
   wire [OPTION_OPERAND_WIDTH-1:0] dbus_dat_i;
   wire 			   dbus_err_i;

   generate
      if (BUS_IF_TYPE=="WISHBONE32") begin : bus_gen

	 /* mor1kx_bus_if_wb32 AUTO_TEMPLATE (
	  .cpu_err_o			(ibus_err_i),
	  .cpu_ack_o			(ibus_ack_i),
	  .cpu_dat_o			(ibus_dat_i[`OR1K_INSN_WIDTH-1:0]),
	  .wbm_adr_o			(iwbm_adr_o),
	  .wbm_stb_o			(iwbm_stb_o),
	  .wbm_cyc_o			(iwbm_cyc_o),
	  .wbm_sel_o			(iwbm_sel_o),
	  .wbm_we_o			(iwbm_we_o),
	  .wbm_cti_o			(iwbm_cti_o),
	  .wbm_bte_o			(iwbm_bte_o),
	  .wbm_dat_o			(iwbm_dat_o),
	  // Inputs
	  .cpu_adr_i			(ibus_adr_o),
	  .cpu_dat_i			({OPTION_OPERAND_WIDTH{1'b0}}),
	  .cpu_req_i			(ibus_req_o),
	  .cpu_we_i			(1'b0),
	  .cpu_bsel_i			(4'b1111),
	  .cpu_burst_i			(ibus_burst_o),
	  .wbm_err_i			(iwbm_err_i),
	  .wbm_ack_i			(iwbm_ack_i),
	  .wbm_dat_i			(iwbm_dat_i),
	  .wbm_rty_i			(iwbm_rty_i),
	  ); */

	 mor1kx_bus_if_wb32
	   #(.BUS_IF_TYPE(IBUS_WB_TYPE),
<<<<<<< HEAD
	     .burst_length((FEATURE_INSTRUCTIONCACHE != "NONE") ?
=======
	     .BURST_LENGTH((FEATURE_INSTRUCTIONCACHE != "NONE") ?
>>>>>>> 64651c8a
			   ((OPTION_ICACHE_BLOCK_WIDTH == 4) ? 4 :
			    ((OPTION_ICACHE_BLOCK_WIDTH == 5) ? 8 : 1))
			   : 1 ))
	 ibus_bridge
		      (/*AUTOINST*/
		       // Outputs
		       .cpu_err_o	(ibus_err_i),		 // Templated
		       .cpu_ack_o	(ibus_ack_i),		 // Templated
		       .cpu_dat_o	(ibus_dat_i[`OR1K_INSN_WIDTH-1:0]), // Templated
		       .wbm_adr_o	(iwbm_adr_o),		 // Templated
		       .wbm_stb_o	(iwbm_stb_o),		 // Templated
		       .wbm_cyc_o	(iwbm_cyc_o),		 // Templated
		       .wbm_sel_o	(iwbm_sel_o),		 // Templated
		       .wbm_we_o	(iwbm_we_o),		 // Templated
		       .wbm_cti_o	(iwbm_cti_o),		 // Templated
		       .wbm_bte_o	(iwbm_bte_o),		 // Templated
		       .wbm_dat_o	(iwbm_dat_o),		 // Templated
		       // Inputs
		       .clk		(clk),
		       .rst		(rst),
		       .cpu_adr_i	(ibus_adr_o),		 // Templated
		       .cpu_dat_i	({OPTION_OPERAND_WIDTH{1'b0}}), // Templated
		       .cpu_req_i	(ibus_req_o),		 // Templated
		       .cpu_bsel_i	(4'b1111),		 // Templated
		       .cpu_we_i	(1'b0),			 // Templated
		       .cpu_burst_i	(ibus_burst_o),		 // Templated
		       .wbm_err_i	(iwbm_err_i),		 // Templated
		       .wbm_ack_i	(iwbm_ack_i),		 // Templated
		       .wbm_dat_i	(iwbm_dat_i),		 // Templated
		       .wbm_rty_i	(iwbm_rty_i));		 // Templated

	 /* mor1kx_bus_if_wb32 AUTO_TEMPLATE (
	  .cpu_err_o			(dbus_err_i),
	  .cpu_ack_o			(dbus_ack_i),
	  .cpu_dat_o			(dbus_dat_i[OPTION_OPERAND_WIDTH-1:0]),
	  .wbm_adr_o			(dwbm_adr_o),
	  .wbm_stb_o			(dwbm_stb_o),
	  .wbm_cyc_o			(dwbm_cyc_o),
	  .wbm_sel_o			(dwbm_sel_o),
	  .wbm_we_o			(dwbm_we_o),
	  .wbm_cti_o			(dwbm_cti_o),
	  .wbm_bte_o			(dwbm_bte_o),
	  .wbm_dat_o			(dwbm_dat_o),
	  // Inputs
	  .cpu_adr_i			(dbus_adr_o[31:0]),
	  .cpu_dat_i			(dbus_dat_o),
	  .cpu_req_i			(dbus_req_o),
	  .cpu_we_i			(dbus_we_o),
	  .cpu_bsel_i			(dbus_bsel_o),
	  .cpu_burst_i			(dbus_burst_o),
	  .wbm_err_i			(dwbm_err_i),
	  .wbm_ack_i			(dwbm_ack_i),
	  .wbm_dat_i			(dwbm_dat_i),
	  .wbm_rty_i			(dwbm_rty_i),
	  ); */

	 mor1kx_bus_if_wb32
	   #(.BUS_IF_TYPE(DBUS_WB_TYPE),
<<<<<<< HEAD
	     .burst_length((FEATURE_DATACACHE != "NONE") ?
=======
	     .BURST_LENGTH((FEATURE_DATACACHE != "NONE") ?
>>>>>>> 64651c8a
			   ((OPTION_DCACHE_BLOCK_WIDTH == 4) ? 4 :
			    ((OPTION_DCACHE_BLOCK_WIDTH == 5) ? 8 : 1))
			   : 1 ))
	 dbus_bridge
	   (/*AUTOINST*/
	    // Outputs
	    .cpu_err_o			(dbus_err_i),		 // Templated
	    .cpu_ack_o			(dbus_ack_i),		 // Templated
	    .cpu_dat_o			(dbus_dat_i[OPTION_OPERAND_WIDTH-1:0]), // Templated
	    .wbm_adr_o			(dwbm_adr_o),		 // Templated
	    .wbm_stb_o			(dwbm_stb_o),		 // Templated
	    .wbm_cyc_o			(dwbm_cyc_o),		 // Templated
	    .wbm_sel_o			(dwbm_sel_o),		 // Templated
	    .wbm_we_o			(dwbm_we_o),		 // Templated
	    .wbm_cti_o			(dwbm_cti_o),		 // Templated
	    .wbm_bte_o			(dwbm_bte_o),		 // Templated
	    .wbm_dat_o			(dwbm_dat_o),		 // Templated
	    // Inputs
	    .clk			(clk),
	    .rst			(rst),
	    .cpu_adr_i			(dbus_adr_o[31:0]),	 // Templated
	    .cpu_dat_i			(dbus_dat_o),		 // Templated
	    .cpu_req_i			(dbus_req_o),		 // Templated
	    .cpu_bsel_i			(dbus_bsel_o),		 // Templated
	    .cpu_we_i			(dbus_we_o),		 // Templated
	    .cpu_burst_i		(dbus_burst_o),		 // Templated
	    .wbm_err_i			(dwbm_err_i),		 // Templated
	    .wbm_ack_i			(dwbm_ack_i),		 // Templated
	    .wbm_dat_i			(dwbm_dat_i),		 // Templated
	    .wbm_rty_i			(dwbm_rty_i));		 // Templated

      end else if (BUS_IF_TYPE=="AVALON") begin // block: bus_gen
	 /* mor1kx_bus_if_avalon AUTO_TEMPLATE (
	  .cpu_err_o			(ibus_err_i),
	  .cpu_ack_o			(ibus_ack_i),
	  .cpu_dat_o			(ibus_dat_i),
	  .avm_address_o		(avm_i_address_o),
	  .avm_byteenable_o		(avm_i_byteenable_o),
	  .avm_read_o			(avm_i_read_o),
	  .avm_burstcount_o		(avm_i_burstcount_o),
	  .avm_write_o			(avm_i_write_o),
	  .avm_writedata_o		(avm_i_writedata_o),
	  // Inputs
	  .cpu_adr_i			(ibus_adr_o),
	  .cpu_dat_i			({OPTION_OPERAND_WIDTH{1'b0}}),
	  .cpu_req_i			(ibus_req_o),
	  .cpu_we_i			(1'b0),
	  .cpu_bsel_i			(4'b1111),
	  .cpu_burst_i			(ibus_burst_o),
	  .avm_readdata_i		(avm_i_readdata_i),
	  .avm_waitrequest_i		(avm_i_waitrequest_i),
	  .avm_readdatavalid_i		(avm_i_readdatavalid_i),
	  ); */

	 mor1kx_bus_if_avalon
	   #(.OPTION_AVALON_BURST_LENGTH((1<<OPTION_ICACHE_BLOCK_WIDTH)/4))
	 ibus_bridge
	   (/*AUTOINST*/
	    // Outputs
	    .cpu_err_o			(ibus_err_i),		 // Templated
	    .cpu_ack_o			(ibus_ack_i),		 // Templated
	    .cpu_dat_o			(ibus_dat_i),		 // Templated
	    .avm_address_o		(avm_i_address_o),	 // Templated
	    .avm_byteenable_o		(avm_i_byteenable_o),	 // Templated
	    .avm_read_o			(avm_i_read_o),		 // Templated
	    .avm_burstcount_o		(avm_i_burstcount_o),	 // Templated
	    .avm_write_o		(avm_i_write_o),	 // Templated
	    .avm_writedata_o		(avm_i_writedata_o),	 // Templated
	    // Inputs
	    .clk			(clk),
	    .rst			(rst),
	    .cpu_adr_i			(ibus_adr_o),		 // Templated
	    .cpu_dat_i			({OPTION_OPERAND_WIDTH{1'b0}}), // Templated
	    .cpu_req_i			(ibus_req_o),		 // Templated
	    .cpu_bsel_i			(4'b1111),		 // Templated
	    .cpu_we_i			(1'b0),			 // Templated
	    .cpu_burst_i		(ibus_burst_o),		 // Templated
	    .avm_readdata_i		(avm_i_readdata_i),	 // Templated
	    .avm_waitrequest_i		(avm_i_waitrequest_i),	 // Templated
	    .avm_readdatavalid_i	(avm_i_readdatavalid_i)); // Templated

	 /* mor1kx_bus_if_avalon AUTO_TEMPLATE (
	  .cpu_err_o			(dbus_err_i),
	  .cpu_ack_o			(dbus_ack_i),
	  .cpu_dat_o			(dbus_dat_i),
	  .avm_address_o		(avm_d_address_o),
	  .avm_byteenable_o		(avm_d_byteenable_o),
	  .avm_read_o			(avm_d_read_o),
	  .avm_burstcount_o		(avm_d_burstcount_o),
	  .avm_write_o			(avm_d_write_o),
	  .avm_writedata_o		(avm_d_writedata_o),
	  // Inputs
	  .cpu_adr_i			(dbus_adr_o),
	  .cpu_dat_i			(dbus_dat_o),
	  .cpu_req_i			(dbus_req_o),
	  .cpu_we_i			(dbus_we_o),
	  .cpu_bsel_i			(dbus_bsel_o),
	  .cpu_burst_i			(dbus_burst_o),
	  .avm_readdata_i		(avm_d_readdata_i),
	  .avm_waitrequest_i		(avm_d_waitrequest_i),
	  .avm_readdatavalid_i		(avm_d_readdatavalid_i),
	  ); */

	 mor1kx_bus_if_avalon
	   #(.OPTION_AVALON_BURST_LENGTH((1<<OPTION_DCACHE_BLOCK_WIDTH)/4))
	 dbus_bridge
	   (/*AUTOINST*/
	    // Outputs
	    .cpu_err_o			(dbus_err_i),		 // Templated
	    .cpu_ack_o			(dbus_ack_i),		 // Templated
	    .cpu_dat_o			(dbus_dat_i),		 // Templated
	    .avm_address_o		(avm_d_address_o),	 // Templated
	    .avm_byteenable_o		(avm_d_byteenable_o),	 // Templated
	    .avm_read_o			(avm_d_read_o),		 // Templated
	    .avm_burstcount_o		(avm_d_burstcount_o),	 // Templated
	    .avm_write_o		(avm_d_write_o),	 // Templated
	    .avm_writedata_o		(avm_d_writedata_o),	 // Templated
	    // Inputs
	    .clk			(clk),
	    .rst			(rst),
	    .cpu_adr_i			(dbus_adr_o),		 // Templated
	    .cpu_dat_i			(dbus_dat_o),		 // Templated
	    .cpu_req_i			(dbus_req_o),		 // Templated
	    .cpu_bsel_i			(dbus_bsel_o),		 // Templated
	    .cpu_we_i			(dbus_we_o),		 // Templated
	    .cpu_burst_i		(dbus_burst_o),		 // Templated
	    .avm_readdata_i		(avm_d_readdata_i),	 // Templated
	    .avm_waitrequest_i		(avm_d_waitrequest_i),	 // Templated
	    .avm_readdatavalid_i	(avm_d_readdatavalid_i)); // Templated

      end else begin
	   initial begin
	      $display("Error: BUS_IF_TYPE not correct");
	      $finish();
	   end
	end // else: !if(BUS_IF_TYPE=="WISHBONE32")
   endgenerate

   /* mor1kx_cpu AUTO_TEMPLATE
    (
    .spr_bus_dat_dmmu_i		(),
    .spr_bus_ack_dmmu_i		(),
    .spr_bus_dat_immu_i		(),
    .spr_bus_ack_immu_i		(),
    .spr_bus_dat_mac_i		(),
    .spr_bus_ack_mac_i		(),
    .spr_bus_dat_pmu_i		(),
    .spr_bus_ack_pmu_i		(),
    .spr_bus_dat_pcu_i		(),
    .spr_bus_ack_pcu_i		(),
    .spr_bus_dat_fpu_i		(),
    .spr_bus_ack_fpu_i		(),
    ); */
   mor1kx_cpu
     	   #(
	     .OPTION_OPERAND_WIDTH(OPTION_OPERAND_WIDTH),
	     .OPTION_CPU(OPTION_CPU0),
	     .FEATURE_DATACACHE(FEATURE_DATACACHE),
	     .OPTION_DCACHE_BLOCK_WIDTH(OPTION_DCACHE_BLOCK_WIDTH),
	     .OPTION_DCACHE_SET_WIDTH(OPTION_DCACHE_SET_WIDTH),
	     .OPTION_DCACHE_WAYS(OPTION_DCACHE_WAYS),
	     .OPTION_DCACHE_LIMIT_WIDTH(OPTION_DCACHE_LIMIT_WIDTH),
	     .FEATURE_DMMU(FEATURE_DMMU),
	     .FEATURE_DMMU_HW_TLB_RELOAD(FEATURE_DMMU_HW_TLB_RELOAD),
	     .OPTION_DMMU_SET_WIDTH(OPTION_DMMU_SET_WIDTH),
	     .OPTION_DMMU_WAYS(OPTION_DMMU_WAYS),
	     .FEATURE_INSTRUCTIONCACHE(FEATURE_INSTRUCTIONCACHE),
	     .OPTION_ICACHE_BLOCK_WIDTH(OPTION_ICACHE_BLOCK_WIDTH),
	     .OPTION_ICACHE_SET_WIDTH(OPTION_ICACHE_SET_WIDTH),
	     .OPTION_ICACHE_WAYS(OPTION_ICACHE_WAYS),
	     .OPTION_ICACHE_LIMIT_WIDTH(OPTION_ICACHE_LIMIT_WIDTH),
	     .FEATURE_IMMU(FEATURE_IMMU),
	     .FEATURE_IMMU_HW_TLB_RELOAD(FEATURE_IMMU_HW_TLB_RELOAD),
	     .OPTION_IMMU_SET_WIDTH(OPTION_IMMU_SET_WIDTH),
	     .OPTION_IMMU_WAYS(OPTION_IMMU_WAYS),
	     .FEATURE_PIC(FEATURE_PIC),
	     .FEATURE_TIMER(FEATURE_TIMER),
	     .FEATURE_DEBUGUNIT(FEATURE_DEBUGUNIT),
	     .FEATURE_PERFCOUNTERS(FEATURE_PERFCOUNTERS),
	     .FEATURE_MAC(FEATURE_MAC),
	     .FEATURE_SYSCALL(FEATURE_SYSCALL),
	     .FEATURE_TRAP(FEATURE_TRAP),
	     .FEATURE_RANGE(FEATURE_RANGE),
	     .OPTION_PIC_TRIGGER(OPTION_PIC_TRIGGER),
	     .OPTION_PIC_NMI_WIDTH(OPTION_PIC_NMI_WIDTH),
	     .FEATURE_DSX(FEATURE_DSX),
	     .FEATURE_OVERFLOW(FEATURE_OVERFLOW),
	     .FEATURE_CARRY_FLAG(FEATURE_CARRY_FLAG),
	     .FEATURE_FASTCONTEXTS(FEATURE_FASTCONTEXTS),
	     .OPTION_RF_NUM_SHADOW_GPR(OPTION_RF_NUM_SHADOW_GPR),
	     .OPTION_RF_ADDR_WIDTH(OPTION_RF_ADDR_WIDTH),
	     .OPTION_RF_WORDS(OPTION_RF_WORDS),
	     .OPTION_RESET_PC(OPTION_RESET_PC),
	     .FEATURE_MULTIPLIER(FEATURE_MULTIPLIER),
	     .FEATURE_DIVIDER(FEATURE_DIVIDER),
	     .FEATURE_ADDC(FEATURE_ADDC),
	     .FEATURE_SRA(FEATURE_SRA),
	     .FEATURE_ROR(FEATURE_ROR),
	     .FEATURE_EXT(FEATURE_EXT),
	     .FEATURE_CMOV(FEATURE_CMOV),
	     .FEATURE_FFL1(FEATURE_FFL1),
	     .FEATURE_ATOMIC(FEATURE_ATOMIC),
	     .FEATURE_CUST1(FEATURE_CUST1),
	     .FEATURE_CUST2(FEATURE_CUST2),
	     .FEATURE_CUST3(FEATURE_CUST3),
	     .FEATURE_CUST4(FEATURE_CUST4),
	     .FEATURE_CUST5(FEATURE_CUST5),
	     .FEATURE_CUST6(FEATURE_CUST6),
	     .FEATURE_CUST7(FEATURE_CUST7),
	     .FEATURE_CUST8(FEATURE_CUST8),
	     .OPTION_SHIFTER(OPTION_SHIFTER),
	     .FEATURE_STORE_BUFFER(FEATURE_STORE_BUFFER),
	     .OPTION_STORE_BUFFER_DEPTH_WIDTH(OPTION_STORE_BUFFER_DEPTH_WIDTH),
<<<<<<< HEAD
	     .FEATURE_MULTICORE(FEATURE_MULTICORE),
	     .FEATURE_TRACEPORT_EXEC(FEATURE_TRACEPORT_EXEC)
=======
	     .FEATURE_MULTICORE(FEATURE_MULTICORE)
>>>>>>> 64651c8a
	     )
   mor1kx_cpu
     (/*AUTOINST*/
      // Outputs
      .ibus_adr_o			(ibus_adr_o[OPTION_OPERAND_WIDTH-1:0]),
      .ibus_req_o			(ibus_req_o),
      .ibus_burst_o			(ibus_burst_o),
      .dbus_adr_o			(dbus_adr_o[OPTION_OPERAND_WIDTH-1:0]),
      .dbus_dat_o			(dbus_dat_o[OPTION_OPERAND_WIDTH-1:0]),
      .dbus_req_o			(dbus_req_o),
      .dbus_bsel_o			(dbus_bsel_o[3:0]),
      .dbus_we_o			(dbus_we_o),
      .dbus_burst_o			(dbus_burst_o),
      .du_dat_o				(du_dat_o[OPTION_OPERAND_WIDTH-1:0]),
      .du_ack_o				(du_ack_o),
      .du_stall_o			(du_stall_o),
      .traceport_exec_valid_o		(traceport_exec_valid_o),
      .traceport_exec_pc_o		(traceport_exec_pc_o[31:0]),
      .traceport_exec_insn_o		(traceport_exec_insn_o[`OR1K_INSN_WIDTH-1:0]),
      .traceport_exec_wbdata_o		(traceport_exec_wbdata_o[OPTION_OPERAND_WIDTH-1:0]),
      .traceport_exec_wbreg_o		(traceport_exec_wbreg_o[OPTION_RF_ADDR_WIDTH-1:0]),
      .traceport_exec_wben_o		(traceport_exec_wben_o),
      .spr_bus_addr_o			(spr_bus_addr_o[15:0]),
      .spr_bus_we_o			(spr_bus_we_o),
      .spr_bus_stb_o			(spr_bus_stb_o),
      .spr_bus_dat_o			(spr_bus_dat_o[OPTION_OPERAND_WIDTH-1:0]),
      .spr_sr_o				(spr_sr_o[15:0]),
      // Inputs
      .clk				(clk),
      .rst				(rst),
      .ibus_err_i			(ibus_err_i),
      .ibus_ack_i			(ibus_ack_i),
      .ibus_dat_i			(ibus_dat_i[`OR1K_INSN_WIDTH-1:0]),
      .dbus_err_i			(dbus_err_i),
      .dbus_ack_i			(dbus_ack_i),
      .dbus_dat_i			(dbus_dat_i[OPTION_OPERAND_WIDTH-1:0]),
      .irq_i				(irq_i[31:0]),
      .du_addr_i			(du_addr_i[15:0]),
      .du_stb_i				(du_stb_i),
      .du_dat_i				(du_dat_i[OPTION_OPERAND_WIDTH-1:0]),
      .du_we_i				(du_we_i),
      .du_stall_i			(du_stall_i),
      .spr_bus_dat_dmmu_i		(),			 // Templated
      .spr_bus_ack_dmmu_i		(),			 // Templated
      .spr_bus_dat_immu_i		(),			 // Templated
      .spr_bus_ack_immu_i		(),			 // Templated
      .spr_bus_dat_mac_i		(),			 // Templated
      .spr_bus_ack_mac_i		(),			 // Templated
      .spr_bus_dat_pmu_i		(),			 // Templated
      .spr_bus_ack_pmu_i		(),			 // Templated
      .spr_bus_dat_pcu_i		(),			 // Templated
      .spr_bus_ack_pcu_i		(),			 // Templated
      .spr_bus_dat_fpu_i		(),			 // Templated
      .spr_bus_ack_fpu_i		(),			 // Templated
      .multicore_coreid_i		(multicore_coreid_i[OPTION_OPERAND_WIDTH-1:0]),
<<<<<<< HEAD
      .multicore_numcores_i		(multicore_numcores_i[OPTION_OPERAND_WIDTH-1:0]),
      .snoop_adr_i			(snoop_adr_i[31:0]),
      .snoop_en_i			(snoop_en_i));
=======
      .multicore_numcores_i		(multicore_numcores_i[OPTION_OPERAND_WIDTH-1:0]));
>>>>>>> 64651c8a

endmodule // mor1kx<|MERGE_RESOLUTION|>--- conflicted
+++ resolved
@@ -89,16 +89,11 @@
     parameter FEATURE_STORE_BUFFER	= "ENABLED",
     parameter OPTION_STORE_BUFFER_DEPTH_WIDTH = 8,
 
-<<<<<<< HEAD
 
     parameter FEATURE_MULTICORE = "NONE",
 
     parameter FEATURE_TRACEPORT_EXEC = "NONE",
 
-=======
-    parameter FEATURE_MULTICORE = "NONE",
-
->>>>>>> 64651c8a
     parameter BUS_IF_TYPE		= "WISHBONE32",
 
     parameter IBUS_WB_TYPE		= "B3_READ_BURSTING",
@@ -167,7 +162,6 @@
     input 			      du_stall_i,
     output 			      du_stall_o,
 
-<<<<<<< HEAD
     output 			     traceport_exec_valid_o,
     output [31:0] 		     traceport_exec_pc_o,
     output [`OR1K_INSN_WIDTH-1:0]     traceport_exec_insn_o,
@@ -182,12 +176,6 @@
 
     input [31:0] 		     snoop_adr_i,
     input 			     snoop_en_i
-=======
-    // The multicore core identifier
-    input [OPTION_OPERAND_WIDTH-1:0]  multicore_coreid_i,
-    // The number of cores
-    input [OPTION_OPERAND_WIDTH-1:0]  multicore_numcores_i
->>>>>>> 64651c8a
     );
 
    /*AUTOWIRE*/
@@ -248,11 +236,7 @@
 
 	 mor1kx_bus_if_wb32
 	   #(.BUS_IF_TYPE(IBUS_WB_TYPE),
-<<<<<<< HEAD
-	     .burst_length((FEATURE_INSTRUCTIONCACHE != "NONE") ?
-=======
 	     .BURST_LENGTH((FEATURE_INSTRUCTIONCACHE != "NONE") ?
->>>>>>> 64651c8a
 			   ((OPTION_ICACHE_BLOCK_WIDTH == 4) ? 4 :
 			    ((OPTION_ICACHE_BLOCK_WIDTH == 5) ? 8 : 1))
 			   : 1 ))
@@ -311,11 +295,7 @@
 
 	 mor1kx_bus_if_wb32
 	   #(.BUS_IF_TYPE(DBUS_WB_TYPE),
-<<<<<<< HEAD
-	     .burst_length((FEATURE_DATACACHE != "NONE") ?
-=======
 	     .BURST_LENGTH((FEATURE_DATACACHE != "NONE") ?
->>>>>>> 64651c8a
 			   ((OPTION_DCACHE_BLOCK_WIDTH == 4) ? 4 :
 			    ((OPTION_DCACHE_BLOCK_WIDTH == 5) ? 8 : 1))
 			   : 1 ))
@@ -529,12 +509,8 @@
 	     .OPTION_SHIFTER(OPTION_SHIFTER),
 	     .FEATURE_STORE_BUFFER(FEATURE_STORE_BUFFER),
 	     .OPTION_STORE_BUFFER_DEPTH_WIDTH(OPTION_STORE_BUFFER_DEPTH_WIDTH),
-<<<<<<< HEAD
 	     .FEATURE_MULTICORE(FEATURE_MULTICORE),
 	     .FEATURE_TRACEPORT_EXEC(FEATURE_TRACEPORT_EXEC)
-=======
-	     .FEATURE_MULTICORE(FEATURE_MULTICORE)
->>>>>>> 64651c8a
 	     )
    mor1kx_cpu
      (/*AUTOINST*/
@@ -590,12 +566,8 @@
       .spr_bus_dat_fpu_i		(),			 // Templated
       .spr_bus_ack_fpu_i		(),			 // Templated
       .multicore_coreid_i		(multicore_coreid_i[OPTION_OPERAND_WIDTH-1:0]),
-<<<<<<< HEAD
       .multicore_numcores_i		(multicore_numcores_i[OPTION_OPERAND_WIDTH-1:0]),
       .snoop_adr_i			(snoop_adr_i[31:0]),
       .snoop_en_i			(snoop_en_i));
-=======
-      .multicore_numcores_i		(multicore_numcores_i[OPTION_OPERAND_WIDTH-1:0]));
->>>>>>> 64651c8a
 
 endmodule // mor1kx