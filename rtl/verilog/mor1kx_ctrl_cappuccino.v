/* ****************************************************************************
  This Source Code Form is subject to the terms of the
  Open Hardware Description License, v. 1.0. If a copy
  of the OHDL was not distributed with this file, You
  can obtain one at http://juliusbaxter.net/ohdl/ohdl.txt

  Description: mor1kx control unit

  inputs from execute stage

  generate pipeline controls

  manage SPRs

  issue addresses for exceptions to fetch stage
  control branches going to fetch stage

  contains tick timer

  contains PIC logic

  Copyright (C) 2012 Julius Baxter <juliusbaxter@gmail.com>
  Copyright (C) 2012-2013 Stefan Kristiansson <stefan.kristiansson@saunalahti.fi>

***************************************************************************** */

`include "mor1kx-defines.v"

module mor1kx_ctrl_cappuccino
  #(
    parameter OPTION_OPERAND_WIDTH = 32,
    parameter OPTION_RESET_PC = {{(OPTION_OPERAND_WIDTH-13){1'b0}},
				 `OR1K_RESET_VECTOR,8'd0},

    parameter FEATURE_SYSCALL = "ENABLED",
    parameter FEATURE_TRAP = "ENABLED",
    parameter FEATURE_RANGE = "ENABLED",

    parameter FEATURE_DATACACHE = "NONE",
    parameter OPTION_DCACHE_BLOCK_WIDTH = 5,
    parameter OPTION_DCACHE_SET_WIDTH = 9,
    parameter OPTION_DCACHE_WAYS = 2,
    parameter FEATURE_DMMU = "NONE",
    parameter OPTION_DMMU_SET_WIDTH = 6,
    parameter OPTION_DMMU_WAYS = 1,
    parameter FEATURE_INSTRUCTIONCACHE = "NONE",
    parameter OPTION_ICACHE_BLOCK_WIDTH = 5,
    parameter OPTION_ICACHE_SET_WIDTH = 9,
    parameter OPTION_ICACHE_WAYS = 2,
    parameter FEATURE_IMMU = "NONE",
    parameter OPTION_IMMU_SET_WIDTH = 6,
    parameter OPTION_IMMU_WAYS = 1,
    parameter FEATURE_TIMER = "ENABLED",
    parameter FEATURE_DEBUGUNIT = "NONE",
    parameter FEATURE_PERFCOUNTERS = "NONE",
    parameter FEATURE_PMU = "NONE",
    parameter FEATURE_MAC = "NONE",
    parameter FEATURE_FPU = "NONE",
    parameter FEATURE_MULTICORE = "NONE",

    parameter FEATURE_PIC = "ENABLED",
    parameter OPTION_PIC_TRIGGER = "LEVEL",
    parameter OPTION_PIC_NMI_WIDTH = 0,

    parameter FEATURE_DSX ="NONE",
    parameter FEATURE_FASTCONTEXTS = "NONE",
    parameter OPTION_RF_NUM_SHADOW_GPR = 0,
    parameter FEATURE_OVERFLOW = "NONE",

    parameter SPR_SR_WIDTH = 16,
    parameter SPR_SR_RESET_VALUE = 16'h8001
    )
   (
    input 			      clk,
    input 			      rst,

    // ALU result - either jump target, SPR address
    input [OPTION_OPERAND_WIDTH-1:0]  ctrl_alu_result_i,

    // LSU address, needed for effective address
    input [OPTION_OPERAND_WIDTH-1:0]  ctrl_lsu_adr_i,

    // Operand B from RF might be jump address, might be value for SPR
    input [OPTION_OPERAND_WIDTH-1:0]  ctrl_rfb_i,

    input 			      ctrl_flag_set_i,
    input 			      ctrl_flag_clear_i,
    input 			      atomic_flag_set_i,
    input 			      atomic_flag_clear_i,

    input [OPTION_OPERAND_WIDTH-1:0]  pc_ctrl_i,

    input 			      ctrl_op_mfspr_i,
    input 			      ctrl_op_mtspr_i,
    input 			      ctrl_op_rfe_i,

    // Indicate if branch will be taken based on instruction currently in
    // decode stage.
    input 			      decode_branch_i,
    input [OPTION_OPERAND_WIDTH-1:0]  decode_branch_target_i,

    input 			      branch_mispredict_i,
    input [OPTION_OPERAND_WIDTH-1:0]  execute_mispredict_target_i,

    // PC of execute stage (NPC)
    input [OPTION_OPERAND_WIDTH-1:0]  pc_execute_i,

    input 			      execute_op_branch_i,

    // Exception inputs, registered on output of execute stage
    input 			      except_ibus_err_i,
    input 			      except_itlb_miss_i,
    input 			      except_ipagefault_i,
    input 			      except_ibus_align_i,
    input 			      except_illegal_i,
    input 			      except_syscall_i,
    input 			      except_dbus_i,
    input 			      except_dtlb_miss_i,
    input 			      except_dpagefault_i,
    input 			      except_trap_i,
    input 			      except_align_i,

    // Inputs from two units that can stall proceedings
    input 			      fetch_valid_i,
    input 			      decode_valid_i,
    input 			      execute_valid_i,
    input 			      ctrl_valid_i,

    input 			      fetch_exception_taken_i,

    input 			      decode_bubble_i,
    input 			      execute_bubble_i,

    // External IRQ lines in
    input [31:0] 		      irq_i,

    // Exception PC output, used in the lsu to properly signal dbus errors that
    // has went through the store buffer
    output [OPTION_OPERAND_WIDTH-1:0] ctrl_epcr_o,
    // Exception PC input coming from the store buffer
    input [OPTION_OPERAND_WIDTH-1:0]  store_buffer_epcr_i,

    input 			      store_buffer_err_i,

    // SPR data out
    output [OPTION_OPERAND_WIDTH-1:0] mfspr_dat_o,

    // WE to RF for l.mfspr
    output 			      ctrl_mfspr_ack_o,
    output 			      ctrl_mtspr_ack_o,

    // Flag out to branch control, combinatorial
    output 			      ctrl_flag_o,

    // Arithmetic flags to and from ALU
    output 			      ctrl_carry_o,
    input 			      ctrl_carry_set_i,
    input 			      ctrl_carry_clear_i,
    input 			      ctrl_overflow_set_i,
    input 			      ctrl_overflow_clear_i,

    // Branch indicator from control unit (l.rfe/exception)
    output 			      ctrl_branch_exception_o,
    // PC out to fetch stage for l.rfe, exceptions
    output [OPTION_OPERAND_WIDTH-1:0] ctrl_branch_except_pc_o,

    // Clear instructions from decode and fetch stage
    output 			      pipeline_flush_o,

    // Indicate that a rfe is going on
    output 			      doing_rfe_o,

    output 			      padv_fetch_o,
    output 			      padv_decode_o,
    output 			      padv_execute_o,
    output 			      padv_ctrl_o,

    // Debug bus
    input [15:0] 		      du_addr_i,
    input 			      du_stb_i,
    input [OPTION_OPERAND_WIDTH-1:0]  du_dat_i,
    input 			      du_we_i,
    output [OPTION_OPERAND_WIDTH-1:0] du_dat_o,
    output 			      du_ack_o,
    // Stall control from debug interface
    input 			      du_stall_i,
    output 			      du_stall_o,
    output [OPTION_OPERAND_WIDTH-1:0] du_restart_pc_o,
    output 			      du_restart_o,

    // SPR accesses to external units (cache, mmu, etc.)
    output [15:0] 		      spr_bus_addr_o,
    output 			      spr_bus_we_o,
    output 			      spr_bus_stb_o,
    output [OPTION_OPERAND_WIDTH-1:0] spr_bus_dat_o,
    input [OPTION_OPERAND_WIDTH-1:0]  spr_bus_dat_dc_i,
    input 			      spr_bus_ack_dc_i,
    input [OPTION_OPERAND_WIDTH-1:0]  spr_bus_dat_ic_i,
    input 			      spr_bus_ack_ic_i,
    input [OPTION_OPERAND_WIDTH-1:0]  spr_bus_dat_dmmu_i,
    input 			      spr_bus_ack_dmmu_i,
    input [OPTION_OPERAND_WIDTH-1:0]  spr_bus_dat_immu_i,
    input 			      spr_bus_ack_immu_i,
    input [OPTION_OPERAND_WIDTH-1:0]  spr_bus_dat_mac_i,
    input 			      spr_bus_ack_mac_i,
    input [OPTION_OPERAND_WIDTH-1:0]  spr_bus_dat_pmu_i,
    input 			      spr_bus_ack_pmu_i,
    input [OPTION_OPERAND_WIDTH-1:0]  spr_bus_dat_pcu_i,
    input 			      spr_bus_ack_pcu_i,
    input [OPTION_OPERAND_WIDTH-1:0]  spr_bus_dat_fpu_i,
    input 			      spr_bus_ack_fpu_i,
    output [15:0] 		      spr_sr_o,
    input [OPTION_OPERAND_WIDTH-1:0]  spr_gpr_dat_i,
<<<<<<< HEAD

    output reg 			      ctrl_bubble_o,

    input [OPTION_OPERAND_WIDTH-1:0]  multicore_coreid_i,
    input [OPTION_OPERAND_WIDTH-1:0]  multicore_numcores_i
=======
    input 			      spr_gpr_ack_i,
    output [15:0] 		      spr_sr_o
>>>>>>> 17afdf22
    );

   // Internal signals
   reg [SPR_SR_WIDTH-1:0] 	     spr_sr;
   reg [SPR_SR_WIDTH-1:0] 	     spr_esr;
   reg [OPTION_OPERAND_WIDTH-1:0]    spr_epcr;
   reg [OPTION_OPERAND_WIDTH-1:0]    spr_eear;
   reg [OPTION_OPERAND_WIDTH-1:0]    spr_evbar;

   // Programmable Interrupt Control SPRs
   wire [31:0] 			     spr_picmr;
   wire [31:0] 			     spr_picsr;

   // Tick Timer SPRs
   wire [31:0] 			     spr_ttmr;
   wire [31:0] 			     spr_ttcr;

   reg [OPTION_OPERAND_WIDTH-1:0]    spr_ppc;
   reg [OPTION_OPERAND_WIDTH-1:0]    spr_npc;
   reg 				     execute_delay_slot;
   reg 				     ctrl_delay_slot;

   wire				     execute_waiting;
   reg 				     execute_waiting_r;

   reg 				     decode_execute_halt;

   reg 				     exception_taken;

   reg [OPTION_OPERAND_WIDTH-1:0]    last_branch_insn_pc;
   reg [OPTION_OPERAND_WIDTH-1:0]    last_branch_target_pc;
   reg 				     padv_ctrl;

   reg 				     exception_r;

   reg [OPTION_OPERAND_WIDTH-1:0]    exception_pc_addr;

   reg 				     waiting_for_fetch;

   reg 				     doing_rfe_r;
   wire 			     doing_rfe;
   wire 			     deassert_doing_rfe;

   wire 			     exception, exception_pending;

   reg 				     ctrl_stage_exceptions;

   wire 			     exception_re;

   wire 			     except_ticktimer;
   wire 			     except_pic;

   wire 			     except_range;

   wire [15:0] 			     spr_addr;

   wire [OPTION_OPERAND_WIDTH-1:0]   b;

   wire 			     deassert_decode_execute_halt;

   /* Debug SPRs */
   reg [31:0] 			     spr_dmr1;
   reg [31:0] 			     spr_dmr2;
   reg [31:0] 			     spr_dsr;
   reg [31:0] 			     spr_drr;

   /* DU internal control signals */
   wire 			     du_access;
   reg 				     cpu_stall;
   wire 			     du_restart_from_stall;
   reg [5:0] 			     pstep;
   wire 			     stepping;
   wire 			     stepped_into_delay_slot;
   reg 				     stepped_into_exception;
   reg 				     stepped_into_rfe;
   wire 			     du_npc_write;
   reg 				     du_npc_written;
   wire 			     stall_on_trap;

   /* Wires for SPR management */
   wire 			     spr_group_present;
   wire [3:0] 			     spr_group;
   wire 			     spr_we;
      wire 			     spr_read;
   wire [OPTION_OPERAND_WIDTH-1:0]   spr_write_dat;
   wire [12:0] 			     spr_access_ack;
   wire [31:0] 			     spr_internal_read_dat [0:12];
   wire 			     spr_read_access;
   wire 			     spr_write_access;
   wire 			     spr_bus_access;
   reg [OPTION_OPERAND_WIDTH-1:0]    spr_sys_group_read;

   /* Wires from mor1kx_cfgrs module */
   wire [31:0] 			     spr_vr;
   wire [31:0] 			     spr_vr2;
   wire [31:0] 			     spr_avr;
   wire [31:0] 			     spr_upr;
   wire [31:0] 			     spr_cpucfgr;
   wire [31:0] 			     spr_dmmucfgr;
   wire [31:0] 			     spr_immucfgr;
   wire [31:0] 			     spr_dccfgr;
   wire [31:0] 			     spr_iccfgr;
   wire [31:0] 			     spr_dcfgr;
   wire [31:0] 			     spr_pccfgr;
   wire [31:0] 			     spr_fpcsr;
   wire [31:0] 			     spr_isr [0:7];

   // Only in multicore implementation:
   // Implementation specific registers 0 and 1 are used as registers
   // during exceptions or for kernel specific data
   reg [OPTION_OPERAND_WIDTH-1:0]    spr_isr0;
   reg [OPTION_OPERAND_WIDTH-1:0]    spr_isr1;
   reg [OPTION_OPERAND_WIDTH-1:0]    spr_isr2;
   reg [OPTION_OPERAND_WIDTH-1:0]    spr_isr3;
   reg [OPTION_OPERAND_WIDTH-1:0]    spr_isr4;
   reg [OPTION_OPERAND_WIDTH-1:0]    spr_isr5;
   reg [OPTION_OPERAND_WIDTH-1:0]    spr_isr6;
   reg [OPTION_OPERAND_WIDTH-1:0]    spr_isr7;

   generate
      if (FEATURE_MULTICORE != "NONE") begin
	 assign spr_isr[0] = spr_isr0;
	 assign spr_isr[1] = spr_isr1;
	 assign spr_isr[2] = spr_isr2;
	 assign spr_isr[3] = spr_isr3;
	 assign spr_isr[4] = spr_isr4;
	 assign spr_isr[5] = spr_isr5;
	 assign spr_isr[6] = spr_isr6;
	 assign spr_isr[7] = spr_isr7;
      end else begin
	 assign spr_isr[0] = 0;
	 assign spr_isr[1] = 0;
	 assign spr_isr[2] = 0;
	 assign spr_isr[3] = 0;
	 assign spr_isr[4] = 0;
	 assign spr_isr[5] = 0;
	 assign spr_isr[6] = 0;
	 assign spr_isr[7] = 0;
      end // else: !if(FEATURE_MULTICORE != "NONE")
   endgenerate

   assign  b = ctrl_rfb_i;

   assign ctrl_branch_exception_o = (exception_r | ctrl_op_rfe_i | doing_rfe) &
				    !exception_taken;
   assign exception_pending = (except_ibus_err_i | except_ibus_align_i |
			       except_illegal_i | except_syscall_i |
			       except_dbus_i | except_align_i |
			       except_ticktimer | except_range |
			       except_pic | except_trap_i |
			       except_itlb_miss_i | except_ipagefault_i |
			       except_dtlb_miss_i | except_dpagefault_i);

   assign exception = exception_pending &
		      (padv_ctrl & !ctrl_bubble_o | ctrl_stage_exceptions);

   assign exception_re = exception & !exception_r & !exception_taken;

   assign except_range = (FEATURE_RANGE!="NONE") ? spr_sr[`OR1K_SPR_SR_OVE] &&
			 (spr_sr[`OR1K_SPR_SR_OV] | ctrl_overflow_set_i) &
			 !doing_rfe : 0;

   assign deassert_decode_execute_halt = fetch_exception_taken_i &
					 decode_execute_halt;

   assign ctrl_branch_except_pc_o = (ctrl_op_rfe_i | doing_rfe) ? spr_epcr :
				    exception_pc_addr;

   assign ctrl_epcr_o = ctrl_delay_slot ? pc_ctrl_i - 4 : pc_ctrl_i;

   always @(posedge clk)
     ctrl_stage_exceptions <= except_align_i | except_dbus_i | except_range |
			      except_dtlb_miss_i | except_dpagefault_i;

   always @(posedge clk)
     if (exception & !exception_r)
       casez(
	     {
	      except_itlb_miss_i,
	      except_ipagefault_i,
	      except_ibus_err_i,
	      except_illegal_i,
	      except_align_i,
	      except_ibus_align_i,
	      except_syscall_i,
	      except_dtlb_miss_i,
	      except_dpagefault_i,
	      except_trap_i,
	      except_dbus_i,
	      except_range,
	      except_pic,
	      except_ticktimer
	      }
	     )
	 14'b1?????????????:
	   exception_pc_addr <= spr_evbar |
				{19'd0,`OR1K_ITLB_VECTOR,8'd0};
	 14'b01????????????:
	   exception_pc_addr <= spr_evbar |
				{19'd0,`OR1K_IPF_VECTOR,8'd0};
	 14'b001???????????:
	   exception_pc_addr <= spr_evbar |
				{19'd0,`OR1K_BERR_VECTOR,8'd0};
	 14'b0001??????????:
	   exception_pc_addr <= spr_evbar |
				{19'd0,`OR1K_ILLEGAL_VECTOR,8'd0};
	 14'b00001?????????,
	   14'b000001????????:
	     exception_pc_addr <= spr_evbar |
				  {19'd0,`OR1K_ALIGN_VECTOR,8'd0};
	 14'b0000001???????:
	   exception_pc_addr <= spr_evbar |
				{19'd0,`OR1K_SYSCALL_VECTOR,8'd0};
	 14'b00000001??????:
	   exception_pc_addr <= spr_evbar |
				{19'd0,`OR1K_DTLB_VECTOR,8'd0};
	 14'b000000001?????:
	   exception_pc_addr <= spr_evbar |
				{19'd0,`OR1K_DPF_VECTOR,8'd0};
	 14'b0000000001????:
	   exception_pc_addr <= spr_evbar |
				{19'd0,`OR1K_TRAP_VECTOR,8'd0};
	 14'b00000000001???:
	   exception_pc_addr <= spr_evbar |
				{19'd0,`OR1K_BERR_VECTOR,8'd0};
	 14'b000000000001??:
	   exception_pc_addr <= spr_evbar |
				{19'd0,`OR1K_RANGE_VECTOR,8'd0};
	 14'b0000000000001?:
	   exception_pc_addr <= spr_evbar |
				{19'd0,`OR1K_INT_VECTOR,8'd0};
	 //14'b00000000000001:
	 default:
	   exception_pc_addr <= spr_evbar |
				{19'd0,`OR1K_TT_VECTOR,8'd0};
       endcase // casex (...

   assign execute_waiting = !execute_valid_i;

   assign padv_fetch_o = !execute_waiting & !cpu_stall & !decode_bubble_i
			 & (!stepping | (stepping & pstep[0] & !fetch_valid_i));

   assign padv_decode_o = fetch_valid_i & !execute_waiting &
			  !decode_execute_halt & !cpu_stall
			  & (!stepping | (stepping & pstep[1]));

   assign padv_execute_o = ((decode_valid_i & !execute_waiting &
			     /* Stop fetch before exception branch continuing */
			     !(exception_r & fetch_exception_taken_i)) |
			    (!execute_waiting & execute_waiting_r &
			     fetch_valid_i) |
			    // Case where execute became ready before fetch
			    // after delay in execute stage
			    (waiting_for_fetch & fetch_valid_i)) &
			   // Not exceptions occurring
			   !decode_execute_halt & !exception_re & !ctrl_op_rfe_i
			   & !cpu_stall & (!stepping | (stepping & pstep[2]));

   assign padv_ctrl_o = padv_ctrl;

   assign spr_addr = du_access ? du_addr_i : ctrl_alu_result_i[15:0];
   assign ctrl_mfspr_ack_o = spr_access_ack[spr_group];
   assign ctrl_mtspr_ack_o = spr_access_ack[spr_group];

   // Pipeline flush
   assign pipeline_flush_o = (padv_ctrl & ctrl_op_rfe_i) |
			     (exception_re) |
			     cpu_stall;

   // Flag output
   wire ctrl_flag_clear = ctrl_flag_clear_i | atomic_flag_clear_i;
   wire ctrl_flag_set = ctrl_flag_set_i | atomic_flag_set_i;

   assign ctrl_flag_o = (!ctrl_flag_clear & spr_sr[`OR1K_SPR_SR_F]) |
			ctrl_flag_set;

   // Carry output
   assign ctrl_carry_o = (!ctrl_carry_clear_i & spr_sr[`OR1K_SPR_SR_CY]) |
			 ctrl_carry_set_i;

   // Ctrl stage pipeline advance signal is one cycle behind execute stage's
   always @(posedge clk `OR_ASYNC_RST)
     if (rst)
       padv_ctrl <= 0;
     else
       padv_ctrl <= padv_execute_o;

   always @(posedge clk `OR_ASYNC_RST)
     if (rst)
       execute_waiting_r <= 0;
     else if (!execute_waiting)
       execute_waiting_r <= 0;
     else if (decode_valid_i & execute_waiting)
       execute_waiting_r <= 1;

   always @(posedge clk `OR_ASYNC_RST)
     if (rst)
       decode_execute_halt <= 0;
     else if (du_restart_from_stall)
       decode_execute_halt <= 0;
     else if (decode_execute_halt & deassert_decode_execute_halt)
       decode_execute_halt <= 0;
     else if ((ctrl_op_rfe_i | exception) & !decode_execute_halt &
	      !exception_taken)
       decode_execute_halt <= 1;

   always @(posedge clk `OR_ASYNC_RST)
     if (rst)
       exception_r <= 0;
     else if (exception_taken | du_restart_from_stall)
       exception_r <= 0;
     else if (exception & !exception_r)
       exception_r <= 1;

   // Signal to indicate that the incoming exception or l.rfe has been taken
   // and we're waiting for it to propagate through the pipeline.
   always @(posedge clk `OR_ASYNC_RST)
     if (rst)
       exception_taken <= 0;
     else if (exception_taken)
       exception_taken <= 0;
     else if (exception_r & fetch_exception_taken_i)
       exception_taken <= 1;

   always @(posedge clk `OR_ASYNC_RST)
     if (rst)
       last_branch_insn_pc <= 0;
     else if (padv_execute_o & execute_op_branch_i)
       last_branch_insn_pc <= pc_execute_i;

   always @(posedge clk `OR_ASYNC_RST)
     if (rst)
       last_branch_target_pc <= 0;
     else if (padv_execute_o & branch_mispredict_i)
       last_branch_target_pc <= execute_mispredict_target_i;
     else if (padv_decode_o & decode_branch_i)
       last_branch_target_pc <= decode_branch_target_i;

   // Used to gate execute stage's advance signal in the case where a LSU op has
   // finished before the next instruction has been fetched. Typically this
   // occurs when not using icache and doing lots of memory accesses.
   always @(posedge clk `OR_ASYNC_RST)
     if (rst)
       waiting_for_fetch <= 0;
     else if (fetch_valid_i)
       waiting_for_fetch <= 0;
     else if (!execute_waiting & execute_waiting_r & !fetch_valid_i)
       waiting_for_fetch <= 1;


   assign doing_rfe = ((padv_ctrl & ctrl_op_rfe_i) | doing_rfe_r) &
		      !deassert_doing_rfe;

   assign doing_rfe_o = doing_rfe;

   assign deassert_doing_rfe = fetch_exception_taken_i & doing_rfe_r;

   always @(posedge clk `OR_ASYNC_RST)
     if (rst)
       doing_rfe_r <= 0;
     else if (deassert_doing_rfe)
       doing_rfe_r <= 0;
     else if (padv_ctrl)
       doing_rfe_r <= ctrl_op_rfe_i;

   assign spr_sr_o = spr_sr;

   // Supervision register
   always @(posedge clk `OR_ASYNC_RST)
     if (rst)
       spr_sr <= SPR_SR_RESET_VALUE;
     else if (exception_re)
       begin
	  // Go into supervisor mode, disable interrupts, MMUs
	  spr_sr[`OR1K_SPR_SR_SM  ] <= 1'b1;
	  if (FEATURE_TIMER!="NONE")
	    spr_sr[`OR1K_SPR_SR_TEE ] <= 1'b0;
	  if (FEATURE_PIC!="NONE")
	    spr_sr[`OR1K_SPR_SR_IEE ] <= 1'b0;
	  if (FEATURE_DMMU!="NONE")
	    spr_sr[`OR1K_SPR_SR_DME ] <= 1'b0;
	  if (FEATURE_IMMU!="NONE")
	    spr_sr[`OR1K_SPR_SR_IME ] <= 1'b0;
          if (FEATURE_DSX!="NONE")
	    spr_sr[`OR1K_SPR_SR_DSX ] <= ctrl_delay_slot;
	  if (FEATURE_OVERFLOW!="NONE")
	    spr_sr[`OR1K_SPR_SR_OVE ] <= 1'b0;
       end
     else if ((spr_we & (spr_sr[`OR1K_SPR_SR_SM] & padv_ctrl | du_access)) &&
	      spr_addr==`OR1K_SPR_SR_ADDR)
       begin
	  spr_sr[`OR1K_SPR_SR_SM  ] <= spr_write_dat[`OR1K_SPR_SR_SM  ];

	  spr_sr[`OR1K_SPR_SR_F  ] <= spr_write_dat[`OR1K_SPR_SR_F  ];

	  if (FEATURE_TIMER!="NONE")
	    spr_sr[`OR1K_SPR_SR_TEE ] <= spr_write_dat[`OR1K_SPR_SR_TEE ];

	  if (FEATURE_PIC!="NONE")
	    spr_sr[`OR1K_SPR_SR_IEE ] <= spr_write_dat[`OR1K_SPR_SR_IEE ];

	  if (FEATURE_DATACACHE!="NONE")
	    spr_sr[`OR1K_SPR_SR_DCE ] <= spr_write_dat[`OR1K_SPR_SR_DCE ];

	  if (FEATURE_INSTRUCTIONCACHE!="NONE")
	    spr_sr[`OR1K_SPR_SR_ICE ] <= spr_write_dat[`OR1K_SPR_SR_ICE ];

	  if (FEATURE_DMMU!="NONE")
	    spr_sr[`OR1K_SPR_SR_DME ] <= spr_write_dat[`OR1K_SPR_SR_DME ];

	  if (FEATURE_IMMU!="NONE")
	    spr_sr[`OR1K_SPR_SR_IME ] <= spr_write_dat[`OR1K_SPR_SR_IME ];

	  if (FEATURE_FASTCONTEXTS!="NONE")
	    spr_sr[`OR1K_SPR_SR_CE  ] <= spr_write_dat[`OR1K_SPR_SR_CE  ];

	  spr_sr[`OR1K_SPR_SR_CY  ] <= spr_write_dat[`OR1K_SPR_SR_CY  ];

	  if (FEATURE_OVERFLOW!="NONE") begin
	     spr_sr[`OR1K_SPR_SR_OV  ] <= spr_write_dat[`OR1K_SPR_SR_OV  ];
	     spr_sr[`OR1K_SPR_SR_OVE ] <= spr_write_dat[`OR1K_SPR_SR_OVE ];
	  end

	  if (FEATURE_DSX!="NONE")
	    spr_sr[`OR1K_SPR_SR_DSX ] <= spr_write_dat[`OR1K_SPR_SR_DSX ];

	  spr_sr[`OR1K_SPR_SR_EPH ] <= spr_write_dat[`OR1K_SPR_SR_EPH ];
       end
     else if (padv_ctrl)
       begin
	  spr_sr[`OR1K_SPR_SR_F   ] <= ctrl_flag_set ? 1 :
				       ctrl_flag_clear ? 0 :
				       spr_sr[`OR1K_SPR_SR_F   ];
	  spr_sr[`OR1K_SPR_SR_CY   ] <= ctrl_carry_set_i ? 1 :
					ctrl_carry_clear_i ? 0 :
					spr_sr[`OR1K_SPR_SR_CY   ];
	  if (FEATURE_OVERFLOW!="NONE")
	    spr_sr[`OR1K_SPR_SR_OV   ] <= ctrl_overflow_set_i ? 1 :
				ctrl_overflow_clear_i ? 0 :
				spr_sr[`OR1K_SPR_SR_OV   ];
	  if (ctrl_op_rfe_i)
	    spr_sr <= spr_esr;
       end


   // Exception SR
   always @(posedge clk `OR_ASYNC_RST)
     if (rst)
       spr_esr <= SPR_SR_RESET_VALUE;
     else if (exception_re)
       begin
	  spr_esr <= spr_sr;
	  if (FEATURE_OVERFLOW!="NONE")
	    begin
	       if (ctrl_overflow_set_i)
		 spr_esr[`OR1K_SPR_SR_OV] <= 1'b1;
	       else if (ctrl_overflow_clear_i)
		 spr_esr[`OR1K_SPR_SR_OV] <= 1'b0;
	    end
	  if (ctrl_carry_set_i)
	    spr_esr[`OR1K_SPR_SR_CY] <= 1'b1;
	  else if (ctrl_carry_clear_i)
	    spr_esr[`OR1K_SPR_SR_CY] <= 1'b0;
       end
     else if (spr_we & spr_addr==`OR1K_SPR_ESR0_ADDR)
       spr_esr <= spr_write_dat[SPR_SR_WIDTH-1:0];

   // Implementation specific registers
   always @(posedge clk `OR_ASYNC_RST) begin
      if (rst) begin
	 spr_isr0 <= {OPTION_OPERAND_WIDTH{1'bx}};
	 spr_isr1 <= {OPTION_OPERAND_WIDTH{1'bx}};
	 spr_isr2 <= {OPTION_OPERAND_WIDTH{1'bx}};
	 spr_isr3 <= {OPTION_OPERAND_WIDTH{1'bx}};
	 spr_isr4 <= {OPTION_OPERAND_WIDTH{1'bx}};
	 spr_isr5 <= {OPTION_OPERAND_WIDTH{1'bx}};
	 spr_isr6 <= {OPTION_OPERAND_WIDTH{1'bx}};
	 spr_isr7 <= {OPTION_OPERAND_WIDTH{1'bx}};
      end else if ((FEATURE_MULTICORE != "NONE") &&
		   spr_we && (spr_addr==`OR1K_SPR_ISR0_ADDR)) begin
	 spr_isr0 <= spr_write_dat;
      end else if ((FEATURE_MULTICORE != "NONE") &&
		   spr_we && (spr_addr==`OR1K_SPR_ISR0_ADDR + 1)) begin
	 spr_isr1 <= spr_write_dat;
      end else if ((FEATURE_MULTICORE != "NONE") &&
		   spr_we && (spr_addr==`OR1K_SPR_ISR0_ADDR + 2)) begin
	 spr_isr2 <= spr_write_dat;
      end else if ((FEATURE_MULTICORE != "NONE") &&
		   spr_we && (spr_addr==`OR1K_SPR_ISR0_ADDR + 3)) begin
	 spr_isr3 <= spr_write_dat;
      end else if ((FEATURE_MULTICORE != "NONE") &&
		   spr_we && (spr_addr==`OR1K_SPR_ISR0_ADDR + 4)) begin
	 spr_isr4 <= spr_write_dat;
      end else if ((FEATURE_MULTICORE != "NONE") &&
		   spr_we && (spr_addr==`OR1K_SPR_ISR0_ADDR + 5)) begin
	 spr_isr5 <= spr_write_dat;
      end else if ((FEATURE_MULTICORE != "NONE") &&
		   spr_we && (spr_addr==`OR1K_SPR_ISR0_ADDR + 6)) begin
	 spr_isr6 <= spr_write_dat;
      end else if ((FEATURE_MULTICORE != "NONE") &&
		   spr_we && (spr_addr==`OR1K_SPR_ISR0_ADDR + 7)) begin
	 spr_isr7 <= spr_write_dat;
      end
   end

   always @(posedge clk `OR_ASYNC_RST)
     if (rst)
       ctrl_bubble_o <= 0;
     else if (padv_execute_o)
       ctrl_bubble_o <= execute_bubble_i;

   // Exception PC
   always @(posedge clk)
     if (exception_re) begin
	if (except_ibus_err_i)
	  spr_epcr <= last_branch_insn_pc;
	// Syscall is a special case, we return back to the instruction _after_
	// the syscall instruction, unless the syscall was in a delay slot
	else if (except_syscall_i)
	  spr_epcr <= ctrl_delay_slot ? ctrl_epcr_o : pc_ctrl_i + 4;
	else if (store_buffer_err_i)
	  spr_epcr <= store_buffer_epcr_i;
	// Don't update EPCR on software breakpoint
	else if (!(stall_on_trap & except_trap_i))
	  spr_epcr <= ctrl_epcr_o;
     end else if (spr_we && spr_addr==`OR1K_SPR_EPCR0_ADDR) begin
	spr_epcr <= spr_write_dat;
     end

   // Exception Effective Address
   always @(posedge clk `OR_ASYNC_RST)
     if (rst)
       spr_eear <= {OPTION_OPERAND_WIDTH{1'b0}};
     else if (/*padv_ctrl & exception*/ exception_re)
       begin
	  if (except_ibus_err_i | except_itlb_miss_i | except_ipagefault_i)
	    spr_eear <= pc_ctrl_i;
	  else
	    spr_eear <= ctrl_lsu_adr_i;
       end

   // Track the PC
   always @(posedge clk `OR_ASYNC_RST)
     if (rst)
       spr_ppc <= OPTION_RESET_PC;
     else if (padv_ctrl)
       spr_ppc <= pc_ctrl_i;

   // Generate the NPC for SPR accesses
   always @(posedge clk `OR_ASYNC_RST)
     if (rst)
       spr_npc <= OPTION_RESET_PC;
     else if (du_npc_write)
       spr_npc <= du_dat_i;
     else if (du_npc_written)
       spr_npc <= spr_npc;
     else if (stepping) begin
	if (stepped_into_rfe)
	  spr_npc <= spr_epcr;
	else if (stepped_into_delay_slot)
	  spr_npc <= last_branch_target_pc;
	else if (stepped_into_exception)
	  spr_npc <= exception_pc_addr;
	else
	  spr_npc <= pc_ctrl_i + 4;
     end else if (stall_on_trap & padv_ctrl & except_trap_i)
       spr_npc <= pc_ctrl_i;
     else if (cpu_stall & padv_ctrl)
       spr_npc <= ctrl_delay_slot ? pc_ctrl_i - 4 : pc_ctrl_i;
     else if (!cpu_stall)
       spr_npc <= pc_execute_i;

   // Exception Vector Address
   always @(posedge clk `OR_ASYNC_RST)
     if (rst)
       spr_evbar <= {OPTION_OPERAND_WIDTH{1'b0}};
     else if (spr_we && spr_addr==`OR1K_SPR_EVBAR_ADDR)
       spr_evbar <= {spr_write_dat[OPTION_OPERAND_WIDTH-1:13], 13'd0};

   // Remember when we're in a delay slot in execute stage.
   always @(posedge clk `OR_ASYNC_RST)
     if (rst)
       execute_delay_slot <= 0;
     else if (padv_execute_o)
       execute_delay_slot <= execute_op_branch_i;

   always @(posedge clk `OR_ASYNC_RST)
     if (rst)
       ctrl_delay_slot <= 0;
     else if (padv_execute_o)
       ctrl_delay_slot <= execute_delay_slot;

   mor1kx_cfgrs
     #(.FEATURE_PIC			(FEATURE_PIC),
       .FEATURE_TIMER			(FEATURE_TIMER),
       .OPTION_PIC_TRIGGER		(OPTION_PIC_TRIGGER),
       .FEATURE_DSX			(FEATURE_DSX),
       .FEATURE_FASTCONTEXTS		(FEATURE_FASTCONTEXTS),
       .OPTION_RF_NUM_SHADOW_GPR	(OPTION_RF_NUM_SHADOW_GPR),
       .FEATURE_OVERFLOW		(FEATURE_OVERFLOW),
       .FEATURE_DATACACHE		(FEATURE_DATACACHE),
       .OPTION_DCACHE_BLOCK_WIDTH	(OPTION_DCACHE_BLOCK_WIDTH),
       .OPTION_DCACHE_SET_WIDTH		(OPTION_DCACHE_SET_WIDTH),
       .OPTION_DCACHE_WAYS		(OPTION_DCACHE_WAYS),
       .FEATURE_DMMU			(FEATURE_DMMU),
       .OPTION_DMMU_SET_WIDTH		(OPTION_DMMU_SET_WIDTH),
       .OPTION_DMMU_WAYS		(OPTION_DMMU_WAYS),
       .FEATURE_INSTRUCTIONCACHE	(FEATURE_INSTRUCTIONCACHE),
       .OPTION_ICACHE_BLOCK_WIDTH	(OPTION_ICACHE_BLOCK_WIDTH),
       .OPTION_ICACHE_SET_WIDTH		(OPTION_ICACHE_SET_WIDTH),
       .OPTION_ICACHE_WAYS		(OPTION_ICACHE_WAYS),
       .FEATURE_IMMU			(FEATURE_IMMU),
       .OPTION_IMMU_SET_WIDTH		(OPTION_IMMU_SET_WIDTH),
       .OPTION_IMMU_WAYS		(OPTION_IMMU_WAYS),
       .FEATURE_DEBUGUNIT		(FEATURE_DEBUGUNIT),
       .FEATURE_PERFCOUNTERS		(FEATURE_PERFCOUNTERS),
       .FEATURE_MAC			(FEATURE_MAC),
       .FEATURE_SYSCALL			(FEATURE_SYSCALL),
       .FEATURE_TRAP			(FEATURE_TRAP),
       .FEATURE_RANGE			(FEATURE_RANGE),
       .FEATURE_DELAYSLOT               ("ENABLED"),
       .FEATURE_EVBAR                   ("ENABLED")
       )
   mor1kx_cfgrs
     (/*AUTOINST*/
      // Outputs
      .spr_vr				(spr_vr[31:0]),
      .spr_vr2				(spr_vr2[31:0]),
      .spr_upr				(spr_upr[31:0]),
      .spr_cpucfgr			(spr_cpucfgr[31:0]),
      .spr_dmmucfgr			(spr_dmmucfgr[31:0]),
      .spr_immucfgr			(spr_immucfgr[31:0]),
      .spr_dccfgr			(spr_dccfgr[31:0]),
      .spr_iccfgr			(spr_iccfgr[31:0]),
      .spr_dcfgr			(spr_dcfgr[31:0]),
      .spr_pccfgr			(spr_pccfgr[31:0]),
      .spr_fpcsr			(spr_fpcsr[31:0]),
      .spr_avr				(spr_avr[31:0]));

   // System group (0) SPR data out
   always @*
     case(spr_addr)
       `OR1K_SPR_VR_ADDR:
	 spr_sys_group_read = spr_vr;
       `OR1K_SPR_VR2_ADDR:
	 spr_sys_group_read = {spr_vr2[31:8], `MOR1KX_PIPEID_CAPPUCCINO};
       `OR1K_SPR_AVR_ADDR:
	 spr_sys_group_read = spr_avr;
       `OR1K_SPR_UPR_ADDR:
	 spr_sys_group_read = spr_upr;
       `OR1K_SPR_CPUCFGR_ADDR:
	 spr_sys_group_read = spr_cpucfgr;
       `OR1K_SPR_DMMUCFGR_ADDR:
	 spr_sys_group_read = spr_dmmucfgr;
       `OR1K_SPR_IMMUCFGR_ADDR:
	 spr_sys_group_read = spr_immucfgr;
       `OR1K_SPR_DCCFGR_ADDR:
	 spr_sys_group_read = spr_dccfgr;
       `OR1K_SPR_ICCFGR_ADDR:
	 spr_sys_group_read = spr_iccfgr;
       `OR1K_SPR_DCFGR_ADDR:
	 spr_sys_group_read = spr_dcfgr;
       `OR1K_SPR_PCCFGR_ADDR:
	 spr_sys_group_read = spr_pccfgr;
       `OR1K_SPR_NPC_ADDR:
	 spr_sys_group_read = spr_npc;
       `OR1K_SPR_SR_ADDR:
	 spr_sys_group_read = {{(OPTION_OPERAND_WIDTH-SPR_SR_WIDTH){1'b0}},
			       spr_sr};

       `OR1K_SPR_PPC_ADDR:
	 spr_sys_group_read = spr_ppc;
       `OR1K_SPR_FPCSR_ADDR:
	 spr_sys_group_read = spr_fpcsr;
       `OR1K_SPR_EPCR0_ADDR:
	 spr_sys_group_read = spr_epcr;
       `OR1K_SPR_EEAR0_ADDR:
	 spr_sys_group_read = spr_eear;
       `OR1K_SPR_ESR0_ADDR:
	 spr_sys_group_read = {{(OPTION_OPERAND_WIDTH-SPR_SR_WIDTH){1'b0}},
			       spr_esr};
       `OR1K_SPR_EVBAR_ADDR:
	 spr_sys_group_read = spr_evbar;
       `OR1K_SPR_ISR0_ADDR:
	 spr_sys_group_read = spr_isr[0];
       `OR1K_SPR_ISR0_ADDR +1:
	 spr_sys_group_read = spr_isr[1];
       `OR1K_SPR_ISR0_ADDR +2:
	 spr_sys_group_read = spr_isr[2];
       `OR1K_SPR_ISR0_ADDR +3:
	 spr_sys_group_read = spr_isr[3];
       `OR1K_SPR_ISR0_ADDR +4:
	 spr_sys_group_read = spr_isr[4];
       `OR1K_SPR_ISR0_ADDR +5:
	 spr_sys_group_read = spr_isr[5];
       `OR1K_SPR_ISR0_ADDR +6:
	 spr_sys_group_read = spr_isr[6];
       `OR1K_SPR_ISR0_ADDR +7:
	 spr_sys_group_read = spr_isr[7];
       
       `OR1K_SPR_COREID_ADDR:
	 // If the multicore feature is activated this address returns the
	 // core identifier, 0 otherwise
	 spr_sys_group_read = (FEATURE_MULTICORE != "NONE") ? multicore_coreid_i : 0;
       `OR1K_SPR_NUMCORES_ADDR:
	 // If the multicore feature is activated this address returns the
	 // core identifier, 0 otherwise
	 spr_sys_group_read = (FEATURE_MULTICORE != "NONE") ? multicore_numcores_i : 0;
       
       default: begin
	  // GPR read
	  if (spr_addr[15:9] == 7'h02)
	    spr_sys_group_read = spr_gpr_dat_i; // Register file
	  else
	    // Invalid address - read as zero
	    spr_sys_group_read = 0;
       end
     endcase // case (spr_addr)

   /* System group read data MUX in */
   assign spr_internal_read_dat[0] = spr_sys_group_read;
   /* System group ack generation */

   assign spr_access_ack[0] = (spr_addr[15:9] == 7'h02) ? spr_gpr_ack_i : 1;

   /* Generate data to the register file for mfspr operations */
   assign mfspr_dat_o = spr_internal_read_dat[spr_addr[14:11]];

   // PIC SPR control
   generate

      if (FEATURE_PIC !="NONE") begin : pic

	 /* mor1kx_pic AUTO_TEMPLATE (
	  .spr_picsr_o		(spr_picsr),
	  .spr_picmr_o		(spr_picmr),
	  .spr_bus_ack		(spr_access_ack[9]),
	  .spr_dat_o		(spr_internal_read_dat[9]),
	  // Inputs
	  .spr_we_i		(spr_we),
	  .spr_addr_i		(spr_addr),
	  .spr_dat_i		(spr_write_dat),
	  );*/
	 mor1kx_pic
	  #(
	    .OPTION_PIC_TRIGGER(OPTION_PIC_TRIGGER),
	    .OPTION_PIC_NMI_WIDTH(OPTION_PIC_NMI_WIDTH)
	    )
	 mor1kx_pic
	   (/*AUTOINST*/
	    // Outputs
	    .spr_picmr_o		(spr_picmr),		 // Templated
	    .spr_picsr_o		(spr_picsr),		 // Templated
	    .spr_bus_ack		(spr_access_ack[9]),	 // Templated
	    .spr_dat_o			(spr_internal_read_dat[9]), // Templated
	    // Inputs
	    .clk			(clk),
	    .rst			(rst),
	    .irq_i			(irq_i[31:0]),
	    .spr_we_i			(spr_we),		 // Templated
	    .spr_addr_i			(spr_addr),		 // Templated
	    .spr_dat_i			(spr_write_dat));	 // Templated


	 assign except_pic = (|spr_picsr) & spr_sr[`OR1K_SPR_SR_IEE] &
			     !ctrl_op_mtspr_i & !doing_rfe;
      end
      else begin
	 assign except_pic = 0;
	 assign spr_picsr = 0;
	 assign spr_picmr = 0;
	 assign spr_access_ack[9] = 0;
	 assign spr_internal_read_dat[9] = 0;
      end // else: !if(FEATURE_PIC !="NONE")
   endgenerate


   generate
      if (FEATURE_TIMER!="NONE") begin : tt

	 /* mor1kx_ticktimer AUTO_TEMPLATE (
	  .spr_ttmr_o		(spr_ttmr),
	  .spr_ttcr_o		(spr_ttcr),
	  .spr_bus_ack		(spr_access_ack[10]),
	  .spr_dat_o		(spr_internal_read_dat[10]),
	  // Inputs
	  .spr_we_i		(spr_we),
	  .spr_addr_i		(spr_addr),
	  .spr_dat_i		(spr_write_dat),
	  );*/
	 mor1kx_ticktimer mor1kx_ticktimer
			 (/*AUTOINST*/
			  // Outputs
			  .spr_ttmr_o		(spr_ttmr),	 // Templated
			  .spr_ttcr_o		(spr_ttcr),	 // Templated
			  .spr_bus_ack		(spr_access_ack[10]), // Templated
			  .spr_dat_o		(spr_internal_read_dat[10]), // Templated
			  // Inputs
			  .clk			(clk),
			  .rst			(rst),
			  .spr_we_i		(spr_we),	 // Templated
			  .spr_addr_i		(spr_addr),	 // Templated
			  .spr_dat_i		(spr_write_dat)); // Templated

	 assign except_ticktimer = spr_ttmr[28] & spr_sr[`OR1K_SPR_SR_TEE] &
				   !ctrl_op_mtspr_i & !doing_rfe;

      end // if (FEATURE_TIMER!="NONE")
      else begin
	 assign except_ticktimer = 0;
	 assign spr_ttmr = 0;
	 assign spr_ttcr = 0;
	 assign spr_access_ack[10] = 0;
	 assign spr_internal_read_dat[10] = 0;
      end // else: !if(FEATURE_TIMER!="NONE")
   endgenerate

   /* SPR access control - allow accesses from either the instructions or from
    the debug interface */
   assign spr_read_access = (ctrl_op_mfspr_i | (du_access & !du_we_i));
   assign spr_write_access = (ctrl_op_mtspr_i | (du_access & du_we_i));

   assign spr_write_dat = du_access ? du_dat_i : b;
   assign spr_we = spr_write_access & spr_group_present;
   assign spr_read = spr_read_access & spr_group_present;

   /* A bus out to other units that live outside of the control unit */
   assign spr_bus_addr_o = spr_addr;
   assign spr_bus_we_o = spr_write_access & spr_group_present & spr_bus_access;
   assign spr_bus_stb_o = (spr_read_access | spr_write_access) &
			  spr_group_present & spr_bus_access;
   assign spr_bus_dat_o = spr_write_dat;

   /* Is the SPR in the design? */
   assign spr_group_present = (// System group
			       (spr_addr[15:11]==5'h00) ||
			       // DMMU
			       (spr_addr[15:11]==5'h01 &&
				FEATURE_DMMU!="NONE") ||
			       // IMMU
			       (spr_addr[15:11]==5'h02 &&
				FEATURE_IMMU!="NONE") ||
			       // Data cache
			       (spr_addr[15:11]==5'h03 &&
				FEATURE_DATACACHE!="NONE") ||
			       // Instruction cache
			       (spr_addr[15:11]==5'h04 &&
				FEATURE_INSTRUCTIONCACHE!= "NONE") ||
			       // MAC unit
			       (spr_addr[15:11]==5'h05 &&
				FEATURE_MAC!="NONE") ||
			       // Debug unit
			       (spr_addr[15:11]==5'h06 &&
				FEATURE_DEBUGUNIT!="NONE") ||
			       // Performance counters
			       (spr_addr[15:11]==5'h07 &&
				FEATURE_PERFCOUNTERS!="NONE") ||
			       // Power Management
			       (spr_addr[15:11]==5'h08 &&
				FEATURE_PMU!="NONE") ||
			       // PIC
			       (spr_addr[15:11]==5'h09 &&
				FEATURE_PIC!="NONE") ||
			       // Tick timer
			       (spr_addr[15:11]==5'h0a &&
				FEATURE_TIMER!="NONE") ||
			       // FPU
			       (spr_addr[15:11]==5'h0b &&
				FEATURE_FPU!="NONE")
			       );

   /* Generate a SPR group signal - generate invalid if the group is not
    present in the design */
   assign spr_group = (spr_group_present) ? spr_addr[14:11] : 4'd12;

   /* Default group when a selected one is not present - it reads as zero */
   assign spr_internal_read_dat[12] = 0;
   assign spr_access_ack[12] = 1;

   /* Is a SPR bus access needed, or is the requested SPR in this file? */
   assign spr_bus_access = /* Any of the units we don't have in this file */
			   /* System group */
			   !(spr_addr[15:11]==5'h00 ||
			     /* Debug Group */
			     spr_addr[15:11]==5'h06 ||
			     /* PIC Group */
			     spr_addr[15:11]==5'h09 ||
			     /* Tick Group */
			     spr_addr[15:11]==5'h0a) ||
			     // GPR
			     spr_addr[15:9]==7'h02;

   generate
      if (FEATURE_DEBUGUNIT!="NONE") begin : du

	 reg [OPTION_OPERAND_WIDTH-1:0] du_read_dat;

	 reg 				du_ack;
	 reg 				du_stall_r;
	 reg [1:0] 			branch_step;

	 assign du_access = du_stb_i;

	 // Generate ack back to the debug interface bus
	 always @(posedge clk `OR_ASYNC_RST)
	   if (rst)
	     du_ack <= 0;
	   else if (du_ack)
	     du_ack <= 0;
	   else if (du_stb_i) begin
	      if (!spr_group_present)
		/* Unit doesn't exist, ACK to clear the access, nothing done */
		du_ack <= 1;
	      else if (spr_access_ack[spr_group])
		/* actual access occurred */
		du_ack <= 1;
	   end

	 assign du_ack_o = du_ack;

	 /* Data back to the debug bus */
	 always @(posedge clk)
	   du_read_dat <= spr_internal_read_dat[spr_group];

	 assign du_dat_o = du_read_dat;

	 always @(posedge clk)
	   if (rst)
	     cpu_stall <= 0;
	   else if (!du_stall_i)
	     cpu_stall <= 0;
	   else if (padv_execute_o & !execute_bubble_i & du_stall_i |
		    du_stall_o)
	     cpu_stall <= 1;

	 /* goes out to the debug interface and comes back 1 cycle later
	  via du_stall_i */
	 assign du_stall_o = stepping & pstep[4] |
			     (stall_on_trap & padv_ctrl & except_trap_i);

	 /* Pulse to indicate we're restarting after a stall */
	 assign du_restart_from_stall = du_stall_r & !du_stall_i;

	 /* NPC debug control logic */
	 assign du_npc_write = (du_we_i && du_addr_i==`OR1K_SPR_NPC_ADDR &&
				du_ack_o);

	 /* Pick the traps-cause-stall bit out of the DSR */
	 assign stall_on_trap = spr_dsr[`OR1K_SPR_DSR_TE];

	 /* record if NPC was written while we were stalled.
	  If so, we will use this value for restarting */
	 always @(posedge clk `OR_ASYNC_RST)
	   if (rst)
	     du_npc_written <= 0;
	   else if (du_restart_from_stall)
	     du_npc_written <= 0;
	   else if (du_npc_write)
	     du_npc_written <= 1;

	 always @(posedge clk `OR_ASYNC_RST)
	   if (rst)
	     stepped_into_exception <= 0;
	   else if (du_restart_from_stall)
	     stepped_into_exception <= 0;
	   else if (exception & stepping & (padv_ctrl | ctrl_stage_exceptions))
	     stepped_into_exception <= 1;

	 always @(posedge clk `OR_ASYNC_RST)
	   if (rst)
	     stepped_into_rfe <= 0;
	   else if (du_restart_from_stall)
	     stepped_into_rfe <= 0;
	   else if (stepping & padv_ctrl)
	     stepped_into_rfe <= ctrl_op_rfe_i;

	 assign du_restart_pc_o = spr_npc;

	 assign du_restart_o = du_restart_from_stall;

	 /* Indicate when we're stepping */
	 assign stepping = spr_dmr1[`OR1K_SPR_DMR1_ST] &
			   spr_dsr[`OR1K_SPR_DSR_TE];

	 always @(posedge clk `OR_ASYNC_RST)
	   if (rst)
	     pstep <= 0;
	   else if (du_restart_from_stall & stepping)
	     pstep <= 6'h1;
	   else if ((pstep[0] & fetch_valid_i) |
		    /* decode is always single cycle */
		    (pstep[1] & padv_decode_o) |
		    /* execute stage */
		    (pstep[2] & (execute_valid_i | ctrl_stage_exceptions)) |
		    /* ctrl stage */
		    (pstep[3] & (ctrl_valid_i | ctrl_stage_exceptions)) |
		    pstep[4])
	     pstep <= {pstep[4:0],1'b0};

	 always @(posedge clk `OR_ASYNC_RST)
	   if (rst)
	     branch_step <= 0;
	   else if (du_npc_written)
	     branch_step <= 0;
	   else if (stepping & pstep[2])
	     branch_step <= {branch_step[0], decode_branch_i};
	   else if (!stepping & padv_ctrl)
	     branch_step <= {branch_step[0], ctrl_delay_slot};

	 assign stepped_into_delay_slot = branch_step[1] & stepping;

	 /* Signals for waveform debuging */
	 wire [31:0] spr_read_data_group_0;
	 assign spr_read_data_group_0 = spr_internal_read_dat[0];
	 wire [31:0] spr_read_data_group_1;
	 assign spr_read_data_group_1 = spr_internal_read_dat[1];
	 wire [31:0] spr_read_data_group_2;
	 assign spr_read_data_group_2 = spr_internal_read_dat[2];
	 wire [31:0] spr_read_data_group_3;
	 assign spr_read_data_group_3 = spr_internal_read_dat[3];
	 wire [31:0] spr_read_data_group_4;
	 assign spr_read_data_group_4 = spr_internal_read_dat[4];
	 wire [31:0] spr_read_data_group_5;
	 assign spr_read_data_group_5 = spr_internal_read_dat[5];
	 wire [31:0] spr_read_data_group_6;
	 assign spr_read_data_group_6 = spr_internal_read_dat[6];
	 wire [31:0] spr_read_data_group_7;
	 assign spr_read_data_group_7 = spr_internal_read_dat[7];
	 wire [31:0] spr_read_data_group_8;
	 assign spr_read_data_group_8 = spr_internal_read_dat[8];
	 wire [31:0] spr_read_data_group_9;
	 assign spr_read_data_group_9 = spr_internal_read_dat[9];


	 /* always single cycle access */
	 assign spr_access_ack[6] = 1;
	 assign spr_internal_read_dat[6] = (spr_addr==`OR1K_SPR_DMR1_ADDR) ?
					   spr_dmr1 :
					   (spr_addr==`OR1K_SPR_DMR2_ADDR) ?
					   spr_dmr2 :
					   (spr_addr==`OR1K_SPR_DSR_ADDR) ?
					   spr_dsr :
					   (spr_addr==`OR1K_SPR_DRR_ADDR) ?
					   spr_drr : 0;

	 /* Put the incoming stall signal through a register to detect FE */
	 always @(posedge clk `OR_ASYNC_RST)
	   if (rst)
	     du_stall_r <= 0;
	   else
	     du_stall_r <= du_stall_i;

	 /* DMR1 */
	 always @(posedge clk `OR_ASYNC_RST)
	   if (rst)
	     spr_dmr1 <= 0;
	   else if (spr_we && spr_addr==`OR1K_SPR_DMR1_ADDR)
	     spr_dmr1[23:0] <= spr_write_dat[23:0];

	 /* DMR2 */
	 always @(posedge clk)
	   spr_dmr2 <= 0;

	 /* DSR */
	 always @(posedge clk `OR_ASYNC_RST)
	   if (rst)
	     spr_dsr <= 0;
	   else if (spr_we && spr_addr==`OR1K_SPR_DSR_ADDR)
	     spr_dsr[13:0] <= spr_write_dat[13:0];

	 /* DRR */
	 always @(posedge clk `OR_ASYNC_RST)
	   if (rst)
	     spr_drr <= 0;
	   else if (spr_we && spr_addr==`OR1K_SPR_DRR_ADDR)
	     spr_drr[13:0] <= spr_write_dat[13:0];
	   else if (stall_on_trap & padv_ctrl & except_trap_i)
	     spr_drr[`OR1K_SPR_DRR_TE] <= 1;

      end // block: du
      else
	begin : no_du
	   assign du_access = 0;
	   assign du_stall_o = 0;
	   assign du_ack_o = 0;
	   assign du_restart_o = 0;
	   assign du_restart_pc_o = 0;
	   assign stepping = 0;
	   assign du_npc_write = 0;
	   assign stepped_into_delay_slot = 0;
	   assign du_dat_o = 0;
	   assign du_restart_from_stall = 0;
	   assign spr_access_ack[6] = 1;

	   always @(posedge clk)
	     begin
		spr_dmr1 <= 0;
		spr_dmr2 <= 0;
		spr_dsr <= 0;
		spr_drr <= 0;
		du_npc_written <= 0;
		cpu_stall <= 0;
	     end
	end
   endgenerate

   /* Controls to generate ACKs from units that are external to this module */
   generate
      if (FEATURE_DMMU!="NONE") begin : dmmu_ctrl
	 assign spr_access_ack[1] = spr_bus_ack_dmmu_i;
	 assign spr_internal_read_dat[1] = spr_bus_dat_dmmu_i;
      end
      else begin
	 assign spr_access_ack[1] = 1;
	 assign spr_internal_read_dat[1] = 0;
      end
   endgenerate

   generate
      if (FEATURE_IMMU!="NONE") begin : immu_ctrl
	 assign spr_access_ack[2] = spr_bus_ack_immu_i;
	 assign spr_internal_read_dat[2] = spr_bus_dat_immu_i;
      end
      else begin
	 assign spr_access_ack[2] = 1;
	 assign spr_internal_read_dat[2] = 0;
      end
   endgenerate

   generate
      if (FEATURE_DATACACHE!="NONE") begin : datacache_ctrl
	 assign spr_access_ack[3] = spr_bus_ack_dc_i;
	 assign spr_internal_read_dat[3] = spr_bus_dat_dc_i;
      end
      else begin
	 assign spr_access_ack[3] = 1;
	 assign spr_internal_read_dat[3] = 0;
      end
   endgenerate

   generate
      if (FEATURE_INSTRUCTIONCACHE!="NONE") begin : instructioncache_ctrl
	 assign spr_access_ack[4] = spr_bus_ack_ic_i;
	 assign spr_internal_read_dat[4] = spr_bus_dat_ic_i;
      end
      else begin
	 assign spr_access_ack[4] = 1;
	 assign spr_internal_read_dat[4] = 0;
      end
   endgenerate

   generate
      if (FEATURE_MAC!="NONE") begin : mac_ctrl
	 assign spr_access_ack[5] = spr_bus_ack_mac_i;
	 assign spr_internal_read_dat[5] = spr_bus_dat_mac_i;
      end
      else begin
	 assign spr_access_ack[5] = 1;
	 assign spr_internal_read_dat[5] = 0;
      end
   endgenerate

   generate
      if (FEATURE_PERFCOUNTERS!="NONE") begin : perfcounters_ctrl
	 assign spr_access_ack[7] = spr_bus_ack_pcu_i;
	 assign spr_internal_read_dat[7] = spr_bus_dat_pcu_i;
      end
      else begin
	 assign spr_access_ack[7] = 1;
	 assign spr_internal_read_dat[7] = 0;
      end
   endgenerate

   generate
      if (FEATURE_PMU!="NONE") begin : pmu_ctrl
	 assign spr_access_ack[8] = spr_bus_ack_pmu_i;
	 assign spr_internal_read_dat[8] = spr_bus_dat_pcu_i;
      end
      else begin
	 assign spr_access_ack[8] = 1;
	 assign spr_internal_read_dat[8] = 0;
      end
   endgenerate

   generate
      if (FEATURE_FPU!="NONE") begin : fpu_ctrl
	 assign spr_access_ack[11] = spr_bus_ack_fpu_i;
	 assign spr_internal_read_dat[11] = spr_bus_dat_fpu_i;
      end
      else begin
	 assign spr_access_ack[11] = 1;
	 assign spr_internal_read_dat[11] = 0;
      end
   endgenerate

endmodule // mor1kx_ctrl_cappuccino<|MERGE_RESOLUTION|>--- conflicted
+++ resolved
@@ -209,18 +209,14 @@
     input 			      spr_bus_ack_pcu_i,
     input [OPTION_OPERAND_WIDTH-1:0]  spr_bus_dat_fpu_i,
     input 			      spr_bus_ack_fpu_i,
+    input [OPTION_OPERAND_WIDTH-1:0]  spr_gpr_dat_i,
+    input 			      spr_gpr_ack_i,
     output [15:0] 		      spr_sr_o,
-    input [OPTION_OPERAND_WIDTH-1:0]  spr_gpr_dat_i,
-<<<<<<< HEAD
 
     output reg 			      ctrl_bubble_o,
 
     input [OPTION_OPERAND_WIDTH-1:0]  multicore_coreid_i,
     input [OPTION_OPERAND_WIDTH-1:0]  multicore_numcores_i
-=======
-    input 			      spr_gpr_ack_i,
-    output [15:0] 		      spr_sr_o
->>>>>>> 17afdf22
     );
 
    // Internal signals
