--- conflicted
+++ resolved
@@ -808,86 +808,6 @@
    assign spr_isr[7] = 0;
 
    // System group (0) SPR data out
-<<<<<<< HEAD
-   always @*
-     case(spr_addr)
-       `OR1K_SPR_VR_ADDR:
-	 spr_sys_group_read = spr_vr;
-       `OR1K_SPR_VR2_ADDR:
-	 spr_sys_group_read = {spr_vr2[31:8], `MOR1KX_PIPEID_CAPPUCCINO};
-       `OR1K_SPR_AVR_ADDR:
-	 spr_sys_group_read = spr_avr;
-       `OR1K_SPR_UPR_ADDR:
-	 spr_sys_group_read = spr_upr;
-       `OR1K_SPR_CPUCFGR_ADDR:
-	 spr_sys_group_read = spr_cpucfgr;
-       `OR1K_SPR_DMMUCFGR_ADDR:
-	 spr_sys_group_read = spr_dmmucfgr;
-       `OR1K_SPR_IMMUCFGR_ADDR:
-	 spr_sys_group_read = spr_immucfgr;
-       `OR1K_SPR_DCCFGR_ADDR:
-	 spr_sys_group_read = spr_dccfgr;
-       `OR1K_SPR_ICCFGR_ADDR:
-	 spr_sys_group_read = spr_iccfgr;
-       `OR1K_SPR_DCFGR_ADDR:
-	 spr_sys_group_read = spr_dcfgr;
-       `OR1K_SPR_PCCFGR_ADDR:
-	 spr_sys_group_read = spr_pccfgr;
-       `OR1K_SPR_NPC_ADDR:
-	 spr_sys_group_read = spr_npc;
-       `OR1K_SPR_SR_ADDR:
-	 spr_sys_group_read = {{(OPTION_OPERAND_WIDTH-SPR_SR_WIDTH){1'b0}},
-			       spr_sr};
-
-       `OR1K_SPR_PPC_ADDR:
-	 spr_sys_group_read = spr_ppc;
-       `OR1K_SPR_FPCSR_ADDR:
-	 spr_sys_group_read = spr_fpcsr;
-       `OR1K_SPR_EPCR0_ADDR:
-	 spr_sys_group_read = spr_epcr;
-       `OR1K_SPR_EEAR0_ADDR:
-	 spr_sys_group_read = spr_eear;
-       `OR1K_SPR_ESR0_ADDR:
-	 spr_sys_group_read = {{(OPTION_OPERAND_WIDTH-SPR_SR_WIDTH){1'b0}},
-			       spr_esr};
-       `OR1K_SPR_EVBAR_ADDR:
-	 spr_sys_group_read = spr_evbar;
-       `OR1K_SPR_ISR0_ADDR:
-	 spr_sys_group_read = spr_isr[0];
-       `OR1K_SPR_ISR0_ADDR +1:
-	 spr_sys_group_read = spr_isr[1];
-       `OR1K_SPR_ISR0_ADDR +2:
-	 spr_sys_group_read = spr_isr[2];
-       `OR1K_SPR_ISR0_ADDR +3:
-	 spr_sys_group_read = spr_isr[3];
-       `OR1K_SPR_ISR0_ADDR +4:
-	 spr_sys_group_read = spr_isr[4];
-       `OR1K_SPR_ISR0_ADDR +5:
-	 spr_sys_group_read = spr_isr[5];
-       `OR1K_SPR_ISR0_ADDR +6:
-	 spr_sys_group_read = spr_isr[6];
-       `OR1K_SPR_ISR0_ADDR +7:
-	 spr_sys_group_read = spr_isr[7];
-       
-       `OR1K_SPR_COREID_ADDR:
-	 // If the multicore feature is activated this address returns the
-	 // core identifier, 0 otherwise
-	 spr_sys_group_read = (FEATURE_MULTICORE != "NONE") ? multicore_coreid_i : 0;
-       `OR1K_SPR_NUMCORES_ADDR:
-	 // If the multicore feature is activated this address returns the
-	 // core identifier, 0 otherwise
-	 spr_sys_group_read = (FEATURE_MULTICORE != "NONE") ? multicore_numcores_i : 0;
-       
-       default: begin
-	  // GPR read
-	  if (spr_addr[15:9] == 7'h02)
-	    spr_sys_group_read = spr_gpr_dat_i; // Register file
-	  else
-	    // Invalid address - read as zero
-	    spr_sys_group_read = 0;
-       end
-     endcase // case (spr_addr)
-=======
    always @* begin
      spr_sys_group_read = 0;
      if (spr_access[`OR1K_SPR_SYS_BASE])
@@ -950,13 +870,20 @@
          `SPR_OFFSET(`OR1K_SPR_ISR0_ADDR) +7:
            spr_sys_group_read = spr_isr[7];
 
+         `SPR_OFFSET(`OR1K_SPR_COREID_ADDR):
+           // If the multicore feature is activated this address returns the
+           // core identifier, 0 otherwise
+           spr_sys_group_read = (FEATURE_MULTICORE != "NONE") ? multicore_coreid_i : 0;
+         `SPR_OFFSET(`OR1K_SPR_NUMCORES_ADDR):
+           // If the multicore feature is activated this address returns the
+           // core identifier, 0 otherwise
+           spr_sys_group_read = (FEATURE_MULTICORE != "NONE") ? multicore_numcores_i : 0;
          default:
             // GPR read
             if (spr_addr[10:9] == 2'h2)
               spr_sys_group_read = spr_gpr_dat_i; // Register file
        endcase
     end
->>>>>>> 1db1b366
 
    /* System group read data MUX in */
    assign spr_internal_read_dat[`OR1K_SPR_SYS_BASE] = spr_sys_group_read;
