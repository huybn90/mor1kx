--- conflicted
+++ resolved
@@ -208,17 +208,13 @@
     input 			      spr_bus_ack_pcu_i,
     input [OPTION_OPERAND_WIDTH-1:0]  spr_bus_dat_fpu_i,
     input 			      spr_bus_ack_fpu_i,
-<<<<<<< HEAD
     output [15:0] 		      spr_sr_o,
+    input [OPTION_OPERAND_WIDTH-1:0]  spr_gpr_dat_i,
 
     output reg 			      ctrl_bubble_o,
 
     input [OPTION_OPERAND_WIDTH-1:0]  multicore_coreid_i,
     input [OPTION_OPERAND_WIDTH-1:0]  multicore_numcores_i
-=======
-    input [OPTION_OPERAND_WIDTH-1:0]  spr_gpr_dat_i,
-    output [15:0] 		      spr_sr_o
->>>>>>> e0e2f058
     );
 
    // Internal signals
