/* ****************************************************************************
  This Source Code Form is subject to the terms of the
  Open Hardware Description License, v. 1.0. If a copy
  of the OHDL was not distributed with this file, You
  can obtain one at http://juliusbaxter.net/ohdl/ohdl.txt

  Description: mor1kx decode unit

  Completely combinatorial.

  Outputs:
   - ALU operation
   - indication of other type of op - LSU/SPR
   - immediates
   - register file addresses
   - exception decodes:  illegal, system call

  Copyright (C) 2012 Julius Baxter <juliusbaxter@gmail.com>
  Copyright (C) 2013 Stefan Kristiansson <stefan.kristiansson@saunalahti.fi>

***************************************************************************** */

`include "mor1kx-defines.v"

module mor1kx_decode
  #(
    parameter OPTION_OPERAND_WIDTH = 32,
    parameter OPTION_RESET_PC = {{(OPTION_OPERAND_WIDTH-13){1'b0}},
				 `OR1K_RESET_VECTOR,8'd0},
    parameter OPTION_RF_ADDR_WIDTH = 5,

    parameter FEATURE_SYSCALL = "ENABLED",
    parameter FEATURE_TRAP = "ENABLED",
    parameter FEATURE_RANGE = "ENABLED",
    parameter FEATURE_MAC = "NONE",
    parameter FEATURE_MULTIPLIER = "PARALLEL",
    parameter FEATURE_DIVIDER = "NONE",

    parameter FEATURE_ADDC = "NONE",
    parameter FEATURE_SRA = "ENABLED",
    parameter FEATURE_ROR = "NONE",
    parameter FEATURE_EXT = "NONE",
    parameter FEATURE_CMOV = "NONE",
    parameter FEATURE_FFL1 = "NONE",
    parameter FEATURE_ATOMIC = "ENABLED",
    parameter FEATURE_MSYNC = "ENABLED",
    parameter FEATURE_PSYNC = "NONE",
    parameter FEATURE_CSYNC = "NONE",

    parameter FEATURE_FPU   = "NONE", // ENABLED|NONE

    parameter FEATURE_CUST1 = "NONE",
    parameter FEATURE_CUST2 = "NONE",
    parameter FEATURE_CUST3 = "NONE",
    parameter FEATURE_CUST4 = "NONE",
    parameter FEATURE_CUST5 = "NONE",
    parameter FEATURE_CUST6 = "NONE",
    parameter FEATURE_CUST7 = "NONE",
    parameter FEATURE_CUST8 = "NONE"
    )
   (
    input 			      clk,
    input 			      rst,

    // input from fetch stage
    input [`OR1K_INSN_WIDTH-1:0]      decode_insn_i,

    // ALU opcodes
    output [`OR1K_ALU_OPC_WIDTH-1:0]  decode_opc_alu_o,
    output [`OR1K_ALU_OPC_WIDTH-1:0]  decode_opc_alu_secondary_o,

    output [`OR1K_IMM_WIDTH-1:0]      decode_imm16_o,
    output [OPTION_OPERAND_WIDTH-1:0] decode_immediate_o,
    output 			      decode_immediate_sel_o,

    // Upper 10 bits of immediate for jumps and branches
    output [9:0] 		      decode_immjbr_upper_o,

    // GPR numbers
    output [OPTION_RF_ADDR_WIDTH-1:0] decode_rfd_adr_o,
    output [OPTION_RF_ADDR_WIDTH-1:0] decode_rfa_adr_o,
    output [OPTION_RF_ADDR_WIDTH-1:0] decode_rfb_adr_o,

    output 			      decode_rf_wb_o,

    output 			      decode_op_jbr_o,
    output 			      decode_op_jr_o,
    output 			      decode_op_jal_o,
    output 			      decode_op_bf_o,
    output 			      decode_op_bnf_o,
    output 			      decode_op_brcond_o,
    output 			      decode_op_branch_o,

    output 			      decode_op_alu_o,

    output 			      decode_op_lsu_load_o,
    output 			      decode_op_lsu_store_o,
    output 			      decode_op_lsu_atomic_o,
    output reg [1:0] 		      decode_lsu_length_o,
    output 			      decode_lsu_zext_o,

    output 			      decode_op_mfspr_o,
    output 			      decode_op_mtspr_o,

    output 			      decode_op_rfe_o,
    output 			      decode_op_setflag_o,
    output 			      decode_op_add_o,
    output 			      decode_op_mul_o,
    output 			      decode_op_mul_signed_o,
    output 			      decode_op_mul_unsigned_o,
    output 			      decode_op_div_o,
    output 			      decode_op_div_signed_o,
    output 			      decode_op_div_unsigned_o,
    output 			      decode_op_shift_o,
    output 			      decode_op_ffl1_o,
    output 			      decode_op_movhi_o,

<<<<<<< HEAD
    output [`OR1K_FPUOP_WIDTH-1:0]    decode_op_fpu_o,
=======
    // Sync operations
    output                            decode_op_msync_o,
>>>>>>> fee34915

    // Adder control logic
    output 			      decode_adder_do_sub_o,
    output 			      decode_adder_do_carry_o,

    // exception output -
    output reg 			      decode_except_illegal_o,
    output 			      decode_except_syscall_o,
    output 			      decode_except_trap_o,

    output [`OR1K_OPCODE_WIDTH-1:0]   decode_opc_insn_o
    );

   wire [`OR1K_OPCODE_WIDTH-1:0]      opc_insn;
   wire [`OR1K_ALU_OPC_WIDTH-1:0]     opc_alu;

   wire [OPTION_OPERAND_WIDTH-1:0]    imm_sext;
   wire 			      imm_sext_sel;
   wire [OPTION_OPERAND_WIDTH-1:0]    imm_zext;
   wire 			      imm_zext_sel;
   wire [OPTION_OPERAND_WIDTH-1:0]    imm_high;
   wire 			      imm_high_sel;

   wire 			      decode_except_ibus_align;

   // Insn opcode
   assign opc_insn = decode_insn_i[`OR1K_OPCODE_SELECT];
   assign decode_opc_insn_o = opc_insn;

   // load opcodes are 6'b10_0000 to 6'b10_0110, 0 to 6, so check for 7 and up
   assign decode_op_lsu_load_o = (decode_insn_i[31:30] == 2'b10) &
				 !(&decode_insn_i[28:26]) &
				 !decode_insn_i[29] ||
				 ((opc_insn == `OR1K_OPCODE_LWA) &
				 (FEATURE_ATOMIC!="NONE"));

   // Detect when instruction is store
   assign decode_op_lsu_store_o = (opc_insn == `OR1K_OPCODE_SW) ||
				  (opc_insn == `OR1K_OPCODE_SB) ||
				  (opc_insn == `OR1K_OPCODE_SH) ||
				  ((opc_insn == `OR1K_OPCODE_SWA) &
				  (FEATURE_ATOMIC!="NONE"));

   assign decode_op_lsu_atomic_o = ((opc_insn == `OR1K_OPCODE_LWA) ||
				    (opc_insn == `OR1K_OPCODE_SWA)) &
				   (FEATURE_ATOMIC!="NONE");

   // Decode length of load/store operation
   always @(*)
     case (opc_insn)
       `OR1K_OPCODE_SB,
       `OR1K_OPCODE_LBZ,
       `OR1K_OPCODE_LBS:
	 decode_lsu_length_o = 2'b00;

       `OR1K_OPCODE_SH,
       `OR1K_OPCODE_LHZ,
       `OR1K_OPCODE_LHS:
	 decode_lsu_length_o = 2'b01;

       `OR1K_OPCODE_SW,
       `OR1K_OPCODE_SWA,
       `OR1K_OPCODE_LWZ,
       `OR1K_OPCODE_LWS,
       `OR1K_OPCODE_LWA:
	 decode_lsu_length_o = 2'b10;

       default:
	 decode_lsu_length_o = 2'b10;
     endcase

   assign decode_lsu_zext_o = opc_insn[0];

   assign decode_op_msync_o = FEATURE_MSYNC!="NONE" &&
                              opc_insn == `OR1K_OPCODE_SYSTRAPSYNC &&
                              decode_insn_i[`OR1K_SYSTRAPSYNC_OPC_SELECT] ==
                              `OR1K_SYSTRAPSYNC_OPC_MSYNC;

   assign decode_op_mtspr_o = opc_insn == `OR1K_OPCODE_MTSPR;

   // Detect when setflag instruction
   assign decode_op_setflag_o = opc_insn == `OR1K_OPCODE_SF ||
				opc_insn == `OR1K_OPCODE_SFIMM;

   assign decode_op_alu_o = opc_insn == `OR1K_OPCODE_ALU ||
			    opc_insn == `OR1K_OPCODE_ORI ||
			    opc_insn == `OR1K_OPCODE_ANDI ||
			    opc_insn == `OR1K_OPCODE_XORI;

   // Bottom 4 opcodes branch against an immediate
   assign decode_op_jbr_o = opc_insn < `OR1K_OPCODE_NOP;

   assign decode_op_jr_o = opc_insn == `OR1K_OPCODE_JR |
			   opc_insn == `OR1K_OPCODE_JALR;

   assign decode_op_jal_o = opc_insn == `OR1K_OPCODE_JALR |
			    opc_insn == `OR1K_OPCODE_JAL;

   assign decode_op_bf_o = opc_insn == `OR1K_OPCODE_BF;
   assign decode_op_bnf_o = opc_insn == `OR1K_OPCODE_BNF;
   assign decode_op_brcond_o = decode_op_bf_o | decode_op_bnf_o;

   // All branch instructions combined
   assign decode_op_branch_o = decode_op_jbr_o |
			       decode_op_jr_o |
			       decode_op_jal_o;

   assign decode_op_mfspr_o = opc_insn == `OR1K_OPCODE_MFSPR;

   assign decode_op_rfe_o = opc_insn == `OR1K_OPCODE_RFE;

   assign decode_op_add_o = (opc_insn == `OR1K_OPCODE_ALU &&
			     (opc_alu == `OR1K_ALU_OPC_ADDC ||
			      opc_alu == `OR1K_ALU_OPC_ADD ||
			      opc_alu == `OR1K_ALU_OPC_SUB)) ||
			    opc_insn == `OR1K_OPCODE_ADDIC ||
			    opc_insn == `OR1K_OPCODE_ADDI;

   assign decode_op_mul_signed_o = (opc_insn == `OR1K_OPCODE_ALU &&
				    opc_alu == `OR1K_ALU_OPC_MUL) ||
				   opc_insn == `OR1K_OPCODE_MULI;

   assign decode_op_mul_unsigned_o = opc_insn == `OR1K_OPCODE_ALU &&
				     opc_alu == `OR1K_ALU_OPC_MULU;

   assign decode_op_mul_o = decode_op_mul_signed_o | decode_op_mul_unsigned_o;

   assign decode_op_div_signed_o = opc_insn == `OR1K_OPCODE_ALU &&
				   opc_alu == `OR1K_ALU_OPC_DIV;

   assign decode_op_div_unsigned_o = opc_insn == `OR1K_OPCODE_ALU &&
				     opc_alu == `OR1K_ALU_OPC_DIVU;

   assign decode_op_div_o = decode_op_div_signed_o | decode_op_div_unsigned_o;

   assign decode_op_shift_o = opc_insn == `OR1K_OPCODE_ALU &&
			      opc_alu == `OR1K_ALU_OPC_SHRT ||
			      opc_insn == `OR1K_OPCODE_SHRTI;

   assign decode_op_ffl1_o = opc_insn == `OR1K_OPCODE_ALU &&
			     opc_alu == `OR1K_ALU_OPC_FFL1;

   assign decode_op_movhi_o = opc_insn == `OR1K_OPCODE_MOVHI;

   // FPU related
   generate
     /* verilator lint_off WIDTH */
     if (FEATURE_FPU!="NONE") begin
     /* verilator lint_on WIDTH */
       assign decode_op_fpu_o  = { (opc_insn == `OR1K_OPCODE_FPU), 
                                   decode_insn_i[`OR1K_FPUOP_WIDTH-2:0] };
     end else begin
       assign decode_op_fpu_o  = {`OR1K_FPUOP_WIDTH{1'b0}};
     end
   endgenerate // FPU related

   // Which instructions cause writeback?
   assign decode_rf_wb_o = (opc_insn == `OR1K_OPCODE_JAL |
			    opc_insn == `OR1K_OPCODE_MOVHI |
			    opc_insn == `OR1K_OPCODE_JALR |
			    opc_insn == `OR1K_OPCODE_LWA) |
			   // All '10????' opcodes except l.sfxxi
			   (decode_insn_i[31:30] == 2'b10 &
			    !(opc_insn == `OR1K_OPCODE_SFIMM)) |
			   // All '11????' opcodes except l.sfxx and l.mtspr
			   (decode_insn_i[31:30] == 2'b11 &
			    !(opc_insn == `OR1K_OPCODE_SF |
			      decode_op_mtspr_o | decode_op_lsu_store_o));

   // Register file addresses
   assign decode_rfa_adr_o = decode_insn_i[`OR1K_RA_SELECT];
   assign decode_rfb_adr_o = decode_insn_i[`OR1K_RB_SELECT];

   assign decode_rfd_adr_o = decode_op_jal_o ? 9 :
			     decode_insn_i[`OR1K_RD_SELECT];

   // Immediate in l.mtspr is broken up, reassemble
   assign decode_imm16_o = (decode_op_mtspr_o | decode_op_lsu_store_o) ?
			   {decode_insn_i[25:21],decode_insn_i[10:0]} :
			   decode_insn_i[`OR1K_IMM_SELECT];


   // Upper 10 bits for jump/branch instructions
   assign decode_immjbr_upper_o = decode_insn_i[25:16];

   assign imm_sext = {{16{decode_imm16_o[15]}}, decode_imm16_o[15:0]};
   assign imm_sext_sel = ((opc_insn[5:4] == 2'b10) &
                          ~(opc_insn == `OR1K_OPCODE_ORI) &
                          ~(opc_insn == `OR1K_OPCODE_ANDI)) |
                         (opc_insn == `OR1K_OPCODE_SWA) |
                         (opc_insn == `OR1K_OPCODE_LWA) |
                         (opc_insn == `OR1K_OPCODE_SW) |
                         (opc_insn == `OR1K_OPCODE_SH) |
                         (opc_insn == `OR1K_OPCODE_SB);

   assign imm_zext = {{16{1'b0}}, decode_imm16_o[15:0]};
   assign imm_zext_sel = ((opc_insn[5:4] == 2'b10) &
                          ((opc_insn == `OR1K_OPCODE_ORI) |
			   (opc_insn == `OR1K_OPCODE_ANDI))) |
                         (opc_insn == `OR1K_OPCODE_MTSPR);

   assign imm_high = {decode_imm16_o, 16'd0};
   assign imm_high_sel = decode_op_movhi_o;

   assign decode_immediate_o = imm_sext_sel ? imm_sext :
			       imm_zext_sel ? imm_zext : imm_high;

   assign decode_immediate_sel_o = imm_sext_sel | imm_zext_sel | imm_high_sel;

   // ALU opcode
   assign opc_alu = decode_insn_i[`OR1K_ALU_OPC_SELECT];
   assign decode_opc_alu_o = opc_insn == `OR1K_OPCODE_ORI ? `OR1K_ALU_OPC_OR :
			     opc_insn == `OR1K_OPCODE_ANDI ? `OR1K_ALU_OPC_AND :
			     opc_insn == `OR1K_OPCODE_XORI ? `OR1K_ALU_OPC_XOR :
			     opc_alu;

   assign decode_opc_alu_secondary_o = decode_op_setflag_o ?
				       decode_insn_i[`OR1K_COMP_OPC_SELECT]:
				       {1'b0,
					decode_insn_i[`OR1K_ALU_OPC_SECONDARY_SELECT]};

   assign decode_except_syscall_o = opc_insn == `OR1K_OPCODE_SYSTRAPSYNC &&
				    decode_insn_i[`OR1K_SYSTRAPSYNC_OPC_SELECT] ==
				    `OR1K_SYSTRAPSYNC_OPC_SYSCALL;

   assign decode_except_trap_o = opc_insn == `OR1K_OPCODE_SYSTRAPSYNC &&
				 decode_insn_i[`OR1K_SYSTRAPSYNC_OPC_SELECT] ==
				 `OR1K_SYSTRAPSYNC_OPC_TRAP;

   // Illegal instruction decode
   always @*
     case (opc_insn)
       `OR1K_OPCODE_J,
       `OR1K_OPCODE_JAL,
       `OR1K_OPCODE_BNF,
       `OR1K_OPCODE_BF,
       `OR1K_OPCODE_MOVHI,
       `OR1K_OPCODE_RFE,
       `OR1K_OPCODE_JR,
       `OR1K_OPCODE_JALR,
       `OR1K_OPCODE_LWZ,
       `OR1K_OPCODE_LWS,
       `OR1K_OPCODE_LBZ,
       `OR1K_OPCODE_LBS,
       `OR1K_OPCODE_LHZ,
       `OR1K_OPCODE_LHS,
       `OR1K_OPCODE_ADDI,
       `OR1K_OPCODE_ANDI,
       `OR1K_OPCODE_ORI,
       `OR1K_OPCODE_XORI,
       `OR1K_OPCODE_MFSPR,
       /*
	`OR1K_OPCODE_SLLI,
	`OR1K_OPCODE_SRLI,
	`OR1K_OPCODE_SRAI,
	`OR1K_OPCODE_RORI,
	*/
       `OR1K_OPCODE_SFIMM,
       `OR1K_OPCODE_MTSPR,
       `OR1K_OPCODE_SW,
       `OR1K_OPCODE_SB,
       `OR1K_OPCODE_SH,
       /*
	`OR1K_OPCODE_SFEQ,
	`OR1K_OPCODE_SFNE,
	`OR1K_OPCODE_SFGTU,
	`OR1K_OPCODE_SFGEU,
	`OR1K_OPCODE_SFLTU,
	`OR1K_OPCODE_SFLEU,
	`OR1K_OPCODE_SFGTS,
	`OR1K_OPCODE_SFGES,
	`OR1K_OPCODE_SFLTS,
	`OR1K_OPCODE_SFLES,
	*/
       `OR1K_OPCODE_SF,
       `OR1K_OPCODE_NOP:
	 decode_except_illegal_o = 1'b0;

       `OR1K_OPCODE_SWA,
       `OR1K_OPCODE_LWA:
	 decode_except_illegal_o = (FEATURE_ATOMIC=="NONE");

       `OR1K_OPCODE_CUST1:
	 decode_except_illegal_o = (FEATURE_CUST1=="NONE");
       `OR1K_OPCODE_CUST2:
	 decode_except_illegal_o = (FEATURE_CUST2=="NONE");
       `OR1K_OPCODE_CUST3:
	 decode_except_illegal_o = (FEATURE_CUST3=="NONE");
       `OR1K_OPCODE_CUST4:
	 decode_except_illegal_o = (FEATURE_CUST4=="NONE");
       `OR1K_OPCODE_CUST5:
	 decode_except_illegal_o = (FEATURE_CUST5=="NONE");
       `OR1K_OPCODE_CUST6:
	 decode_except_illegal_o = (FEATURE_CUST6=="NONE");
       `OR1K_OPCODE_CUST7:
	 decode_except_illegal_o = (FEATURE_CUST7=="NONE");
       `OR1K_OPCODE_CUST8:
	 decode_except_illegal_o = (FEATURE_CUST8=="NONE");
       `OR1K_OPCODE_FPU:
	 decode_except_illegal_o = (FEATURE_FPU=="NONE");

       `OR1K_OPCODE_LD,
	 `OR1K_OPCODE_SD:
	   decode_except_illegal_o = !(OPTION_OPERAND_WIDTH==64);

       `OR1K_OPCODE_ADDIC:
	 decode_except_illegal_o = (FEATURE_ADDC=="NONE");

       //`OR1K_OPCODE_MACRC, // Same as movhi - check!
       `OR1K_OPCODE_MACI,
	 `OR1K_OPCODE_MAC:
	   decode_except_illegal_o = (FEATURE_MAC=="NONE");

       `OR1K_OPCODE_MULI:
	 decode_except_illegal_o = (FEATURE_MULTIPLIER=="NONE");

       `OR1K_OPCODE_SHRTI:
	 case(decode_insn_i[`OR1K_ALU_OPC_SECONDARY_SELECT])
	   `OR1K_ALU_OPC_SECONDARY_SHRT_SLL,
	   `OR1K_ALU_OPC_SECONDARY_SHRT_SRL:
	     decode_except_illegal_o = 1'b0;
	   `OR1K_ALU_OPC_SECONDARY_SHRT_SRA:
	     decode_except_illegal_o = (FEATURE_SRA=="NONE");

	   `OR1K_ALU_OPC_SECONDARY_SHRT_ROR:
	     decode_except_illegal_o = (FEATURE_ROR=="NONE");
	   default:
	     decode_except_illegal_o = 1'b1;
	 endcase // case (decode_insn_i[`OR1K_ALU_OPC_SECONDARY_SELECT])

       `OR1K_OPCODE_ALU:
	 case(decode_insn_i[`OR1K_ALU_OPC_SELECT])
	   `OR1K_ALU_OPC_ADD,
	   `OR1K_ALU_OPC_SUB,
	   `OR1K_ALU_OPC_OR,
	   `OR1K_ALU_OPC_XOR,
	   `OR1K_ALU_OPC_AND:
	     decode_except_illegal_o = 1'b0;
	   `OR1K_ALU_OPC_CMOV:
	     decode_except_illegal_o = (FEATURE_CMOV=="NONE");
	   `OR1K_ALU_OPC_FFL1:
	     decode_except_illegal_o = (FEATURE_FFL1=="NONE");
	   `OR1K_ALU_OPC_DIV,
	     `OR1K_ALU_OPC_DIVU:
	       decode_except_illegal_o = (FEATURE_DIVIDER=="NONE");
	   `OR1K_ALU_OPC_ADDC:
	     decode_except_illegal_o = (FEATURE_ADDC=="NONE");
	   `OR1K_ALU_OPC_MUL,
	     `OR1K_ALU_OPC_MULU:
	       decode_except_illegal_o = (FEATURE_MULTIPLIER=="NONE");
	   `OR1K_ALU_OPC_EXTBH,
	     `OR1K_ALU_OPC_EXTW:
	       decode_except_illegal_o = (FEATURE_EXT=="NONE");
	   `OR1K_ALU_OPC_SHRT:
	     case(decode_insn_i[`OR1K_ALU_OPC_SECONDARY_SELECT])
	       `OR1K_ALU_OPC_SECONDARY_SHRT_SLL,
	       `OR1K_ALU_OPC_SECONDARY_SHRT_SRL:
		 decode_except_illegal_o = 1'b0;
	       `OR1K_ALU_OPC_SECONDARY_SHRT_SRA:
		 decode_except_illegal_o = (FEATURE_SRA=="NONE");
	       `OR1K_ALU_OPC_SECONDARY_SHRT_ROR:
		 decode_except_illegal_o = (FEATURE_ROR=="NONE");
	       default:
		 decode_except_illegal_o = 1'b1;
	     endcase // case (decode_insn_i[`OR1K_ALU_OPC_SECONDARY_SELECT])
	   default:
	     decode_except_illegal_o = 1'b1;
	 endcase // case (decode_insn_i[`OR1K_ALU_OPC_SELECT])

       `OR1K_OPCODE_SYSTRAPSYNC: begin
	  if ((decode_insn_i[`OR1K_SYSTRAPSYNC_OPC_SELECT] ==
	       `OR1K_SYSTRAPSYNC_OPC_SYSCALL &&
	       FEATURE_SYSCALL=="ENABLED") ||
	      (decode_insn_i[`OR1K_SYSTRAPSYNC_OPC_SELECT] ==
	       `OR1K_SYSTRAPSYNC_OPC_TRAP &&
	       FEATURE_TRAP=="ENABLED") ||
	      (decode_insn_i[`OR1K_SYSTRAPSYNC_OPC_SELECT] ==
	       `OR1K_SYSTRAPSYNC_OPC_MSYNC) ||
	      (decode_insn_i[`OR1K_SYSTRAPSYNC_OPC_SELECT] ==
	       `OR1K_SYSTRAPSYNC_OPC_PSYNC &&
	       FEATURE_PSYNC!="NONE") ||
	      (decode_insn_i[`OR1K_SYSTRAPSYNC_OPC_SELECT] ==
	       `OR1K_SYSTRAPSYNC_OPC_CSYNC &&
	       FEATURE_CSYNC!="NONE"))
	    decode_except_illegal_o = 1'b0;
	  else
	    decode_except_illegal_o = 1'b1;
       end // case: endcase...
       default:
	 decode_except_illegal_o = 1'b1;

     endcase // case (decode_insn_i[`OR1K_OPCODE_SELECT])

   // Adder control logic
   // Subtract when comparing to check if equal
   assign decode_adder_do_sub_o = (opc_insn == `OR1K_OPCODE_ALU &
				   opc_alu == `OR1K_ALU_OPC_SUB) |
				  decode_op_setflag_o;

   // Generate carry-in select
   assign decode_adder_do_carry_o = (FEATURE_ADDC!="NONE") &&
				    ((opc_insn == `OR1K_OPCODE_ALU &
				      opc_alu == `OR1K_ALU_OPC_ADDC) ||
				     (opc_insn == `OR1K_OPCODE_ADDIC));

endmodule // mor1kx_decode<|MERGE_RESOLUTION|>--- conflicted
+++ resolved
@@ -115,12 +115,10 @@
     output 			      decode_op_ffl1_o,
     output 			      decode_op_movhi_o,
 
-<<<<<<< HEAD
-    output [`OR1K_FPUOP_WIDTH-1:0]    decode_op_fpu_o,
-=======
     // Sync operations
     output                            decode_op_msync_o,
->>>>>>> fee34915
+    output [`OR1K_FPUOP_WIDTH-1:0]    decode_op_fpu_o,
+
 
     // Adder control logic
     output 			      decode_adder_do_sub_o,
