--- conflicted
+++ resolved
@@ -97,13 +97,9 @@
     parameter FEATURE_STORE_BUFFER	= "ENABLED",
     parameter OPTION_STORE_BUFFER_DEPTH_WIDTH = 8,
 
-<<<<<<< HEAD
-    parameter FEATURE_MULTICORE          = "NONE",
+    parameter FEATURE_MULTICORE = "NONE",
 
     parameter FEATURE_TRACEPORT_EXEC = "NONE"
-=======
-    parameter FEATURE_MULTICORE = "NONE"
->>>>>>> 64651c8a
     )
    (
     input 			      clk,
@@ -171,14 +167,10 @@
     // The multicore core identifier
     input [OPTION_OPERAND_WIDTH-1:0]  multicore_coreid_i,
     // The number of cores
-<<<<<<< HEAD
     input [OPTION_OPERAND_WIDTH-1:0]  multicore_numcores_i,
 
     input [31:0] 		     snoop_adr_i,
     input 			     snoop_en_i
-=======
-    input [OPTION_OPERAND_WIDTH-1:0]  multicore_numcores_i
->>>>>>> 64651c8a
     );
 
    wire [`OR1K_INSN_WIDTH-1:0] 	     monitor_execute_insn/* verilator public */;   
@@ -228,10 +220,7 @@
 	     .FEATURE_PERFCOUNTERS(FEATURE_PERFCOUNTERS),
 	     .FEATURE_MAC(FEATURE_MAC),
 	     .FEATURE_MULTICORE(FEATURE_MULTICORE),
-<<<<<<< HEAD
 	     .FEATURE_TRACEPORT_EXEC(FEATURE_TRACEPORT_EXEC),
-=======
->>>>>>> 64651c8a
 	     .FEATURE_SYSCALL(FEATURE_SYSCALL),
 	     .FEATURE_TRAP(FEATURE_TRAP),
 	     .FEATURE_RANGE(FEATURE_RANGE),
@@ -319,13 +308,9 @@
 	    .spr_bus_dat_fpu_i		(spr_bus_dat_fpu_i[OPTION_OPERAND_WIDTH-1:0]),
 	    .spr_bus_ack_fpu_i		(spr_bus_ack_fpu_i),
 	    .multicore_coreid_i		(multicore_coreid_i[OPTION_OPERAND_WIDTH-1:0]),
-<<<<<<< HEAD
 	    .multicore_numcores_i	(multicore_numcores_i[OPTION_OPERAND_WIDTH-1:0]),
 	    .snoop_adr_i		(snoop_adr_i[31:0]),
 	    .snoop_en_i			(snoop_en_i));
-=======
-	    .multicore_numcores_i	(multicore_numcores_i[OPTION_OPERAND_WIDTH-1:0]));
->>>>>>> 64651c8a
 
 	 // synthesis translate_off
 `ifndef SYNTHESIS
