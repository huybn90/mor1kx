--- conflicted
+++ resolved
@@ -50,16 +50,8 @@
    reg [DEPTH_WIDTH:0]                  write_pointer;
    reg [DEPTH_WIDTH:0]                  read_pointer;
 
-<<<<<<< HEAD
    assign fifo_din = {adr_i, dat_i, bsel_i, pc_i, atomic_i};
-   assign {adr_o, dat_o, bsel_o, pc_o, atomic_o} = read_r ?
-						   fifo_dout : fifo_dout_r;
-
-   assign prev_read_pointer = read_pointer - 1;
-=======
-   assign fifo_din = {adr_i, dat_i, bsel_i, pc_i};
-   assign {adr_o, dat_o, bsel_o, pc_o} = fifo_dout;
->>>>>>> 1db1b366
+   assign {adr_o, dat_o, bsel_o, pc_o, atomic_o} = fifo_dout;
 
    assign full_o = (write_pointer[DEPTH_WIDTH] != read_pointer[DEPTH_WIDTH]) &&
                    (write_pointer[DEPTH_WIDTH-1:0] == read_pointer[DEPTH_WIDTH-1:0]);
