/* ****************************************************************************
  This Source Code Form is subject to the terms of the
  Open Hardware Description License, v. 1.0. If a copy
  of the OHDL was not distributed with this file, You
  can obtain one at http://juliusbaxter.net/ohdl/ohdl.txt

  Description: "Cappuccino" pipeline CPU module

  Copyright (C) 2012 Authors

   Author(s): Julius Baxter <juliusbaxter@gmail.com>

***************************************************************************** */

`include "mor1kx-defines.v"

module mor1kx_cpu_cappuccino
  (/*AUTOARG*/
   // Outputs
   ibus_adr_o, ibus_req_o, ibus_burst_o, dbus_adr_o, dbus_dat_o,
   dbus_req_o, dbus_bsel_o, dbus_we_o, dbus_burst_o, du_dat_o,
   du_ack_o, du_stall_o, traceport_exec_valid_o, traceport_exec_pc_o,
   traceport_exec_insn_o, traceport_exec_wbdata_o,
   traceport_exec_wbreg_o, traceport_exec_wben_o, spr_bus_addr_o,
   spr_bus_we_o, spr_bus_stb_o, spr_bus_dat_o, spr_sr_o,
   // Inputs
   clk, rst, ibus_err_i, ibus_ack_i, ibus_dat_i, dbus_err_i,
   dbus_ack_i, dbus_dat_i, irq_i, du_addr_i, du_stb_i, du_dat_i,
   du_we_i, du_stall_i, spr_bus_dat_mac_i, spr_bus_ack_mac_i,
   spr_bus_dat_pmu_i, spr_bus_ack_pmu_i, spr_bus_dat_pcu_i,
   spr_bus_ack_pcu_i, spr_bus_dat_fpu_i, spr_bus_ack_fpu_i,
   multicore_coreid_i, multicore_numcores_i, snoop_adr_i, snoop_en_i
   );

   input clk, rst;

   parameter OPTION_OPERAND_WIDTH = 32;

   parameter FEATURE_DATACACHE = "NONE";
   parameter OPTION_DCACHE_BLOCK_WIDTH = 5;
   parameter OPTION_DCACHE_SET_WIDTH = 9;
   parameter OPTION_DCACHE_WAYS = 2;
   parameter OPTION_DCACHE_LIMIT_WIDTH = 32;
   parameter FEATURE_DMMU = "NONE";
   parameter FEATURE_DMMU_HW_TLB_RELOAD = "NONE";
   parameter OPTION_DMMU_SET_WIDTH = 6;
   parameter OPTION_DMMU_WAYS = 1;
   parameter FEATURE_INSTRUCTIONCACHE = "NONE";
   parameter OPTION_ICACHE_BLOCK_WIDTH = 5;
   parameter OPTION_ICACHE_SET_WIDTH = 9;
   parameter OPTION_ICACHE_WAYS = 2;
   parameter OPTION_ICACHE_LIMIT_WIDTH = 32;
   parameter FEATURE_IMMU = "NONE";
   parameter FEATURE_IMMU_HW_TLB_RELOAD = "NONE";
   parameter OPTION_IMMU_SET_WIDTH = 6;
   parameter OPTION_IMMU_WAYS = 1;
   parameter FEATURE_PIC = "ENABLED";
   parameter FEATURE_TIMER = "ENABLED";
   parameter FEATURE_DEBUGUNIT = "NONE";
   parameter FEATURE_PERFCOUNTERS = "NONE";
   parameter FEATURE_MAC = "NONE";
   parameter FEATURE_MULTICORE = "NONE";

   parameter FEATURE_TRACEPORT_EXEC = "NONE";

   parameter FEATURE_SYSCALL = "ENABLED";
   parameter FEATURE_TRAP = "ENABLED";
   parameter FEATURE_RANGE = "ENABLED";

   parameter OPTION_PIC_TRIGGER = "LEVEL";

   parameter FEATURE_DSX		= "NONE";
   parameter FEATURE_FASTCONTEXTS	= "NONE";
   parameter FEATURE_OVERFLOW		= "NONE";

   parameter OPTION_RF_ADDR_WIDTH = 5;
   parameter OPTION_RF_WORDS = 32;

   parameter OPTION_RESET_PC = {{(OPTION_OPERAND_WIDTH-13){1'b0}},
				`OR1K_RESET_VECTOR,8'd0};

   parameter FEATURE_MULTIPLIER = "THREESTAGE";
   parameter FEATURE_DIVIDER = "NONE";

   parameter FEATURE_ADDC = "NONE";
   parameter FEATURE_SRA = "ENABLED";
   parameter FEATURE_ROR = "NONE";
   parameter FEATURE_EXT = "NONE";
   parameter FEATURE_CMOV = "NONE";
   parameter FEATURE_FFL1 = "NONE";

   parameter FEATURE_ATOMIC = "ENABLED";

   parameter FEATURE_CUST1 = "NONE";
   parameter FEATURE_CUST2 = "NONE";
   parameter FEATURE_CUST3 = "NONE";
   parameter FEATURE_CUST4 = "NONE";
   parameter FEATURE_CUST5 = "NONE";
   parameter FEATURE_CUST6 = "NONE";
   parameter FEATURE_CUST7 = "NONE";
   parameter FEATURE_CUST8 = "NONE";

   parameter OPTION_SHIFTER = "ENABLED";
   parameter OPTION_STORE_BUFFER_DEPTH_WIDTH = 8;

   // Instruction bus
   input ibus_err_i;
   input ibus_ack_i;
   input [`OR1K_INSN_WIDTH-1:0] ibus_dat_i;
   output [OPTION_OPERAND_WIDTH-1:0] ibus_adr_o;
   output 			     ibus_req_o;
   output 			     ibus_burst_o;

   // Data bus
   input 			     dbus_err_i;
   input 			     dbus_ack_i;
   input [OPTION_OPERAND_WIDTH-1:0]  dbus_dat_i;
   output [OPTION_OPERAND_WIDTH-1:0] dbus_adr_o;
   output [OPTION_OPERAND_WIDTH-1:0] dbus_dat_o;
   output 			     dbus_req_o;
   output [3:0] 		     dbus_bsel_o;
   output 			     dbus_we_o;
   output 			     dbus_burst_o;

   // Interrupts
   input [31:0] 		     irq_i;

   // Debug interface
   input [15:0] 		     du_addr_i;
   input 			     du_stb_i;
   input [OPTION_OPERAND_WIDTH-1:0]  du_dat_i;
   input 			     du_we_i;
   output [OPTION_OPERAND_WIDTH-1:0] du_dat_o;
   output 			     du_ack_o;
   // Stall control from debug interface
   input 			     du_stall_i;
   output 			     du_stall_o;

   output reg			         traceport_exec_valid_o;
   output reg [31:0] 			 traceport_exec_pc_o;
   output reg [`OR1K_INSN_WIDTH-1:0] 	 traceport_exec_insn_o;
   output [OPTION_OPERAND_WIDTH-1:0] 	 traceport_exec_wbdata_o;
   output [OPTION_RF_ADDR_WIDTH-1:0] 	 traceport_exec_wbreg_o;
   output				 traceport_exec_wben_o;

   // SPR accesses to external units (cache, mmu, etc.)
   output [15:0] 		     spr_bus_addr_o;
   output 			     spr_bus_we_o;
   output 			     spr_bus_stb_o;
   output [OPTION_OPERAND_WIDTH-1:0] spr_bus_dat_o;
   input [OPTION_OPERAND_WIDTH-1:0]  spr_bus_dat_mac_i;
   input 			     spr_bus_ack_mac_i;
   input [OPTION_OPERAND_WIDTH-1:0]  spr_bus_dat_pmu_i;
   input 			     spr_bus_ack_pmu_i;
   input [OPTION_OPERAND_WIDTH-1:0]  spr_bus_dat_pcu_i;
   input 			     spr_bus_ack_pcu_i;
   input [OPTION_OPERAND_WIDTH-1:0]  spr_bus_dat_fpu_i;
   input 			     spr_bus_ack_fpu_i;
   output [15:0] 		     spr_sr_o;

   input [OPTION_OPERAND_WIDTH-1:0]  multicore_coreid_i;
   input [OPTION_OPERAND_WIDTH-1:0]  multicore_numcores_i;

   input [31:0] 		     snoop_adr_i;
   input 			     snoop_en_i;

   wire [OPTION_OPERAND_WIDTH-1:0]   pc_fetch_to_decode;
   wire [`OR1K_INSN_WIDTH-1:0] 	     insn_fetch_to_decode;
   wire [OPTION_OPERAND_WIDTH-1:0]   pc_decode_to_execute;
   wire [OPTION_OPERAND_WIDTH-1:0]   pc_execute_to_ctrl;

   /*AUTOWIRE*/
   // Beginning of automatic wires (for undeclared instantiated-module outputs)
   wire [OPTION_OPERAND_WIDTH-1:0] adder_result_o;// From mor1kx_execute_alu of mor1kx_execute_alu.v
   wire [OPTION_OPERAND_WIDTH-1:0] alu_result_o;// From mor1kx_execute_alu of mor1kx_execute_alu.v
   wire			alu_valid_o;		// From mor1kx_execute_alu of mor1kx_execute_alu.v
   wire			atomic_flag_clear_o;	// From mor1kx_lsu_cappuccino of mor1kx_lsu_cappuccino.v
   wire			atomic_flag_set_o;	// From mor1kx_lsu_cappuccino of mor1kx_lsu_cappuccino.v
   wire			branch_mispredict_o;	// From mor1kx_branch_prediction of mor1kx_branch_prediction.v
   wire			carry_clear_o;		// From mor1kx_execute_alu of mor1kx_execute_alu.v
   wire			carry_set_o;		// From mor1kx_execute_alu of mor1kx_execute_alu.v
   wire [OPTION_OPERAND_WIDTH-1:0] ctrl_alu_result_o;// From mor1kx_execute_ctrl_cappuccino of mor1kx_execute_ctrl_cappuccino.v
   wire [OPTION_OPERAND_WIDTH-1:0] ctrl_branch_except_pc_o;// From mor1kx_ctrl_cappuccino of mor1kx_ctrl_cappuccino.v
   wire			ctrl_branch_exception_o;// From mor1kx_ctrl_cappuccino of mor1kx_ctrl_cappuccino.v
   wire			ctrl_bubble_o;		// From mor1kx_ctrl_cappuccino of mor1kx_ctrl_cappuccino.v
   wire			ctrl_carry_clear_o;	// From mor1kx_execute_ctrl_cappuccino of mor1kx_execute_ctrl_cappuccino.v
   wire			ctrl_carry_o;		// From mor1kx_ctrl_cappuccino of mor1kx_ctrl_cappuccino.v
   wire			ctrl_carry_set_o;	// From mor1kx_execute_ctrl_cappuccino of mor1kx_execute_ctrl_cappuccino.v
   wire [OPTION_OPERAND_WIDTH-1:0] ctrl_epcr_o;	// From mor1kx_ctrl_cappuccino of mor1kx_ctrl_cappuccino.v
   wire			ctrl_except_align_o;	// From mor1kx_execute_ctrl_cappuccino of mor1kx_execute_ctrl_cappuccino.v
   wire			ctrl_except_dbus_o;	// From mor1kx_execute_ctrl_cappuccino of mor1kx_execute_ctrl_cappuccino.v
   wire			ctrl_except_dpagefault_o;// From mor1kx_execute_ctrl_cappuccino of mor1kx_execute_ctrl_cappuccino.v
   wire			ctrl_except_dtlb_miss_o;// From mor1kx_execute_ctrl_cappuccino of mor1kx_execute_ctrl_cappuccino.v
   wire			ctrl_except_ibus_align_o;// From mor1kx_execute_ctrl_cappuccino of mor1kx_execute_ctrl_cappuccino.v
   wire			ctrl_except_ibus_err_o;	// From mor1kx_execute_ctrl_cappuccino of mor1kx_execute_ctrl_cappuccino.v
   wire			ctrl_except_illegal_o;	// From mor1kx_execute_ctrl_cappuccino of mor1kx_execute_ctrl_cappuccino.v
   wire			ctrl_except_ipagefault_o;// From mor1kx_execute_ctrl_cappuccino of mor1kx_execute_ctrl_cappuccino.v
   wire			ctrl_except_itlb_miss_o;// From mor1kx_execute_ctrl_cappuccino of mor1kx_execute_ctrl_cappuccino.v
   wire			ctrl_except_syscall_o;	// From mor1kx_execute_ctrl_cappuccino of mor1kx_execute_ctrl_cappuccino.v
   wire			ctrl_except_trap_o;	// From mor1kx_execute_ctrl_cappuccino of mor1kx_execute_ctrl_cappuccino.v
   wire			ctrl_flag_clear_o;	// From mor1kx_execute_ctrl_cappuccino of mor1kx_execute_ctrl_cappuccino.v
   wire			ctrl_flag_o;		// From mor1kx_ctrl_cappuccino of mor1kx_ctrl_cappuccino.v
   wire			ctrl_flag_set_o;	// From mor1kx_execute_ctrl_cappuccino of mor1kx_execute_ctrl_cappuccino.v
   wire [OPTION_OPERAND_WIDTH-1:0] ctrl_lsu_adr_o;// From mor1kx_execute_ctrl_cappuccino of mor1kx_execute_ctrl_cappuccino.v
   wire [1:0]		ctrl_lsu_length_o;	// From mor1kx_execute_ctrl_cappuccino of mor1kx_execute_ctrl_cappuccino.v
   wire			ctrl_lsu_zext_o;	// From mor1kx_execute_ctrl_cappuccino of mor1kx_execute_ctrl_cappuccino.v
   wire			ctrl_mfspr_ack_o;	// From mor1kx_ctrl_cappuccino of mor1kx_ctrl_cappuccino.v
   wire			ctrl_mtspr_ack_o;	// From mor1kx_ctrl_cappuccino of mor1kx_ctrl_cappuccino.v
   wire			ctrl_op_lsu_atomic_o;	// From mor1kx_execute_ctrl_cappuccino of mor1kx_execute_ctrl_cappuccino.v
   wire			ctrl_op_lsu_load_o;	// From mor1kx_execute_ctrl_cappuccino of mor1kx_execute_ctrl_cappuccino.v
   wire			ctrl_op_lsu_store_o;	// From mor1kx_execute_ctrl_cappuccino of mor1kx_execute_ctrl_cappuccino.v
   wire			ctrl_op_mfspr_o;	// From mor1kx_execute_ctrl_cappuccino of mor1kx_execute_ctrl_cappuccino.v
   wire			ctrl_op_mtspr_o;	// From mor1kx_execute_ctrl_cappuccino of mor1kx_execute_ctrl_cappuccino.v
   wire			ctrl_op_rfe_o;		// From mor1kx_execute_ctrl_cappuccino of mor1kx_execute_ctrl_cappuccino.v
   wire			ctrl_overflow_clear_o;	// From mor1kx_execute_ctrl_cappuccino of mor1kx_execute_ctrl_cappuccino.v
   wire			ctrl_overflow_set_o;	// From mor1kx_execute_ctrl_cappuccino of mor1kx_execute_ctrl_cappuccino.v
   wire			ctrl_rf_wb_o;		// From mor1kx_execute_ctrl_cappuccino of mor1kx_execute_ctrl_cappuccino.v
   wire [OPTION_OPERAND_WIDTH-1:0] ctrl_rfb_o;	// From mor1kx_execute_ctrl_cappuccino of mor1kx_execute_ctrl_cappuccino.v
   wire [OPTION_RF_ADDR_WIDTH-1:0] ctrl_rfd_adr_o;// From mor1kx_execute_ctrl_cappuccino of mor1kx_execute_ctrl_cappuccino.v
   wire			ctrl_valid_o;		// From mor1kx_execute_ctrl_cappuccino of mor1kx_execute_ctrl_cappuccino.v
   wire			decode_adder_do_carry_o;// From mor1kx_decode of mor1kx_decode.v
   wire			decode_adder_do_sub_o;	// From mor1kx_decode of mor1kx_decode.v
   wire			decode_branch_o;	// From mor1kx_decode_execute_cappuccino of mor1kx_decode_execute_cappuccino.v
   wire [OPTION_OPERAND_WIDTH-1:0] decode_branch_target_o;// From mor1kx_decode_execute_cappuccino of mor1kx_decode_execute_cappuccino.v
   wire			decode_bubble_o;	// From mor1kx_decode_execute_cappuccino of mor1kx_decode_execute_cappuccino.v
   wire			decode_except_ibus_err_o;// From mor1kx_fetch_cappuccino of mor1kx_fetch_cappuccino.v
   wire			decode_except_illegal_o;// From mor1kx_decode of mor1kx_decode.v
   wire			decode_except_ipagefault_o;// From mor1kx_fetch_cappuccino of mor1kx_fetch_cappuccino.v
   wire			decode_except_itlb_miss_o;// From mor1kx_fetch_cappuccino of mor1kx_fetch_cappuccino.v
   wire			decode_except_syscall_o;// From mor1kx_decode of mor1kx_decode.v
   wire			decode_except_trap_o;	// From mor1kx_decode of mor1kx_decode.v
   wire [`OR1K_IMM_WIDTH-1:0] decode_imm16_o;	// From mor1kx_decode of mor1kx_decode.v
   wire [OPTION_OPERAND_WIDTH-1:0] decode_immediate_o;// From mor1kx_decode of mor1kx_decode.v
   wire			decode_immediate_sel_o;	// From mor1kx_decode of mor1kx_decode.v
   wire [9:0]		decode_immjbr_upper_o;	// From mor1kx_decode of mor1kx_decode.v
   wire [1:0]		decode_lsu_length_o;	// From mor1kx_decode of mor1kx_decode.v
   wire			decode_lsu_zext_o;	// From mor1kx_decode of mor1kx_decode.v
   wire			decode_op_add_o;	// From mor1kx_decode of mor1kx_decode.v
   wire			decode_op_alu_o;	// From mor1kx_decode of mor1kx_decode.v
   wire			decode_op_bf_o;		// From mor1kx_decode of mor1kx_decode.v
   wire			decode_op_bnf_o;	// From mor1kx_decode of mor1kx_decode.v
   wire			decode_op_branch_o;	// From mor1kx_decode of mor1kx_decode.v
   wire			decode_op_brcond_o;	// From mor1kx_decode of mor1kx_decode.v
   wire			decode_op_div_o;	// From mor1kx_decode of mor1kx_decode.v
   wire			decode_op_div_signed_o;	// From mor1kx_decode of mor1kx_decode.v
   wire			decode_op_div_unsigned_o;// From mor1kx_decode of mor1kx_decode.v
   wire			decode_op_ffl1_o;	// From mor1kx_decode of mor1kx_decode.v
   wire			decode_op_jal_o;	// From mor1kx_decode of mor1kx_decode.v
   wire			decode_op_jbr_o;	// From mor1kx_decode of mor1kx_decode.v
   wire			decode_op_jr_o;		// From mor1kx_decode of mor1kx_decode.v
   wire			decode_op_lsu_atomic_o;	// From mor1kx_decode of mor1kx_decode.v
   wire			decode_op_lsu_load_o;	// From mor1kx_decode of mor1kx_decode.v
   wire			decode_op_lsu_store_o;	// From mor1kx_decode of mor1kx_decode.v
   wire			decode_op_mfspr_o;	// From mor1kx_decode of mor1kx_decode.v
   wire			decode_op_movhi_o;	// From mor1kx_decode of mor1kx_decode.v
   wire			decode_op_mtspr_o;	// From mor1kx_decode of mor1kx_decode.v
   wire			decode_op_mul_o;	// From mor1kx_decode of mor1kx_decode.v
   wire			decode_op_mul_signed_o;	// From mor1kx_decode of mor1kx_decode.v
   wire			decode_op_mul_unsigned_o;// From mor1kx_decode of mor1kx_decode.v
   wire			decode_op_rfe_o;	// From mor1kx_decode of mor1kx_decode.v
   wire			decode_op_setflag_o;	// From mor1kx_decode of mor1kx_decode.v
   wire			decode_op_shift_o;	// From mor1kx_decode of mor1kx_decode.v
   wire [`OR1K_ALU_OPC_WIDTH-1:0] decode_opc_alu_o;// From mor1kx_decode of mor1kx_decode.v
   wire [`OR1K_ALU_OPC_WIDTH-1:0] decode_opc_alu_secondary_o;// From mor1kx_decode of mor1kx_decode.v
   wire [`OR1K_OPCODE_WIDTH-1:0] decode_opc_insn_o;// From mor1kx_decode of mor1kx_decode.v
   wire			decode_rf_wb_o;		// From mor1kx_decode of mor1kx_decode.v
   wire [OPTION_RF_ADDR_WIDTH-1:0] decode_rfa_adr_o;// From mor1kx_decode of mor1kx_decode.v
   wire [OPTION_RF_ADDR_WIDTH-1:0] decode_rfb_adr_o;// From mor1kx_decode of mor1kx_decode.v
   wire [OPTION_OPERAND_WIDTH-1:0] decode_rfb_o;// From mor1kx_rf_cappuccino of mor1kx_rf_cappuccino.v
   wire [OPTION_RF_ADDR_WIDTH-1:0] decode_rfd_adr_o;// From mor1kx_decode of mor1kx_decode.v
   wire			decode_valid_o;		// From mor1kx_decode_execute_cappuccino of mor1kx_decode_execute_cappuccino.v
   wire			doing_rfe_o;		// From mor1kx_ctrl_cappuccino of mor1kx_ctrl_cappuccino.v
   wire			du_restart_o;		// From mor1kx_ctrl_cappuccino of mor1kx_ctrl_cappuccino.v
   wire [OPTION_OPERAND_WIDTH-1:0] du_restart_pc_o;// From mor1kx_ctrl_cappuccino of mor1kx_ctrl_cappuccino.v
   wire			execute_adder_do_carry_o;// From mor1kx_decode_execute_cappuccino of mor1kx_decode_execute_cappuccino.v
   wire			execute_adder_do_sub_o;	// From mor1kx_decode_execute_cappuccino of mor1kx_decode_execute_cappuccino.v
   wire			execute_bubble_o;	// From mor1kx_decode_execute_cappuccino of mor1kx_decode_execute_cappuccino.v
   wire			execute_except_ibus_align_o;// From mor1kx_decode_execute_cappuccino of mor1kx_decode_execute_cappuccino.v
   wire			execute_except_ibus_err_o;// From mor1kx_decode_execute_cappuccino of mor1kx_decode_execute_cappuccino.v
   wire			execute_except_illegal_o;// From mor1kx_decode_execute_cappuccino of mor1kx_decode_execute_cappuccino.v
   wire			execute_except_ipagefault_o;// From mor1kx_decode_execute_cappuccino of mor1kx_decode_execute_cappuccino.v
   wire			execute_except_itlb_miss_o;// From mor1kx_decode_execute_cappuccino of mor1kx_decode_execute_cappuccino.v
   wire			execute_except_syscall_o;// From mor1kx_decode_execute_cappuccino of mor1kx_decode_execute_cappuccino.v
   wire			execute_except_trap_o;	// From mor1kx_decode_execute_cappuccino of mor1kx_decode_execute_cappuccino.v
   wire [`OR1K_IMM_WIDTH-1:0] execute_imm16_o;	// From mor1kx_decode_execute_cappuccino of mor1kx_decode_execute_cappuccino.v
   wire [OPTION_OPERAND_WIDTH-1:0] execute_immediate_o;// From mor1kx_decode_execute_cappuccino of mor1kx_decode_execute_cappuccino.v
   wire			execute_immediate_sel_o;// From mor1kx_decode_execute_cappuccino of mor1kx_decode_execute_cappuccino.v
   wire [9:0]		execute_immjbr_upper_o;	// From mor1kx_decode_execute_cappuccino of mor1kx_decode_execute_cappuccino.v
   wire [OPTION_OPERAND_WIDTH-1:0] execute_jal_result_o;// From mor1kx_decode_execute_cappuccino of mor1kx_decode_execute_cappuccino.v
   wire [1:0]		execute_lsu_length_o;	// From mor1kx_decode_execute_cappuccino of mor1kx_decode_execute_cappuccino.v
   wire			execute_lsu_zext_o;	// From mor1kx_decode_execute_cappuccino of mor1kx_decode_execute_cappuccino.v
   wire [OPTION_OPERAND_WIDTH-1:0] execute_mispredict_target_o;// From mor1kx_decode_execute_cappuccino of mor1kx_decode_execute_cappuccino.v
   wire			execute_op_add_o;	// From mor1kx_decode_execute_cappuccino of mor1kx_decode_execute_cappuccino.v
   wire			execute_op_alu_o;	// From mor1kx_decode_execute_cappuccino of mor1kx_decode_execute_cappuccino.v
   wire			execute_op_branch_o;	// From mor1kx_decode_execute_cappuccino of mor1kx_decode_execute_cappuccino.v
   wire			execute_op_brcond_o;	// From mor1kx_decode_execute_cappuccino of mor1kx_decode_execute_cappuccino.v
   wire			execute_op_div_o;	// From mor1kx_decode_execute_cappuccino of mor1kx_decode_execute_cappuccino.v
   wire			execute_op_div_signed_o;// From mor1kx_decode_execute_cappuccino of mor1kx_decode_execute_cappuccino.v
   wire			execute_op_div_unsigned_o;// From mor1kx_decode_execute_cappuccino of mor1kx_decode_execute_cappuccino.v
   wire			execute_op_ffl1_o;	// From mor1kx_decode_execute_cappuccino of mor1kx_decode_execute_cappuccino.v
   wire			execute_op_jal_o;	// From mor1kx_decode_execute_cappuccino of mor1kx_decode_execute_cappuccino.v
   wire			execute_op_jbr_o;	// From mor1kx_decode_execute_cappuccino of mor1kx_decode_execute_cappuccino.v
   wire			execute_op_jr_o;	// From mor1kx_decode_execute_cappuccino of mor1kx_decode_execute_cappuccino.v
   wire			execute_op_lsu_atomic_o;// From mor1kx_decode_execute_cappuccino of mor1kx_decode_execute_cappuccino.v
   wire			execute_op_lsu_load_o;	// From mor1kx_decode_execute_cappuccino of mor1kx_decode_execute_cappuccino.v
   wire			execute_op_lsu_store_o;	// From mor1kx_decode_execute_cappuccino of mor1kx_decode_execute_cappuccino.v
   wire			execute_op_mfspr_o;	// From mor1kx_decode_execute_cappuccino of mor1kx_decode_execute_cappuccino.v
   wire			execute_op_movhi_o;	// From mor1kx_decode_execute_cappuccino of mor1kx_decode_execute_cappuccino.v
   wire			execute_op_mtspr_o;	// From mor1kx_decode_execute_cappuccino of mor1kx_decode_execute_cappuccino.v
   wire			execute_op_mul_o;	// From mor1kx_decode_execute_cappuccino of mor1kx_decode_execute_cappuccino.v
   wire			execute_op_mul_signed_o;// From mor1kx_decode_execute_cappuccino of mor1kx_decode_execute_cappuccino.v
   wire			execute_op_mul_unsigned_o;// From mor1kx_decode_execute_cappuccino of mor1kx_decode_execute_cappuccino.v
   wire			execute_op_rfe_o;	// From mor1kx_decode_execute_cappuccino of mor1kx_decode_execute_cappuccino.v
   wire			execute_op_setflag_o;	// From mor1kx_decode_execute_cappuccino of mor1kx_decode_execute_cappuccino.v
   wire			execute_op_shift_o;	// From mor1kx_decode_execute_cappuccino of mor1kx_decode_execute_cappuccino.v
   wire [`OR1K_ALU_OPC_WIDTH-1:0] execute_opc_alu_o;// From mor1kx_decode_execute_cappuccino of mor1kx_decode_execute_cappuccino.v
   wire [`OR1K_ALU_OPC_WIDTH-1:0] execute_opc_alu_secondary_o;// From mor1kx_decode_execute_cappuccino of mor1kx_decode_execute_cappuccino.v
   wire [`OR1K_OPCODE_WIDTH-1:0] execute_opc_insn_o;// From mor1kx_decode_execute_cappuccino of mor1kx_decode_execute_cappuccino.v
   wire			execute_predicted_flag_o;// From mor1kx_decode_execute_cappuccino of mor1kx_decode_execute_cappuccino.v
   wire			execute_rf_wb_o;	// From mor1kx_decode_execute_cappuccino of mor1kx_decode_execute_cappuccino.v
   wire [OPTION_OPERAND_WIDTH-1:0] execute_rfa_o;// From mor1kx_rf_cappuccino of mor1kx_rf_cappuccino.v
   wire [OPTION_OPERAND_WIDTH-1:0] execute_rfb_o;// From mor1kx_rf_cappuccino of mor1kx_rf_cappuccino.v
   wire [OPTION_RF_ADDR_WIDTH-1:0] execute_rfd_adr_o;// From mor1kx_decode_execute_cappuccino of mor1kx_decode_execute_cappuccino.v
   wire			execute_valid_o;	// From mor1kx_execute_ctrl_cappuccino of mor1kx_execute_ctrl_cappuccino.v
   wire			fetch_exception_taken_o;// From mor1kx_fetch_cappuccino of mor1kx_fetch_cappuccino.v
   wire			fetch_rf_adr_valid_o;	// From mor1kx_fetch_cappuccino of mor1kx_fetch_cappuccino.v
   wire [OPTION_RF_ADDR_WIDTH-1:0] fetch_rfb_adr_o;// From mor1kx_fetch_cappuccino of mor1kx_fetch_cappuccino.v
   wire			fetch_valid_o;		// From mor1kx_fetch_cappuccino of mor1kx_fetch_cappuccino.v
   wire			flag_clear_o;		// From mor1kx_execute_alu of mor1kx_execute_alu.v
   wire			flag_set_o;		// From mor1kx_execute_alu of mor1kx_execute_alu.v
   wire			lsu_except_align_o;	// From mor1kx_lsu_cappuccino of mor1kx_lsu_cappuccino.v
   wire			lsu_except_dbus_o;	// From mor1kx_lsu_cappuccino of mor1kx_lsu_cappuccino.v
   wire			lsu_except_dpagefault_o;// From mor1kx_lsu_cappuccino of mor1kx_lsu_cappuccino.v
   wire			lsu_except_dtlb_miss_o;	// From mor1kx_lsu_cappuccino of mor1kx_lsu_cappuccino.v
   wire [OPTION_OPERAND_WIDTH-1:0] lsu_result_o;// From mor1kx_lsu_cappuccino of mor1kx_lsu_cappuccino.v
   wire			lsu_valid_o;		// From mor1kx_lsu_cappuccino of mor1kx_lsu_cappuccino.v
   wire [OPTION_OPERAND_WIDTH-1:0] mfspr_dat_o;	// From mor1kx_ctrl_cappuccino of mor1kx_ctrl_cappuccino.v
   wire			overflow_clear_o;	// From mor1kx_execute_alu of mor1kx_execute_alu.v
   wire			overflow_set_o;		// From mor1kx_execute_alu of mor1kx_execute_alu.v
   wire			padv_ctrl_o;		// From mor1kx_ctrl_cappuccino of mor1kx_ctrl_cappuccino.v
   wire			padv_decode_o;		// From mor1kx_ctrl_cappuccino of mor1kx_ctrl_cappuccino.v
   wire			padv_execute_o;		// From mor1kx_ctrl_cappuccino of mor1kx_ctrl_cappuccino.v
   wire			padv_fetch_o;		// From mor1kx_ctrl_cappuccino of mor1kx_ctrl_cappuccino.v
   wire			pipeline_flush_o;	// From mor1kx_ctrl_cappuccino of mor1kx_ctrl_cappuccino.v
   wire			predicted_flag_o;	// From mor1kx_branch_prediction of mor1kx_branch_prediction.v
   wire [OPTION_OPERAND_WIDTH-1:0] rf_result_o;	// From mor1kx_wb_mux_cappuccino of mor1kx_wb_mux_cappuccino.v
   wire			spr_bus_ack_dc_i;	// From mor1kx_lsu_cappuccino of mor1kx_lsu_cappuccino.v
   wire			spr_bus_ack_dmmu_i;	// From mor1kx_lsu_cappuccino of mor1kx_lsu_cappuccino.v
   wire			spr_bus_ack_ic_i;	// From mor1kx_fetch_cappuccino of mor1kx_fetch_cappuccino.v
   wire			spr_bus_ack_immu_i;	// From mor1kx_fetch_cappuccino of mor1kx_fetch_cappuccino.v
   wire [OPTION_OPERAND_WIDTH-1:0] spr_bus_dat_dc_i;// From mor1kx_lsu_cappuccino of mor1kx_lsu_cappuccino.v
   wire [OPTION_OPERAND_WIDTH-1:0] spr_bus_dat_dmmu_i;// From mor1kx_lsu_cappuccino of mor1kx_lsu_cappuccino.v
   wire [OPTION_OPERAND_WIDTH-1:0] spr_bus_dat_ic_i;// From mor1kx_fetch_cappuccino of mor1kx_fetch_cappuccino.v
   wire [OPTION_OPERAND_WIDTH-1:0] spr_bus_dat_immu_i;// From mor1kx_fetch_cappuccino of mor1kx_fetch_cappuccino.v
   wire [OPTION_OPERAND_WIDTH-1:0] spr_gpr_dat_o;// From mor1kx_rf_cappuccino of mor1kx_rf_cappuccino.v
   wire [OPTION_OPERAND_WIDTH-1:0] store_buffer_epcr_o;// From mor1kx_lsu_cappuccino of mor1kx_lsu_cappuccino.v
   wire			store_buffer_err_o;	// From mor1kx_lsu_cappuccino of mor1kx_lsu_cappuccino.v
   wire			wb_rf_wb_o;		// From mor1kx_execute_ctrl_cappuccino of mor1kx_execute_ctrl_cappuccino.v
   wire [OPTION_RF_ADDR_WIDTH-1:0] wb_rfd_adr_o;// From mor1kx_execute_ctrl_cappuccino of mor1kx_execute_ctrl_cappuccino.v
   // End of automatics

   /* mor1kx_fetch_cappuccino AUTO_TEMPLATE (
    .padv_i				(padv_fetch_o),
    .padv_ctrl_i			(padv_ctrl_o),
    .decode_branch_i			(decode_branch_o),
    .decode_branch_target_i		(decode_branch_target_o),
    .ctrl_branch_exception_i		(ctrl_branch_exception_o),
    .ctrl_branch_except_pc_i		(ctrl_branch_except_pc_o),
    .doing_rfe_i			(doing_rfe_o),
    .pipeline_flush_i			(pipeline_flush_o),
    .pc_decode_o			(pc_fetch_to_decode),
    .decode_insn_o			(insn_fetch_to_decode),
    .du_restart_pc_i			(du_restart_pc_o),
    .du_restart_i			(du_restart_o),
    .decode_op_brcond_i			(decode_op_brcond_o),
    .branch_mispredict_i		(branch_mispredict_o),
    .execute_mispredict_target_i	(execute_mispredict_target_o),
    .spr_bus_dat_ic_o			(spr_bus_dat_ic_i[OPTION_OPERAND_WIDTH-1:0]),
    .spr_bus_ack_ic_o			(spr_bus_ack_ic_i),
    .spr_bus_dat_immu_o			(spr_bus_dat_immu_i[OPTION_OPERAND_WIDTH-1:0]),
    .spr_bus_ack_immu_o			(spr_bus_ack_immu_i),
    .spr_bus_addr_i			(spr_bus_addr_o[15:0]),
    .spr_bus_we_i			(spr_bus_we_o),
    .spr_bus_stb_i			(spr_bus_stb_o),
    .spr_bus_dat_i			(spr_bus_dat_o[OPTION_OPERAND_WIDTH-1:0]),
    .ic_enable				(spr_sr_o[`OR1K_SPR_SR_ICE]),
    .immu_enable_i			(spr_sr_o[`OR1K_SPR_SR_IME]),
    .supervisor_mode_i			(spr_sr_o[`OR1K_SPR_SR_SM]),
    ); */
   mor1kx_fetch_cappuccino
     #(
       .OPTION_OPERAND_WIDTH(OPTION_OPERAND_WIDTH),
       .OPTION_RESET_PC(OPTION_RESET_PC),
       .FEATURE_INSTRUCTIONCACHE(FEATURE_INSTRUCTIONCACHE),
       .OPTION_ICACHE_BLOCK_WIDTH(OPTION_ICACHE_BLOCK_WIDTH),
       .OPTION_ICACHE_SET_WIDTH(OPTION_ICACHE_SET_WIDTH),
       .OPTION_ICACHE_WAYS(OPTION_ICACHE_WAYS),
       .OPTION_ICACHE_LIMIT_WIDTH(OPTION_ICACHE_LIMIT_WIDTH),
       .FEATURE_IMMU(FEATURE_IMMU),
       .FEATURE_IMMU_HW_TLB_RELOAD(FEATURE_IMMU_HW_TLB_RELOAD),
       .OPTION_IMMU_SET_WIDTH(OPTION_IMMU_SET_WIDTH),
       .OPTION_IMMU_WAYS(OPTION_IMMU_WAYS)
       )
     mor1kx_fetch_cappuccino
     (/*AUTOINST*/
      // Outputs
      .spr_bus_dat_ic_o			(spr_bus_dat_ic_i[OPTION_OPERAND_WIDTH-1:0]), // Templated
      .spr_bus_ack_ic_o			(spr_bus_ack_ic_i),	 // Templated
      .spr_bus_dat_immu_o		(spr_bus_dat_immu_i[OPTION_OPERAND_WIDTH-1:0]), // Templated
      .spr_bus_ack_immu_o		(spr_bus_ack_immu_i),	 // Templated
      .ibus_req_o			(ibus_req_o),
      .ibus_adr_o			(ibus_adr_o[OPTION_OPERAND_WIDTH-1:0]),
      .ibus_burst_o			(ibus_burst_o),
      .pc_decode_o			(pc_fetch_to_decode),	 // Templated
      .decode_insn_o			(insn_fetch_to_decode),	 // Templated
      .fetch_valid_o			(fetch_valid_o),
      .fetch_rfb_adr_o			(fetch_rfb_adr_o[OPTION_RF_ADDR_WIDTH-1:0]),
      .fetch_rf_adr_valid_o		(fetch_rf_adr_valid_o),
      .decode_except_ibus_err_o		(decode_except_ibus_err_o),
      .decode_except_itlb_miss_o	(decode_except_itlb_miss_o),
      .decode_except_ipagefault_o	(decode_except_ipagefault_o),
      .fetch_exception_taken_o		(fetch_exception_taken_o),
      // Inputs
      .clk				(clk),
      .rst				(rst),
      .spr_bus_addr_i			(spr_bus_addr_o[15:0]),	 // Templated
      .spr_bus_we_i			(spr_bus_we_o),		 // Templated
      .spr_bus_stb_i			(spr_bus_stb_o),	 // Templated
      .spr_bus_dat_i			(spr_bus_dat_o[OPTION_OPERAND_WIDTH-1:0]), // Templated
      .ic_enable			(spr_sr_o[`OR1K_SPR_SR_ICE]), // Templated
      .immu_enable_i			(spr_sr_o[`OR1K_SPR_SR_IME]), // Templated
      .supervisor_mode_i		(spr_sr_o[`OR1K_SPR_SR_SM]), // Templated
      .ibus_err_i			(ibus_err_i),
      .ibus_ack_i			(ibus_ack_i),
      .ibus_dat_i			(ibus_dat_i[`OR1K_INSN_WIDTH-1:0]),
      .padv_i				(padv_fetch_o),		 // Templated
      .padv_ctrl_i			(padv_ctrl_o),		 // Templated
      .decode_branch_i			(decode_branch_o),	 // Templated
      .decode_branch_target_i		(decode_branch_target_o), // Templated
      .ctrl_branch_exception_i		(ctrl_branch_exception_o), // Templated
      .ctrl_branch_except_pc_i		(ctrl_branch_except_pc_o), // Templated
      .du_restart_i			(du_restart_o),		 // Templated
      .du_restart_pc_i			(du_restart_pc_o),	 // Templated
      .decode_op_brcond_i		(decode_op_brcond_o),	 // Templated
      .branch_mispredict_i		(branch_mispredict_o),	 // Templated
      .execute_mispredict_target_i	(execute_mispredict_target_o), // Templated
      .pipeline_flush_i			(pipeline_flush_o),	 // Templated
      .doing_rfe_i			(doing_rfe_o));		 // Templated

   /* mor1kx_decode AUTO_TEMPLATE (
    .decode_insn_i			(insn_fetch_to_decode),
    ); */
   mor1kx_decode
     #(
       .OPTION_OPERAND_WIDTH(OPTION_OPERAND_WIDTH),
       .OPTION_RESET_PC(OPTION_RESET_PC),
       .OPTION_RF_ADDR_WIDTH(OPTION_RF_ADDR_WIDTH),
       .FEATURE_SYSCALL(FEATURE_SYSCALL),
       .FEATURE_TRAP(FEATURE_TRAP),
       .FEATURE_RANGE(FEATURE_RANGE),
       .FEATURE_MAC(FEATURE_MAC),
       .FEATURE_MULTIPLIER(FEATURE_MULTIPLIER),
       .FEATURE_DIVIDER(FEATURE_DIVIDER),
       .FEATURE_ADDC(FEATURE_ADDC),
       .FEATURE_SRA(FEATURE_SRA),
       .FEATURE_ROR(FEATURE_ROR),
       .FEATURE_EXT(FEATURE_EXT),
       .FEATURE_CMOV(FEATURE_CMOV),
       .FEATURE_FFL1(FEATURE_FFL1),
       .FEATURE_ATOMIC(FEATURE_ATOMIC),
       .FEATURE_CUST1(FEATURE_CUST1),
       .FEATURE_CUST2(FEATURE_CUST2),
       .FEATURE_CUST3(FEATURE_CUST3),
       .FEATURE_CUST4(FEATURE_CUST4),
       .FEATURE_CUST5(FEATURE_CUST5),
       .FEATURE_CUST6(FEATURE_CUST6),
       .FEATURE_CUST7(FEATURE_CUST7),
       .FEATURE_CUST8(FEATURE_CUST8)
       )
     mor1kx_decode
     (/*AUTOINST*/
      // Outputs
      .decode_opc_alu_o			(decode_opc_alu_o[`OR1K_ALU_OPC_WIDTH-1:0]),
      .decode_opc_alu_secondary_o	(decode_opc_alu_secondary_o[`OR1K_ALU_OPC_WIDTH-1:0]),
      .decode_imm16_o			(decode_imm16_o[`OR1K_IMM_WIDTH-1:0]),
      .decode_immediate_o		(decode_immediate_o[OPTION_OPERAND_WIDTH-1:0]),
      .decode_immediate_sel_o		(decode_immediate_sel_o),
      .decode_immjbr_upper_o		(decode_immjbr_upper_o[9:0]),
      .decode_rfd_adr_o			(decode_rfd_adr_o[OPTION_RF_ADDR_WIDTH-1:0]),
      .decode_rfa_adr_o			(decode_rfa_adr_o[OPTION_RF_ADDR_WIDTH-1:0]),
      .decode_rfb_adr_o			(decode_rfb_adr_o[OPTION_RF_ADDR_WIDTH-1:0]),
      .decode_rf_wb_o			(decode_rf_wb_o),
      .decode_op_jbr_o			(decode_op_jbr_o),
      .decode_op_jr_o			(decode_op_jr_o),
      .decode_op_jal_o			(decode_op_jal_o),
      .decode_op_bf_o			(decode_op_bf_o),
      .decode_op_bnf_o			(decode_op_bnf_o),
      .decode_op_brcond_o		(decode_op_brcond_o),
      .decode_op_branch_o		(decode_op_branch_o),
      .decode_op_alu_o			(decode_op_alu_o),
      .decode_op_lsu_load_o		(decode_op_lsu_load_o),
      .decode_op_lsu_store_o		(decode_op_lsu_store_o),
      .decode_op_lsu_atomic_o		(decode_op_lsu_atomic_o),
      .decode_lsu_length_o		(decode_lsu_length_o[1:0]),
      .decode_lsu_zext_o		(decode_lsu_zext_o),
      .decode_op_mfspr_o		(decode_op_mfspr_o),
      .decode_op_mtspr_o		(decode_op_mtspr_o),
      .decode_op_rfe_o			(decode_op_rfe_o),
      .decode_op_setflag_o		(decode_op_setflag_o),
      .decode_op_add_o			(decode_op_add_o),
      .decode_op_mul_o			(decode_op_mul_o),
      .decode_op_mul_signed_o		(decode_op_mul_signed_o),
      .decode_op_mul_unsigned_o		(decode_op_mul_unsigned_o),
      .decode_op_div_o			(decode_op_div_o),
      .decode_op_div_signed_o		(decode_op_div_signed_o),
      .decode_op_div_unsigned_o		(decode_op_div_unsigned_o),
      .decode_op_shift_o		(decode_op_shift_o),
      .decode_op_ffl1_o			(decode_op_ffl1_o),
      .decode_op_movhi_o		(decode_op_movhi_o),
      .decode_adder_do_sub_o		(decode_adder_do_sub_o),
      .decode_adder_do_carry_o		(decode_adder_do_carry_o),
      .decode_except_illegal_o		(decode_except_illegal_o),
      .decode_except_syscall_o		(decode_except_syscall_o),
      .decode_except_trap_o		(decode_except_trap_o),
      .decode_opc_insn_o		(decode_opc_insn_o[`OR1K_OPCODE_WIDTH-1:0]),
      // Inputs
      .clk				(clk),
      .rst				(rst),
      .decode_insn_i			(insn_fetch_to_decode));	 // Templated

   /* mor1kx_decode_execute_cappuccino AUTO_TEMPLATE (
      .padv_i				(padv_decode_o),
      .pc_decode_i			(pc_fetch_to_decode),
      .decode_rfb_i			(decode_rfb_o),
      .execute_rfb_i			(execute_rfb_o),
      .predicted_flag_i			(predicted_flag_o),
      .flag_i				(ctrl_flag_o),
      .pc_execute_o			(pc_decode_to_execute),
      .pipeline_flush_i			(pipeline_flush_o),
      .decode_opc_alu_i			(decode_opc_alu_o),
      .decode_opc_alu_secondary_i	(decode_opc_alu_secondary_o),
      .decode_imm16_i			(decode_imm16_o),
      .decode_immediate_i		(decode_immediate_o),
      .decode_immediate_sel_i		(decode_immediate_sel_o),
      .decode_immjbr_upper_i		(decode_immjbr_upper_o),
      .decode_adder_do_sub_i		(decode_adder_do_sub_o),
      .decode_adder_do_carry_i		(decode_adder_do_carry_o),
      .decode_rfd_adr_i			(decode_rfd_adr_o),
      .decode_rfa_adr_i			(decode_rfa_adr_o),
      .decode_rfb_adr_i			(decode_rfb_adr_o),
      .ctrl_rfd_adr_i			(ctrl_rfd_adr_o),
      .ctrl_op_lsu_load_i		(ctrl_op_lsu_load_o),
      .ctrl_op_mfspr_i			(ctrl_op_mfspr_o),
      .decode_rf_wb_i			(decode_rf_wb_o),
      .decode_op_alu_i			(decode_op_alu_o),
      .decode_op_setflag_i		(decode_op_setflag_o),
      .decode_op_jbr_i			(decode_op_jbr_o),
      .decode_op_jr_i			(decode_op_jr_o),
      .decode_op_jal_i			(decode_op_jal_o),
      .decode_op_bf_i			(decode_op_bf_o),
      .decode_op_bnf_i			(decode_op_bnf_o),
      .decode_op_brcond_i		(decode_op_brcond_o),
      .decode_op_branch_i		(decode_op_branch_o),
      .decode_op_lsu_load_i		(decode_op_lsu_load_o),
      .decode_op_lsu_store_i		(decode_op_lsu_store_o),
      .decode_op_lsu_atomic_i		(decode_op_lsu_atomic_o),
      .decode_lsu_length_i		(decode_lsu_length_o[1:0]),
      .decode_lsu_zext_i		(decode_lsu_zext_o),
      .decode_op_mfspr_i		(decode_op_mfspr_o),
      .decode_op_mtspr_i		(decode_op_mtspr_o),
      .decode_op_rfe_i			(decode_op_rfe_o),
      .decode_op_add_i			(decode_op_add_o),
      .decode_op_mul_i			(decode_op_mul_o),
      .decode_op_mul_signed_i		(decode_op_mul_signed_o),
      .decode_op_mul_unsigned_i		(decode_op_mul_unsigned_o),
      .decode_op_div_i			(decode_op_div_o),
      .decode_op_div_signed_i		(decode_op_div_signed_o),
      .decode_op_div_unsigned_i		(decode_op_div_unsigned_o),
      .decode_op_shift_i		(decode_op_shift_o),
      .decode_op_ffl1_i			(decode_op_ffl1_o),
      .decode_op_movhi_i		(decode_op_movhi_o),
      .decode_opc_insn_i		(decode_opc_insn_o[`OR1K_OPCODE_WIDTH-1:0]),
      .decode_except_ibus_err_i		(decode_except_ibus_err_o),
      .decode_except_itlb_miss_i	(decode_except_itlb_miss_o),
      .decode_except_ipagefault_i	(decode_except_ipagefault_o),
      .decode_except_illegal_i		(decode_except_illegal_o),
      .decode_except_syscall_i		(decode_except_syscall_o),
      .decode_except_trap_i		(decode_except_trap_o),
    ); */
   mor1kx_decode_execute_cappuccino
     #(
       .OPTION_OPERAND_WIDTH(OPTION_OPERAND_WIDTH),
       .OPTION_RESET_PC(OPTION_RESET_PC),
       .OPTION_RF_ADDR_WIDTH(OPTION_RF_ADDR_WIDTH),
       .FEATURE_SYSCALL(FEATURE_SYSCALL),
       .FEATURE_TRAP(FEATURE_TRAP)
       )
     mor1kx_decode_execute_cappuccino
     (/*AUTOINST*/
      // Outputs
      .execute_predicted_flag_o		(execute_predicted_flag_o),
      .execute_mispredict_target_o	(execute_mispredict_target_o[OPTION_OPERAND_WIDTH-1:0]),
      .execute_opc_alu_o		(execute_opc_alu_o[`OR1K_ALU_OPC_WIDTH-1:0]),
      .execute_opc_alu_secondary_o	(execute_opc_alu_secondary_o[`OR1K_ALU_OPC_WIDTH-1:0]),
      .execute_imm16_o			(execute_imm16_o[`OR1K_IMM_WIDTH-1:0]),
      .execute_immediate_o		(execute_immediate_o[OPTION_OPERAND_WIDTH-1:0]),
      .execute_immediate_sel_o		(execute_immediate_sel_o),
      .execute_adder_do_sub_o		(execute_adder_do_sub_o),
      .execute_adder_do_carry_o		(execute_adder_do_carry_o),
      .execute_immjbr_upper_o		(execute_immjbr_upper_o[9:0]),
      .execute_rfd_adr_o		(execute_rfd_adr_o[OPTION_RF_ADDR_WIDTH-1:0]),
      .execute_rf_wb_o			(execute_rf_wb_o),
      .execute_op_alu_o			(execute_op_alu_o),
      .execute_op_setflag_o		(execute_op_setflag_o),
      .execute_op_jbr_o			(execute_op_jbr_o),
      .execute_op_jr_o			(execute_op_jr_o),
      .execute_op_jal_o			(execute_op_jal_o),
      .execute_op_brcond_o		(execute_op_brcond_o),
      .execute_op_branch_o		(execute_op_branch_o),
      .execute_op_lsu_load_o		(execute_op_lsu_load_o),
      .execute_op_lsu_store_o		(execute_op_lsu_store_o),
      .execute_op_lsu_atomic_o		(execute_op_lsu_atomic_o),
      .execute_lsu_length_o		(execute_lsu_length_o[1:0]),
      .execute_lsu_zext_o		(execute_lsu_zext_o),
      .execute_op_mfspr_o		(execute_op_mfspr_o),
      .execute_op_mtspr_o		(execute_op_mtspr_o),
      .execute_op_rfe_o			(execute_op_rfe_o),
      .execute_op_add_o			(execute_op_add_o),
      .execute_op_mul_o			(execute_op_mul_o),
      .execute_op_mul_signed_o		(execute_op_mul_signed_o),
      .execute_op_mul_unsigned_o	(execute_op_mul_unsigned_o),
      .execute_op_div_o			(execute_op_div_o),
      .execute_op_div_signed_o		(execute_op_div_signed_o),
      .execute_op_div_unsigned_o	(execute_op_div_unsigned_o),
      .execute_op_shift_o		(execute_op_shift_o),
      .execute_op_ffl1_o		(execute_op_ffl1_o),
      .execute_op_movhi_o		(execute_op_movhi_o),
      .execute_jal_result_o		(execute_jal_result_o[OPTION_OPERAND_WIDTH-1:0]),
      .execute_opc_insn_o		(execute_opc_insn_o[`OR1K_OPCODE_WIDTH-1:0]),
      .decode_branch_o			(decode_branch_o),
      .decode_branch_target_o		(decode_branch_target_o[OPTION_OPERAND_WIDTH-1:0]),
      .execute_except_ibus_err_o	(execute_except_ibus_err_o),
      .execute_except_itlb_miss_o	(execute_except_itlb_miss_o),
      .execute_except_ipagefault_o	(execute_except_ipagefault_o),
      .execute_except_illegal_o		(execute_except_illegal_o),
      .execute_except_ibus_align_o	(execute_except_ibus_align_o),
      .execute_except_syscall_o		(execute_except_syscall_o),
      .execute_except_trap_o		(execute_except_trap_o),
      .pc_execute_o			(pc_decode_to_execute),	 // Templated
      .decode_valid_o			(decode_valid_o),
      .decode_bubble_o			(decode_bubble_o),
      .execute_bubble_o			(execute_bubble_o),
      // Inputs
      .clk				(clk),
      .rst				(rst),
      .padv_i				(padv_decode_o),	 // Templated
      .pc_decode_i			(pc_fetch_to_decode),	 // Templated
      .decode_rfb_i			(decode_rfb_o),		 // Templated
      .execute_rfb_i			(execute_rfb_o),	 // Templated
      .predicted_flag_i			(predicted_flag_o),	 // Templated
      .pipeline_flush_i			(pipeline_flush_o),	 // Templated
      .decode_opc_alu_i			(decode_opc_alu_o),	 // Templated
      .decode_opc_alu_secondary_i	(decode_opc_alu_secondary_o), // Templated
      .decode_imm16_i			(decode_imm16_o),	 // Templated
      .decode_immediate_i		(decode_immediate_o),	 // Templated
      .decode_immediate_sel_i		(decode_immediate_sel_o), // Templated
      .decode_adder_do_sub_i		(decode_adder_do_sub_o), // Templated
      .decode_adder_do_carry_i		(decode_adder_do_carry_o), // Templated
      .decode_immjbr_upper_i		(decode_immjbr_upper_o), // Templated
      .decode_rfd_adr_i			(decode_rfd_adr_o),	 // Templated
      .decode_rfa_adr_i			(decode_rfa_adr_o),	 // Templated
      .decode_rfb_adr_i			(decode_rfb_adr_o),	 // Templated
      .ctrl_rfd_adr_i			(ctrl_rfd_adr_o),	 // Templated
      .ctrl_op_lsu_load_i		(ctrl_op_lsu_load_o),	 // Templated
      .ctrl_op_mfspr_i			(ctrl_op_mfspr_o),	 // Templated
      .decode_rf_wb_i			(decode_rf_wb_o),	 // Templated
      .decode_op_alu_i			(decode_op_alu_o),	 // Templated
      .decode_op_setflag_i		(decode_op_setflag_o),	 // Templated
      .decode_op_jbr_i			(decode_op_jbr_o),	 // Templated
      .decode_op_jr_i			(decode_op_jr_o),	 // Templated
      .decode_op_jal_i			(decode_op_jal_o),	 // Templated
      .decode_op_bf_i			(decode_op_bf_o),	 // Templated
      .decode_op_bnf_i			(decode_op_bnf_o),	 // Templated
      .decode_op_brcond_i		(decode_op_brcond_o),	 // Templated
      .decode_op_branch_i		(decode_op_branch_o),	 // Templated
      .decode_op_lsu_load_i		(decode_op_lsu_load_o),	 // Templated
      .decode_op_lsu_store_i		(decode_op_lsu_store_o), // Templated
      .decode_op_lsu_atomic_i		(decode_op_lsu_atomic_o), // Templated
      .decode_lsu_length_i		(decode_lsu_length_o[1:0]), // Templated
      .decode_lsu_zext_i		(decode_lsu_zext_o),	 // Templated
      .decode_op_mfspr_i		(decode_op_mfspr_o),	 // Templated
      .decode_op_mtspr_i		(decode_op_mtspr_o),	 // Templated
      .decode_op_rfe_i			(decode_op_rfe_o),	 // Templated
      .decode_op_add_i			(decode_op_add_o),	 // Templated
      .decode_op_mul_i			(decode_op_mul_o),	 // Templated
      .decode_op_mul_signed_i		(decode_op_mul_signed_o), // Templated
      .decode_op_mul_unsigned_i		(decode_op_mul_unsigned_o), // Templated
      .decode_op_div_i			(decode_op_div_o),	 // Templated
      .decode_op_div_signed_i		(decode_op_div_signed_o), // Templated
      .decode_op_div_unsigned_i		(decode_op_div_unsigned_o), // Templated
      .decode_op_shift_i		(decode_op_shift_o),	 // Templated
      .decode_op_ffl1_i			(decode_op_ffl1_o),	 // Templated
      .decode_op_movhi_i		(decode_op_movhi_o),	 // Templated
      .decode_opc_insn_i		(decode_opc_insn_o[`OR1K_OPCODE_WIDTH-1:0]), // Templated
      .decode_except_ibus_err_i		(decode_except_ibus_err_o), // Templated
      .decode_except_itlb_miss_i	(decode_except_itlb_miss_o), // Templated
      .decode_except_ipagefault_i	(decode_except_ipagefault_o), // Templated
      .decode_except_illegal_i		(decode_except_illegal_o), // Templated
      .decode_except_syscall_i		(decode_except_syscall_o), // Templated
      .decode_except_trap_i		(decode_except_trap_o));	 // Templated

   /* mor1kx_branch_prediction AUTO_TEMPLATE (
      .op_bf_i				(decode_op_bf_o),
      .op_bnf_i				(decode_op_bnf_o),
      .immjbr_upper_i			(decode_immjbr_upper_o),
      .prev_op_brcond_i			(execute_op_brcond_o),
      .prev_predicted_flag_i		(execute_predicted_flag_o),
      .flag_i				(ctrl_flag_o),
    );*/
   mor1kx_branch_prediction
     #(
       .OPTION_OPERAND_WIDTH(OPTION_OPERAND_WIDTH)
       )
   mor1kx_branch_prediction
     (/*AUTOINST*/
      // Outputs
      .predicted_flag_o			(predicted_flag_o),
      .branch_mispredict_o		(branch_mispredict_o),
      // Inputs
      .clk				(clk),
      .rst				(rst),
      .op_bf_i				(decode_op_bf_o),	 // Templated
      .op_bnf_i				(decode_op_bnf_o),	 // Templated
      .immjbr_upper_i			(decode_immjbr_upper_o), // Templated
      .prev_op_brcond_i			(execute_op_brcond_o),	 // Templated
      .prev_predicted_flag_i		(execute_predicted_flag_o), // Templated
      .flag_i				(ctrl_flag_o));		 // Templated

   /* mor1kx_execute_alu AUTO_TEMPLATE (
    .padv_i				(padv_execute_o),
    .opc_alu_i			        (execute_opc_alu_o),
    .opc_alu_secondary_i		(execute_opc_alu_secondary_o),
    .imm16_i				(execute_imm16_o),
    .immediate_i			(execute_immediate_o),
    .immediate_sel_i			(execute_immediate_sel_o),
    .decode_valid_i			(decode_valid_o),
    .op_alu_i				(execute_op_alu_o),
    .op_add_i				(execute_op_add_o),
    .op_mul_i				(execute_op_mul_o),
    .op_mul_signed_i			(execute_op_mul_signed_o),
    .op_mul_unsigned_i			(execute_op_mul_unsigned_o),
    .op_div_i				(execute_op_div_o),
    .op_div_signed_i			(execute_op_div_signed_o),
    .op_div_unsigned_i			(execute_op_div_unsigned_o),
    .op_shift_i				(execute_op_shift_o),
    .op_ffl1_i				(execute_op_ffl1_o),
    .op_setflag_i			(execute_op_setflag_o),
    .op_mtspr_i				(execute_op_mtspr_o),
    .op_mfspr_i				(execute_op_mfspr_o),
    .op_movhi_i				(execute_op_movhi_o),
    .op_jbr_i				(execute_op_jbr_o),
    .op_jr_i				(execute_op_jr_o),
    .immjbr_upper_i			(execute_immjbr_upper_o),
    .pc_execute_i			(pc_decode_to_execute),
    .adder_do_sub_i			(execute_adder_do_sub_o),
    .adder_do_carry_i			(execute_adder_do_carry_o),
    .rfa_i				(execute_rfa_o),
    .rfb_i				(execute_rfb_o),
    .flag_i				(ctrl_flag_o),
    .carry_i                            (ctrl_carry_o),
    ); */
   mor1kx_execute_alu
     #(
       .OPTION_OPERAND_WIDTH(OPTION_OPERAND_WIDTH),
       .FEATURE_MULTIPLIER(FEATURE_MULTIPLIER),
       .FEATURE_DIVIDER(FEATURE_DIVIDER),
       .FEATURE_ADDC(FEATURE_ADDC),
       .FEATURE_SRA(FEATURE_SRA),
       .FEATURE_ROR(FEATURE_ROR),
       .FEATURE_EXT(FEATURE_EXT),
       .FEATURE_CMOV(FEATURE_CMOV),
       .FEATURE_FFL1(FEATURE_FFL1),
       .FEATURE_CUST1(FEATURE_CUST1),
       .FEATURE_CUST2(FEATURE_CUST2),
       .FEATURE_CUST3(FEATURE_CUST3),
       .FEATURE_CUST4(FEATURE_CUST4),
       .FEATURE_CUST5(FEATURE_CUST5),
       .FEATURE_CUST6(FEATURE_CUST6),
       .FEATURE_CUST7(FEATURE_CUST7),
       .FEATURE_CUST8(FEATURE_CUST8),
       .OPTION_SHIFTER(OPTION_SHIFTER),
       .CALCULATE_BRANCH_DEST("FALSE")
       )
     mor1kx_execute_alu
     (/*AUTOINST*/
      // Outputs
      .flag_set_o			(flag_set_o),
      .flag_clear_o			(flag_clear_o),
      .carry_set_o			(carry_set_o),
      .carry_clear_o			(carry_clear_o),
      .overflow_set_o			(overflow_set_o),
      .overflow_clear_o			(overflow_clear_o),
      .alu_result_o			(alu_result_o[OPTION_OPERAND_WIDTH-1:0]),
      .alu_valid_o			(alu_valid_o),
      .adder_result_o			(adder_result_o[OPTION_OPERAND_WIDTH-1:0]),
      // Inputs
      .clk				(clk),
      .rst				(rst),
      .padv_i				(padv_execute_o),	 // Templated
      .opc_alu_i			(execute_opc_alu_o),	 // Templated
      .opc_alu_secondary_i		(execute_opc_alu_secondary_o), // Templated
      .imm16_i				(execute_imm16_o),	 // Templated
      .immediate_i			(execute_immediate_o),	 // Templated
      .immediate_sel_i			(execute_immediate_sel_o), // Templated
      .decode_valid_i			(decode_valid_o),	 // Templated
      .op_alu_i				(execute_op_alu_o),	 // Templated
      .op_add_i				(execute_op_add_o),	 // Templated
      .op_mul_i				(execute_op_mul_o),	 // Templated
      .op_mul_signed_i			(execute_op_mul_signed_o), // Templated
      .op_mul_unsigned_i		(execute_op_mul_unsigned_o), // Templated
      .op_div_i				(execute_op_div_o),	 // Templated
      .op_div_signed_i			(execute_op_div_signed_o), // Templated
      .op_div_unsigned_i		(execute_op_div_unsigned_o), // Templated
      .op_shift_i			(execute_op_shift_o),	 // Templated
      .op_ffl1_i			(execute_op_ffl1_o),	 // Templated
      .op_setflag_i			(execute_op_setflag_o),	 // Templated
      .op_mtspr_i			(execute_op_mtspr_o),	 // Templated
      .op_mfspr_i			(execute_op_mfspr_o),	 // Templated
      .op_movhi_i			(execute_op_movhi_o),	 // Templated
      .op_jbr_i				(execute_op_jbr_o),	 // Templated
      .op_jr_i				(execute_op_jr_o),	 // Templated
      .immjbr_upper_i			(execute_immjbr_upper_o), // Templated
      .pc_execute_i			(pc_decode_to_execute),	 // Templated
      .adder_do_sub_i			(execute_adder_do_sub_o), // Templated
      .adder_do_carry_i			(execute_adder_do_carry_o), // Templated
      .rfa_i				(execute_rfa_o),	 // Templated
      .rfb_i				(execute_rfb_o),	 // Templated
      .flag_i				(ctrl_flag_o),		 // Templated
      .carry_i				(ctrl_carry_o));		 // Templated


   /* mor1kx_lsu_cappuccino AUTO_TEMPLATE (
    .padv_execute_i			(padv_execute_o),
    .padv_ctrl_i			(padv_ctrl_o),
    .decode_valid_i			(decode_valid_o),
    .exec_lsu_adr_i			(adder_result_o),
    .ctrl_lsu_adr_i			(ctrl_lsu_adr_o),
    .ctrl_rfb_i				(ctrl_rfb_o),
    .exec_op_lsu_load_i			(execute_op_lsu_load_o),
    .exec_op_lsu_store_i		(execute_op_lsu_store_o),
    .exec_op_lsu_atomic_i		(execute_op_lsu_atomic_o),
    .ctrl_op_lsu_load_i			(ctrl_op_lsu_load_o),
    .ctrl_op_lsu_store_i		(ctrl_op_lsu_store_o),
    .ctrl_op_lsu_atomic_i		(ctrl_op_lsu_atomic_o),
    .ctrl_lsu_length_i			(ctrl_lsu_length_o),
    .ctrl_lsu_zext_i			(ctrl_lsu_zext_o),
    .ctrl_epcr_i			(ctrl_epcr_o),
    .pipeline_flush_i			(pipeline_flush_o),
    .dc_enable_i			(spr_sr_o[`OR1K_SPR_SR_DCE]),
    .dmmu_enable_i			(spr_sr_o[`OR1K_SPR_SR_DME]),
    .supervisor_mode_i			(spr_sr_o[`OR1K_SPR_SR_SM]),
    .spr_bus_dat_dc_o			(spr_bus_dat_dc_i[OPTION_OPERAND_WIDTH-1:0]),
    .spr_bus_ack_dc_o			(spr_bus_ack_dc_i),
    .spr_bus_dat_dmmu_o			(spr_bus_dat_dmmu_i[OPTION_OPERAND_WIDTH-1:0]),
    .spr_bus_ack_dmmu_o			(spr_bus_ack_dmmu_i),
    .spr_bus_addr_i			(spr_bus_addr_o[15:0]),
    .spr_bus_we_i			(spr_bus_we_o),
    .spr_bus_stb_i			(spr_bus_stb_o),
    .spr_bus_dat_i			(spr_bus_dat_o[OPTION_OPERAND_WIDTH-1:0]),
    ); */
   mor1kx_lsu_cappuccino
     #(
       .FEATURE_DATACACHE(FEATURE_DATACACHE),
       .OPTION_OPERAND_WIDTH(OPTION_OPERAND_WIDTH),
       .OPTION_DCACHE_BLOCK_WIDTH(OPTION_DCACHE_BLOCK_WIDTH),
       .OPTION_DCACHE_SET_WIDTH(OPTION_DCACHE_SET_WIDTH),
       .OPTION_DCACHE_WAYS(OPTION_DCACHE_WAYS),
       .OPTION_DCACHE_LIMIT_WIDTH(OPTION_DCACHE_LIMIT_WIDTH),
       .FEATURE_DMMU(FEATURE_DMMU),
       .FEATURE_DMMU_HW_TLB_RELOAD(FEATURE_DMMU_HW_TLB_RELOAD),
       .OPTION_DMMU_SET_WIDTH(OPTION_DMMU_SET_WIDTH),
       .OPTION_DMMU_WAYS(OPTION_DMMU_WAYS),
       .OPTION_STORE_BUFFER_DEPTH_WIDTH(OPTION_STORE_BUFFER_DEPTH_WIDTH),
       .FEATURE_ATOMIC(FEATURE_ATOMIC)
       )
     mor1kx_lsu_cappuccino
     (/*AUTOINST*/
      // Outputs
      .store_buffer_epcr_o		(store_buffer_epcr_o[OPTION_OPERAND_WIDTH-1:0]),
      .lsu_result_o			(lsu_result_o[OPTION_OPERAND_WIDTH-1:0]),
      .lsu_valid_o			(lsu_valid_o),
      .lsu_except_dbus_o		(lsu_except_dbus_o),
      .lsu_except_align_o		(lsu_except_align_o),
      .lsu_except_dtlb_miss_o		(lsu_except_dtlb_miss_o),
      .lsu_except_dpagefault_o		(lsu_except_dpagefault_o),
      .store_buffer_err_o		(store_buffer_err_o),
      .atomic_flag_set_o		(atomic_flag_set_o),
      .atomic_flag_clear_o		(atomic_flag_clear_o),
      .spr_bus_dat_dc_o			(spr_bus_dat_dc_i[OPTION_OPERAND_WIDTH-1:0]), // Templated
      .spr_bus_ack_dc_o			(spr_bus_ack_dc_i),	 // Templated
      .spr_bus_dat_dmmu_o		(spr_bus_dat_dmmu_i[OPTION_OPERAND_WIDTH-1:0]), // Templated
      .spr_bus_ack_dmmu_o		(spr_bus_ack_dmmu_i),	 // Templated
      .dbus_adr_o			(dbus_adr_o[OPTION_OPERAND_WIDTH-1:0]),
      .dbus_req_o			(dbus_req_o),
      .dbus_dat_o			(dbus_dat_o[OPTION_OPERAND_WIDTH-1:0]),
      .dbus_bsel_o			(dbus_bsel_o[3:0]),
      .dbus_we_o			(dbus_we_o),
      .dbus_burst_o			(dbus_burst_o),
      // Inputs
      .clk				(clk),
      .rst				(rst),
      .padv_execute_i			(padv_execute_o),	 // Templated
      .padv_ctrl_i			(padv_ctrl_o),		 // Templated
      .decode_valid_i			(decode_valid_o),	 // Templated
      .exec_lsu_adr_i			(adder_result_o),	 // Templated
      .ctrl_lsu_adr_i			(ctrl_lsu_adr_o),	 // Templated
      .ctrl_rfb_i			(ctrl_rfb_o),		 // Templated
      .exec_op_lsu_load_i		(execute_op_lsu_load_o), // Templated
      .exec_op_lsu_store_i		(execute_op_lsu_store_o), // Templated
      .exec_op_lsu_atomic_i		(execute_op_lsu_atomic_o), // Templated
      .ctrl_op_lsu_load_i		(ctrl_op_lsu_load_o),	 // Templated
      .ctrl_op_lsu_store_i		(ctrl_op_lsu_store_o),	 // Templated
      .ctrl_op_lsu_atomic_i		(ctrl_op_lsu_atomic_o),	 // Templated
      .ctrl_lsu_length_i		(ctrl_lsu_length_o),	 // Templated
      .ctrl_lsu_zext_i			(ctrl_lsu_zext_o),	 // Templated
      .ctrl_epcr_i			(ctrl_epcr_o),		 // Templated
      .spr_bus_addr_i			(spr_bus_addr_o[15:0]),	 // Templated
      .spr_bus_we_i			(spr_bus_we_o),		 // Templated
      .spr_bus_stb_i			(spr_bus_stb_o),	 // Templated
      .spr_bus_dat_i			(spr_bus_dat_o[OPTION_OPERAND_WIDTH-1:0]), // Templated
      .dc_enable_i			(spr_sr_o[`OR1K_SPR_SR_DCE]), // Templated
      .dmmu_enable_i			(spr_sr_o[`OR1K_SPR_SR_DME]), // Templated
      .supervisor_mode_i		(spr_sr_o[`OR1K_SPR_SR_SM]), // Templated
      .dbus_err_i			(dbus_err_i),
      .dbus_ack_i			(dbus_ack_i),
      .dbus_dat_i			(dbus_dat_i[OPTION_OPERAND_WIDTH-1:0]),
<<<<<<< HEAD
      .pipeline_flush_i			(pipeline_flush_o),	 // Templated
      .du_stall_i			(du_stall_i),
      .snoop_adr_i			(snoop_adr_i[31:0]),
      .snoop_en_i			(snoop_en_i));
=======
      .pipeline_flush_i			(pipeline_flush_o));	 // Templated
>>>>>>> 5da3eed3


   /* mor1kx_wb_mux_cappuccino AUTO_TEMPLATE (
    .alu_result_i			(ctrl_alu_result_o),
    .lsu_result_i			(lsu_result_o),
    .lsu_valid_i			(lsu_valid_o),
    .spr_i				(mfspr_dat_o),
    .op_lsu_load_i			(ctrl_op_lsu_load_o),
    .pc_i				(pc_execute_to_ctrl),
    .op_mfspr_i			        (ctrl_op_mfspr_o),
    ); */
   mor1kx_wb_mux_cappuccino
     #(
       .OPTION_OPERAND_WIDTH(OPTION_OPERAND_WIDTH)
       )
     mor1kx_wb_mux_cappuccino
     (/*AUTOINST*/
      // Outputs
      .rf_result_o			(rf_result_o[OPTION_OPERAND_WIDTH-1:0]),
      // Inputs
      .clk				(clk),
      .rst				(rst),
      .alu_result_i			(ctrl_alu_result_o),	 // Templated
      .lsu_result_i			(lsu_result_o),		 // Templated
      .spr_i				(mfspr_dat_o),		 // Templated
      .op_lsu_load_i			(ctrl_op_lsu_load_o),	 // Templated
      .op_mfspr_i			(ctrl_op_mfspr_o),	 // Templated
      .lsu_valid_i			(lsu_valid_o));		 // Templated


   /* mor1kx_rf_cappuccino AUTO_TEMPLATE (
    .padv_decode_i			(padv_decode_o),
    .padv_execute_i			(padv_execute_o),
    .padv_ctrl_i			(padv_ctrl_o),
    .fetch_rf_adr_valid_i		(fetch_rf_adr_valid_o),
    .fetch_rfb_adr_i			(fetch_rfb_adr_o),
    .decode_valid_i			(decode_valid_o),
    .decode_rfa_adr_i  			(decode_rfa_adr_o),
    .decode_rfb_adr_i  			(decode_rfb_adr_o),
    .execute_rfd_adr_i			(execute_rfd_adr_o),
    .ctrl_rfd_adr_i			(ctrl_rfd_adr_o),
    .wb_rfd_adr_i  			(wb_rfd_adr_o),
    .spr_bus_addr_i			(spr_bus_addr_o[15:0]),
    .execute_rf_wb_i			(execute_rf_wb_o),
    .ctrl_rf_wb_i			(ctrl_rf_wb_o),
    .wb_rf_wb_i				(wb_rf_wb_o),
    .result_i				(rf_result_o),
    .ctrl_alu_result_i			(ctrl_alu_result_o),
    .pipeline_flush_i			(pipeline_flush_o),
    ); */
   mor1kx_rf_cappuccino
     #(
       .OPTION_OPERAND_WIDTH(OPTION_OPERAND_WIDTH),
       .OPTION_RF_ADDR_WIDTH(OPTION_RF_ADDR_WIDTH),
       .FEATURE_DEBUGUNIT(FEATURE_DEBUGUNIT),
       .OPTION_RF_WORDS(OPTION_RF_WORDS)
       )
     mor1kx_rf_cappuccino
     (/*AUTOINST*/
      // Outputs
      .spr_gpr_dat_o			(spr_gpr_dat_o[OPTION_OPERAND_WIDTH-1:0]),
      .decode_rfb_o			(decode_rfb_o[OPTION_OPERAND_WIDTH-1:0]),
      .execute_rfa_o			(execute_rfa_o[OPTION_OPERAND_WIDTH-1:0]),
      .execute_rfb_o			(execute_rfb_o[OPTION_OPERAND_WIDTH-1:0]),
      // Inputs
      .clk				(clk),
      .rst				(rst),
      .padv_decode_i			(padv_decode_o),	 // Templated
      .padv_execute_i			(padv_execute_o),	 // Templated
      .padv_ctrl_i			(padv_ctrl_o),		 // Templated
      .decode_valid_i			(decode_valid_o),	 // Templated
      .fetch_rf_adr_valid_i		(fetch_rf_adr_valid_o),	 // Templated
      .fetch_rfb_adr_i			(fetch_rfb_adr_o),	 // Templated
      .decode_rfa_adr_i			(decode_rfa_adr_o),	 // Templated
      .decode_rfb_adr_i			(decode_rfb_adr_o),	 // Templated
      .execute_rfd_adr_i		(execute_rfd_adr_o),	 // Templated
      .ctrl_rfd_adr_i			(ctrl_rfd_adr_o),	 // Templated
      .wb_rfd_adr_i			(wb_rfd_adr_o),		 // Templated
      .spr_bus_addr_i			(spr_bus_addr_o[15:0]),	 // Templated
      .execute_rf_wb_i			(execute_rf_wb_o),	 // Templated
      .ctrl_rf_wb_i			(ctrl_rf_wb_o),		 // Templated
      .wb_rf_wb_i			(wb_rf_wb_o),		 // Templated
      .result_i				(rf_result_o),		 // Templated
      .ctrl_alu_result_i		(ctrl_alu_result_o),	 // Templated
      .pipeline_flush_i			(pipeline_flush_o));	 // Templated


`ifndef SYNTHESIS
// synthesis translate_off
   /* Debug signals required for the debug monitor */
   function [OPTION_OPERAND_WIDTH-1:0] get_gpr;
      // verilator public
      input [4:0] 		   gpr_num;
      begin
	 // TODO: handle load ops
	 if ((mor1kx_rf_cappuccino.execute_rfd_adr_i == gpr_num) &
	     mor1kx_rf_cappuccino.execute_rf_wb_i)
	   get_gpr = alu_result_o;
	 else if ((mor1kx_rf_cappuccino.ctrl_rfd_adr_i == gpr_num) &
		  mor1kx_rf_cappuccino.ctrl_rf_wb_i)
	   get_gpr = ctrl_alu_result_o;
	 else if ((mor1kx_rf_cappuccino.wb_rfd_adr_i == gpr_num) &
		  mor1kx_rf_cappuccino.wb_rf_wb_i)
	   get_gpr = mor1kx_rf_cappuccino.result_i;
	 else
	   get_gpr = mor1kx_rf_cappuccino.rfa.ram[gpr_num];
      end
   endfunction //


   task set_gpr;
      // verilator public
      input [4:0] gpr_num;
      input [OPTION_OPERAND_WIDTH-1:0] gpr_value;
      begin
	 mor1kx_rf_cappuccino.rfa.ram[gpr_num] = gpr_value;
	 mor1kx_rf_cappuccino.rfb.ram[gpr_num] = gpr_value;
      end
   endtask
// synthesis translate_on
`endif


   /* mor1kx_execute_ctrl_cappuccino AUTO_TEMPLATE (
    .padv_i				(padv_execute_o),
    .padv_ctrl_i			(padv_ctrl_o),
    .execute_except_ibus_err_i		(execute_except_ibus_err_o),
    .execute_except_itlb_miss_i		(execute_except_itlb_miss_o),
    .execute_except_ipagefault_i	(execute_except_ipagefault_o),
    .execute_except_illegal_i		(execute_except_illegal_o),
    .execute_except_ibus_align_i	(execute_except_ibus_align_o),
    .execute_except_syscall_i		(execute_except_syscall_o),
    .execute_except_trap_i		(execute_except_trap_o),
    .lsu_except_dbus_i  		(lsu_except_dbus_o),
    .lsu_except_align_i			(lsu_except_align_o),
    .lsu_except_dtlb_miss_i		(lsu_except_dtlb_miss_o),
    .lsu_except_dpagefault_i		(lsu_except_dpagefault_o),
    .op_lsu_load_i			(execute_op_lsu_load_o),
    .op_lsu_store_i			(execute_op_lsu_store_o),
    .op_lsu_atomic_i			(execute_op_lsu_atomic_o),
    .lsu_length_i			(execute_lsu_length_o),
    .lsu_zext_i				(execute_lsu_zext_o),
    .op_mfspr_i				(execute_op_mfspr_o),
    .op_mtspr_i				(execute_op_mtspr_o),
    .alu_valid_i			(alu_valid_o),
    .lsu_valid_i			(lsu_valid_o),
    .alu_result_i			(alu_result_o),
    .adder_result_i			(adder_result_o),
    .execute_jal_result_i		(execute_jal_result_o),
    .op_jr_i				(execute_op_jr_o),
    .op_jal_i				(execute_op_jal_o),
    .op_rfe_i				(execute_op_rfe_o),
    .rfb_i				(execute_rfb_o),
    .flag_set_i 			(flag_set_o),
    .flag_clear_i			(flag_clear_o),
    .pc_execute_i			(pc_decode_to_execute),
    .execute_rf_wb_i			(execute_rf_wb_o),
    .execute_rfd_adr_i			(execute_rfd_adr_o),
    .ctrl_mfspr_ack_i			(ctrl_mfspr_ack_o),
    .ctrl_mtspr_ack_i			(ctrl_mtspr_ack_o),
    .pipeline_flush_i			(pipeline_flush_o),
    .pc_ctrl_o				(pc_execute_to_ctrl),
    .execute_bubble_i			(execute_bubble_o),
    .carry_set_i		        (carry_set_o),
    .carry_clear_i		        (carry_clear_o),
    .overflow_set_i		        (overflow_set_o),
    .overflow_clear_i		        (overflow_clear_o),
    ); */
   mor1kx_execute_ctrl_cappuccino
     #(
       .OPTION_OPERAND_WIDTH(OPTION_OPERAND_WIDTH),
       .OPTION_RESET_PC(OPTION_RESET_PC),
       .FEATURE_OVERFLOW(FEATURE_OVERFLOW)
       )
     mor1kx_execute_ctrl_cappuccino
     (/*AUTOINST*/
      // Outputs
      .ctrl_rf_wb_o			(ctrl_rf_wb_o),
      .wb_rf_wb_o			(wb_rf_wb_o),
      .ctrl_rfd_adr_o			(ctrl_rfd_adr_o[OPTION_RF_ADDR_WIDTH-1:0]),
      .wb_rfd_adr_o			(wb_rfd_adr_o[OPTION_RF_ADDR_WIDTH-1:0]),
      .ctrl_alu_result_o		(ctrl_alu_result_o[OPTION_OPERAND_WIDTH-1:0]),
      .ctrl_lsu_adr_o			(ctrl_lsu_adr_o[OPTION_OPERAND_WIDTH-1:0]),
      .ctrl_rfb_o			(ctrl_rfb_o[OPTION_OPERAND_WIDTH-1:0]),
      .ctrl_flag_set_o			(ctrl_flag_set_o),
      .ctrl_flag_clear_o		(ctrl_flag_clear_o),
      .ctrl_carry_set_o			(ctrl_carry_set_o),
      .ctrl_carry_clear_o		(ctrl_carry_clear_o),
      .ctrl_overflow_set_o		(ctrl_overflow_set_o),
      .ctrl_overflow_clear_o		(ctrl_overflow_clear_o),
      .pc_ctrl_o			(pc_execute_to_ctrl),	 // Templated
      .ctrl_op_lsu_load_o		(ctrl_op_lsu_load_o),
      .ctrl_op_lsu_store_o		(ctrl_op_lsu_store_o),
      .ctrl_op_lsu_atomic_o		(ctrl_op_lsu_atomic_o),
      .ctrl_lsu_length_o		(ctrl_lsu_length_o[1:0]),
      .ctrl_lsu_zext_o			(ctrl_lsu_zext_o),
      .ctrl_op_mfspr_o			(ctrl_op_mfspr_o),
      .ctrl_op_mtspr_o			(ctrl_op_mtspr_o),
      .ctrl_op_rfe_o			(ctrl_op_rfe_o),
      .ctrl_except_ibus_err_o		(ctrl_except_ibus_err_o),
      .ctrl_except_itlb_miss_o		(ctrl_except_itlb_miss_o),
      .ctrl_except_ipagefault_o		(ctrl_except_ipagefault_o),
      .ctrl_except_ibus_align_o		(ctrl_except_ibus_align_o),
      .ctrl_except_illegal_o		(ctrl_except_illegal_o),
      .ctrl_except_syscall_o		(ctrl_except_syscall_o),
      .ctrl_except_dbus_o		(ctrl_except_dbus_o),
      .ctrl_except_dtlb_miss_o		(ctrl_except_dtlb_miss_o),
      .ctrl_except_dpagefault_o		(ctrl_except_dpagefault_o),
      .ctrl_except_align_o		(ctrl_except_align_o),
      .ctrl_except_trap_o		(ctrl_except_trap_o),
      .execute_valid_o			(execute_valid_o),
      .ctrl_valid_o			(ctrl_valid_o),
      // Inputs
      .clk				(clk),
      .rst				(rst),
      .padv_i				(padv_execute_o),	 // Templated
      .padv_ctrl_i			(padv_ctrl_o),		 // Templated
      .execute_except_ibus_err_i	(execute_except_ibus_err_o), // Templated
      .execute_except_itlb_miss_i	(execute_except_itlb_miss_o), // Templated
      .execute_except_ipagefault_i	(execute_except_ipagefault_o), // Templated
      .execute_except_illegal_i		(execute_except_illegal_o), // Templated
      .execute_except_ibus_align_i	(execute_except_ibus_align_o), // Templated
      .execute_except_syscall_i		(execute_except_syscall_o), // Templated
      .lsu_except_dbus_i		(lsu_except_dbus_o),	 // Templated
      .lsu_except_align_i		(lsu_except_align_o),	 // Templated
      .lsu_except_dtlb_miss_i		(lsu_except_dtlb_miss_o), // Templated
      .lsu_except_dpagefault_i		(lsu_except_dpagefault_o), // Templated
      .execute_except_trap_i		(execute_except_trap_o), // Templated
      .pipeline_flush_i			(pipeline_flush_o),	 // Templated
      .op_lsu_load_i			(execute_op_lsu_load_o), // Templated
      .op_lsu_store_i			(execute_op_lsu_store_o), // Templated
      .op_lsu_atomic_i			(execute_op_lsu_atomic_o), // Templated
      .lsu_length_i			(execute_lsu_length_o),	 // Templated
      .lsu_zext_i			(execute_lsu_zext_o),	 // Templated
      .op_mfspr_i			(execute_op_mfspr_o),	 // Templated
      .op_mtspr_i			(execute_op_mtspr_o),	 // Templated
      .alu_valid_i			(alu_valid_o),		 // Templated
      .lsu_valid_i			(lsu_valid_o),		 // Templated
      .op_jr_i				(execute_op_jr_o),	 // Templated
      .op_jal_i				(execute_op_jal_o),	 // Templated
      .op_rfe_i				(execute_op_rfe_o),	 // Templated
      .alu_result_i			(alu_result_o),		 // Templated
      .adder_result_i			(adder_result_o),	 // Templated
      .rfb_i				(execute_rfb_o),	 // Templated
      .execute_jal_result_i		(execute_jal_result_o),	 // Templated
      .flag_set_i			(flag_set_o),		 // Templated
      .flag_clear_i			(flag_clear_o),		 // Templated
      .carry_set_i			(carry_set_o),		 // Templated
      .carry_clear_i			(carry_clear_o),	 // Templated
      .overflow_set_i			(overflow_set_o),	 // Templated
      .overflow_clear_i			(overflow_clear_o),	 // Templated
      .pc_execute_i			(pc_decode_to_execute),	 // Templated
      .execute_rf_wb_i			(execute_rf_wb_o),	 // Templated
      .execute_rfd_adr_i		(execute_rfd_adr_o),	 // Templated
      .execute_bubble_i			(execute_bubble_o),	 // Templated
      .ctrl_mfspr_ack_i			(ctrl_mfspr_ack_o),	 // Templated
      .ctrl_mtspr_ack_i			(ctrl_mtspr_ack_o));	 // Templated

   /* mor1kx_ctrl_cappuccino AUTO_TEMPLATE (
    .ctrl_alu_result_i		(ctrl_alu_result_o),
    .ctrl_lsu_adr_i		(ctrl_lsu_adr_o),
    .ctrl_rfb_i			(ctrl_rfb_o),
    .ctrl_flag_set_i		(ctrl_flag_set_o),
    .ctrl_flag_clear_i		(ctrl_flag_clear_o),
    .atomic_flag_set_i		(atomic_flag_set_o),
    .atomic_flag_clear_i	(atomic_flag_clear_o),
    .pc_ctrl_i			(pc_execute_to_ctrl),
    .pc_execute_i		(pc_decode_to_execute),
    .execute_op_branch_i	(execute_op_branch_o),
    .ctrl_op_mfspr_i		(ctrl_op_mfspr_o),
    .ctrl_op_mtspr_i		(ctrl_op_mtspr_o),
    .ctrl_op_rfe_i		(ctrl_op_rfe_o),
    .decode_branch_i		(decode_branch_o),
    .decode_branch_target_i	(decode_branch_target_o),
    .branch_mispredict_i	(branch_mispredict_o),
    .execute_mispredict_target_i	(execute_mispredict_target_o),
    .except_ibus_err_i		(ctrl_except_ibus_err_o),
    .except_itlb_miss_i		(ctrl_except_itlb_miss_o),
    .except_ipagefault_i	(ctrl_except_ipagefault_o),
    .except_ibus_align_i	(ctrl_except_ibus_align_o),
    .except_illegal_i		(ctrl_except_illegal_o),
    .except_syscall_i		(ctrl_except_syscall_o),
    .except_dbus_i		(ctrl_except_dbus_o),
    .except_dtlb_miss_i		(ctrl_except_dtlb_miss_o),
    .except_dpagefault_i	(ctrl_except_dpagefault_o),
    .except_trap_i		(ctrl_except_trap_o),
    .except_align_i		(ctrl_except_align_o),
    .fetch_valid_i		(fetch_valid_o),
    .decode_valid_i		(decode_valid_o),
    .execute_valid_i		(execute_valid_o),
    .ctrl_valid_i		(ctrl_valid_o),
    .fetch_exception_taken_i	(fetch_exception_taken_o),
    .decode_bubble_i		(decode_bubble_o),
    .execute_bubble_i		(execute_bubble_o),
    .store_buffer_epcr_i	(store_buffer_epcr_o),
    .store_buffer_err_i		(store_buffer_err_o),
    .ctrl_carry_set_i		(ctrl_carry_set_o),
    .ctrl_carry_clear_i		(ctrl_carry_clear_o),
    .ctrl_overflow_set_i       (ctrl_overflow_set_o),
    .ctrl_overflow_clear_i	(ctrl_overflow_clear_o),
    .spr_gpr_dat_i		(spr_gpr_dat_o),
    ) */
   mor1kx_ctrl_cappuccino
     #(
       .OPTION_OPERAND_WIDTH(OPTION_OPERAND_WIDTH),
       .OPTION_RESET_PC(OPTION_RESET_PC),
       .FEATURE_PIC(FEATURE_PIC),
       .FEATURE_TIMER(FEATURE_TIMER),
       .OPTION_PIC_TRIGGER(OPTION_PIC_TRIGGER),
       .FEATURE_DATACACHE(FEATURE_DATACACHE),
       .OPTION_DCACHE_BLOCK_WIDTH(OPTION_DCACHE_BLOCK_WIDTH),
       .OPTION_DCACHE_SET_WIDTH(OPTION_DCACHE_SET_WIDTH),
       .OPTION_DCACHE_WAYS(OPTION_DCACHE_WAYS),
       .FEATURE_DMMU(FEATURE_DMMU),
       .OPTION_DMMU_SET_WIDTH(OPTION_DMMU_SET_WIDTH),
       .OPTION_DMMU_WAYS(OPTION_DMMU_WAYS),
       .FEATURE_INSTRUCTIONCACHE(FEATURE_INSTRUCTIONCACHE),
       .OPTION_ICACHE_BLOCK_WIDTH(OPTION_ICACHE_BLOCK_WIDTH),
       .OPTION_ICACHE_SET_WIDTH(OPTION_ICACHE_SET_WIDTH),
       .OPTION_ICACHE_WAYS(OPTION_ICACHE_WAYS),
       .FEATURE_IMMU(FEATURE_IMMU),
       .OPTION_IMMU_SET_WIDTH(OPTION_IMMU_SET_WIDTH),
       .OPTION_IMMU_WAYS(OPTION_IMMU_WAYS),
       .FEATURE_DEBUGUNIT(FEATURE_DEBUGUNIT),
       .FEATURE_PERFCOUNTERS(FEATURE_PERFCOUNTERS),
       .FEATURE_MAC(FEATURE_MAC),
       .FEATURE_MULTICORE(FEATURE_MULTICORE),
       .FEATURE_SYSCALL(FEATURE_SYSCALL),
       .FEATURE_TRAP(FEATURE_TRAP),
       .FEATURE_RANGE(FEATURE_RANGE),
       .FEATURE_DSX(FEATURE_DSX),
       .FEATURE_OVERFLOW(FEATURE_OVERFLOW)
       )
     mor1kx_ctrl_cappuccino
     (/*AUTOINST*/
      // Outputs
      .ctrl_epcr_o			(ctrl_epcr_o[OPTION_OPERAND_WIDTH-1:0]),
      .mfspr_dat_o			(mfspr_dat_o[OPTION_OPERAND_WIDTH-1:0]),
      .ctrl_mfspr_ack_o			(ctrl_mfspr_ack_o),
      .ctrl_mtspr_ack_o			(ctrl_mtspr_ack_o),
      .ctrl_flag_o			(ctrl_flag_o),
      .ctrl_carry_o			(ctrl_carry_o),
      .ctrl_branch_exception_o		(ctrl_branch_exception_o),
      .ctrl_branch_except_pc_o		(ctrl_branch_except_pc_o[OPTION_OPERAND_WIDTH-1:0]),
      .pipeline_flush_o			(pipeline_flush_o),
      .doing_rfe_o			(doing_rfe_o),
      .padv_fetch_o			(padv_fetch_o),
      .padv_decode_o			(padv_decode_o),
      .padv_execute_o			(padv_execute_o),
      .padv_ctrl_o			(padv_ctrl_o),
      .du_dat_o				(du_dat_o[OPTION_OPERAND_WIDTH-1:0]),
      .du_ack_o				(du_ack_o),
      .du_stall_o			(du_stall_o),
      .du_restart_pc_o			(du_restart_pc_o[OPTION_OPERAND_WIDTH-1:0]),
      .du_restart_o			(du_restart_o),
      .spr_bus_addr_o			(spr_bus_addr_o[15:0]),
      .spr_bus_we_o			(spr_bus_we_o),
      .spr_bus_stb_o			(spr_bus_stb_o),
      .spr_bus_dat_o			(spr_bus_dat_o[OPTION_OPERAND_WIDTH-1:0]),
      .spr_sr_o				(spr_sr_o[15:0]),
      .ctrl_bubble_o			(ctrl_bubble_o),
      // Inputs
      .clk				(clk),
      .rst				(rst),
      .ctrl_alu_result_i		(ctrl_alu_result_o),	 // Templated
      .ctrl_lsu_adr_i			(ctrl_lsu_adr_o),	 // Templated
      .ctrl_rfb_i			(ctrl_rfb_o),		 // Templated
      .ctrl_flag_set_i			(ctrl_flag_set_o),	 // Templated
      .ctrl_flag_clear_i		(ctrl_flag_clear_o),	 // Templated
      .atomic_flag_set_i		(atomic_flag_set_o),	 // Templated
      .atomic_flag_clear_i		(atomic_flag_clear_o),	 // Templated
      .pc_ctrl_i			(pc_execute_to_ctrl),	 // Templated
      .ctrl_op_mfspr_i			(ctrl_op_mfspr_o),	 // Templated
      .ctrl_op_mtspr_i			(ctrl_op_mtspr_o),	 // Templated
      .ctrl_op_rfe_i			(ctrl_op_rfe_o),	 // Templated
      .decode_branch_i			(decode_branch_o),	 // Templated
      .decode_branch_target_i		(decode_branch_target_o), // Templated
      .branch_mispredict_i		(branch_mispredict_o),	 // Templated
      .execute_mispredict_target_i	(execute_mispredict_target_o), // Templated
      .pc_execute_i			(pc_decode_to_execute),	 // Templated
      .execute_op_branch_i		(execute_op_branch_o),	 // Templated
      .except_ibus_err_i		(ctrl_except_ibus_err_o), // Templated
      .except_itlb_miss_i		(ctrl_except_itlb_miss_o), // Templated
      .except_ipagefault_i		(ctrl_except_ipagefault_o), // Templated
      .except_ibus_align_i		(ctrl_except_ibus_align_o), // Templated
      .except_illegal_i			(ctrl_except_illegal_o), // Templated
      .except_syscall_i			(ctrl_except_syscall_o), // Templated
      .except_dbus_i			(ctrl_except_dbus_o),	 // Templated
      .except_dtlb_miss_i		(ctrl_except_dtlb_miss_o), // Templated
      .except_dpagefault_i		(ctrl_except_dpagefault_o), // Templated
      .except_trap_i			(ctrl_except_trap_o),	 // Templated
      .except_align_i			(ctrl_except_align_o),	 // Templated
      .fetch_valid_i			(fetch_valid_o),	 // Templated
      .decode_valid_i			(decode_valid_o),	 // Templated
      .execute_valid_i			(execute_valid_o),	 // Templated
      .ctrl_valid_i			(ctrl_valid_o),		 // Templated
      .fetch_exception_taken_i		(fetch_exception_taken_o), // Templated
      .decode_bubble_i			(decode_bubble_o),	 // Templated
      .execute_bubble_i			(execute_bubble_o),	 // Templated
      .irq_i				(irq_i[31:0]),
      .store_buffer_epcr_i		(store_buffer_epcr_o),	 // Templated
      .store_buffer_err_i		(store_buffer_err_o),	 // Templated
      .ctrl_carry_set_i			(ctrl_carry_set_o),	 // Templated
      .ctrl_carry_clear_i		(ctrl_carry_clear_o),	 // Templated
      .ctrl_overflow_set_i		(ctrl_overflow_set_o),	 // Templated
      .ctrl_overflow_clear_i		(ctrl_overflow_clear_o), // Templated
      .du_addr_i			(du_addr_i[15:0]),
      .du_stb_i				(du_stb_i),
      .du_dat_i				(du_dat_i[OPTION_OPERAND_WIDTH-1:0]),
      .du_we_i				(du_we_i),
      .du_stall_i			(du_stall_i),
      .spr_bus_dat_dc_i			(spr_bus_dat_dc_i[OPTION_OPERAND_WIDTH-1:0]),
      .spr_bus_ack_dc_i			(spr_bus_ack_dc_i),
      .spr_bus_dat_ic_i			(spr_bus_dat_ic_i[OPTION_OPERAND_WIDTH-1:0]),
      .spr_bus_ack_ic_i			(spr_bus_ack_ic_i),
      .spr_bus_dat_dmmu_i		(spr_bus_dat_dmmu_i[OPTION_OPERAND_WIDTH-1:0]),
      .spr_bus_ack_dmmu_i		(spr_bus_ack_dmmu_i),
      .spr_bus_dat_immu_i		(spr_bus_dat_immu_i[OPTION_OPERAND_WIDTH-1:0]),
      .spr_bus_ack_immu_i		(spr_bus_ack_immu_i),
      .spr_bus_dat_mac_i		(spr_bus_dat_mac_i[OPTION_OPERAND_WIDTH-1:0]),
      .spr_bus_ack_mac_i		(spr_bus_ack_mac_i),
      .spr_bus_dat_pmu_i		(spr_bus_dat_pmu_i[OPTION_OPERAND_WIDTH-1:0]),
      .spr_bus_ack_pmu_i		(spr_bus_ack_pmu_i),
      .spr_bus_dat_pcu_i		(spr_bus_dat_pcu_i[OPTION_OPERAND_WIDTH-1:0]),
      .spr_bus_ack_pcu_i		(spr_bus_ack_pcu_i),
      .spr_bus_dat_fpu_i		(spr_bus_dat_fpu_i[OPTION_OPERAND_WIDTH-1:0]),
      .spr_bus_ack_fpu_i		(spr_bus_ack_fpu_i),
      .spr_gpr_dat_i			(spr_gpr_dat_o),	 // Templated
      .multicore_coreid_i		(multicore_coreid_i[OPTION_OPERAND_WIDTH-1:0]),
      .multicore_numcores_i		(multicore_numcores_i[OPTION_OPERAND_WIDTH-1:0]));

   reg [`OR1K_INSN_WIDTH-1:0] traceport_stage_decode_insn;
   reg [`OR1K_INSN_WIDTH-1:0] traceport_stage_exec_insn;

   reg 			      traceport_waitexec;

   always @(posedge clk) begin
      if (FEATURE_TRACEPORT_EXEC != "NONE") begin
	 if (rst) begin
	    traceport_waitexec <= 0;
	 end else begin
	    if (padv_decode_o) begin
	       traceport_stage_decode_insn <= insn_fetch_to_decode;
	    end

	    if (padv_execute_o) begin
	       traceport_stage_exec_insn <= traceport_stage_decode_insn;
	    end

	    if (padv_ctrl_o) begin
	       traceport_exec_insn_o <= traceport_stage_exec_insn;
	    end

	    traceport_exec_pc_o <= pc_execute_to_ctrl;
	    if (!traceport_waitexec) begin
	       if (padv_ctrl_o & !ctrl_bubble_o) begin
		  if (!execute_waiting_o) begin
		     traceport_exec_valid_o <= 1'b1;
		  end else begin
		     traceport_exec_valid_o <= 1'b0;
		     traceport_waitexec <= 1'b1;
		  end
	       end else begin
		  traceport_exec_valid_o <= 1'b0;
	       end
	    end else begin
	       if (!execute_waiting_o) begin
		  traceport_exec_valid_o <= 1'b1;
		  traceport_waitexec <= 1'b0;
	       end else begin
		  traceport_exec_valid_o <= 1'b0;
	       end
	    end // else: !if(!traceport_waitexec)
	 end // else: !if(rst)
      end else begin // if (FEATURE_TRACEPORT_EXEC != "NONE")
	 traceport_stage_decode_insn <= {`OR1K_INSN_WIDTH{1'b0}};
	 traceport_stage_exec_insn <= {`OR1K_INSN_WIDTH{1'b0}};
	 traceport_exec_insn_o <= {`OR1K_INSN_WIDTH{1'b0}};
	 traceport_exec_pc_o <= 32'h0;
	 traceport_exec_valid_o <= 1'b0;
      end
   end

   generate
      if (FEATURE_TRACEPORT_EXEC != "NONE") begin
	 assign traceport_exec_wbreg_o = wb_rfd_adr_o;
	 assign traceport_exec_wben_o = wb_rf_wb_o;
	 assign traceport_exec_wbdata_o = rf_result_o;
      end else begin
	 assign traceport_exec_wbreg_o = {OPTION_RF_ADDR_WIDTH{1'b0}};
	 assign traceport_exec_wben_o = 1'b0;
	 assign traceport_exec_wbdata_o = {OPTION_OPERAND_WIDTH{1'b0}};
      end
   endgenerate

endmodule // mor1kx_cpu_cappuccino<|MERGE_RESOLUTION|>--- conflicted
+++ resolved
@@ -934,14 +934,9 @@
       .dbus_err_i			(dbus_err_i),
       .dbus_ack_i			(dbus_ack_i),
       .dbus_dat_i			(dbus_dat_i[OPTION_OPERAND_WIDTH-1:0]),
-<<<<<<< HEAD
       .pipeline_flush_i			(pipeline_flush_o),	 // Templated
-      .du_stall_i			(du_stall_i),
       .snoop_adr_i			(snoop_adr_i[31:0]),
       .snoop_en_i			(snoop_en_i));
-=======
-      .pipeline_flush_i			(pipeline_flush_o));	 // Templated
->>>>>>> 5da3eed3
 
 
    /* mor1kx_wb_mux_cappuccino AUTO_TEMPLATE (
