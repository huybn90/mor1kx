/* ****************************************************************************
  This Source Code Form is subject to the terms of the
  Open Hardware Description License, v. 1.0. If a copy
  of the OHDL was not distributed with this file, You
  can obtain one at http://juliusbaxter.net/ohdl/ohdl.txt

  Description: "Cappuccino" pipeline CPU module

  Copyright (C) 2012 Authors

   Author(s): Julius Baxter <juliusbaxter@gmail.com>

***************************************************************************** */

`include "mor1kx-defines.v"

module mor1kx_cpu_cappuccino
  #(
    parameter OPTION_OPERAND_WIDTH = 32,

    parameter FEATURE_DATACACHE = "NONE",
    parameter OPTION_DCACHE_BLOCK_WIDTH = 5,
    parameter OPTION_DCACHE_SET_WIDTH = 9,
    parameter OPTION_DCACHE_WAYS = 2,
    parameter OPTION_DCACHE_LIMIT_WIDTH = 32,
    parameter FEATURE_DMMU = "NONE",
    parameter FEATURE_DMMU_HW_TLB_RELOAD = "NONE",
    parameter OPTION_DMMU_SET_WIDTH = 6,
    parameter OPTION_DMMU_WAYS = 1,
    parameter FEATURE_INSTRUCTIONCACHE = "NONE",
    parameter OPTION_ICACHE_BLOCK_WIDTH = 5,
    parameter OPTION_ICACHE_SET_WIDTH = 9,
    parameter OPTION_ICACHE_WAYS = 2,
    parameter OPTION_ICACHE_LIMIT_WIDTH = 32,
    parameter FEATURE_IMMU = "NONE",
    parameter FEATURE_IMMU_HW_TLB_RELOAD = "NONE",
    parameter OPTION_IMMU_SET_WIDTH = 6,
    parameter OPTION_IMMU_WAYS = 1,
    parameter FEATURE_TIMER = "ENABLED",
    parameter FEATURE_DEBUGUNIT = "NONE",
    parameter FEATURE_PERFCOUNTERS = "NONE",
    parameter FEATURE_MAC = "NONE",

    parameter FEATURE_SYSCALL = "ENABLED",
    parameter FEATURE_TRAP = "ENABLED",
    parameter FEATURE_RANGE = "ENABLED",

    parameter FEATURE_PIC = "ENABLED",
    parameter OPTION_PIC_TRIGGER = "LEVEL",
    parameter OPTION_PIC_NMI_WIDTH = 0,

    parameter FEATURE_DSX = "NONE",
    parameter FEATURE_OVERFLOW = "NONE",
    parameter FEATURE_CARRY_FLAG = "ENABLED",

    parameter FEATURE_FASTCONTEXTS = "NONE",
    parameter OPTION_RF_NUM_SHADOW_GPR = 0,
    parameter OPTION_RF_ADDR_WIDTH = 5,
    parameter OPTION_RF_WORDS = 32,

    parameter OPTION_RESET_PC = {{(OPTION_OPERAND_WIDTH-13){1'b0}},
				 `OR1K_RESET_VECTOR,8'd0},

    parameter FEATURE_MULTIPLIER = "THREESTAGE",
    parameter FEATURE_DIVIDER = "NONE",

    parameter OPTION_SHIFTER = "BARREL",

    parameter FEATURE_ADDC = "NONE",
    parameter FEATURE_SRA = "ENABLED",
    parameter FEATURE_ROR = "NONE",
    parameter FEATURE_EXT = "NONE",
    parameter FEATURE_CMOV = "NONE",
    parameter FEATURE_FFL1 = "NONE",
    parameter FEATURE_MSYNC = "NONE",
    parameter FEATURE_PSYNC = "NONE",
    parameter FEATURE_CSYNC = "NONE",

    parameter FEATURE_ATOMIC = "ENABLED",


    parameter FEATURE_CUST1 = "NONE",
    parameter FEATURE_CUST2 = "NONE",
    parameter FEATURE_CUST3 = "NONE",
    parameter FEATURE_CUST4 = "NONE",
    parameter FEATURE_CUST5 = "NONE",
    parameter FEATURE_CUST6 = "NONE",
    parameter FEATURE_CUST7 = "NONE",
    parameter FEATURE_CUST8 = "NONE",

    parameter FEATURE_STORE_BUFFER = "ENABLED",
    parameter OPTION_STORE_BUFFER_DEPTH_WIDTH = 8,

<<<<<<< HEAD
    parameter FEATURE_MULTICORE = "NONE",

    parameter FEATURE_TRACEPORT_EXEC = "NONE"
=======
    parameter FEATURE_MULTICORE = "NONE"
>>>>>>> 64651c8a
    )
   (
    input 			      clk,
    input 			      rst,

    // Instruction bus
    input 			      ibus_err_i,
    input 			      ibus_ack_i,
    input [`OR1K_INSN_WIDTH-1:0]      ibus_dat_i,
    output [OPTION_OPERAND_WIDTH-1:0] ibus_adr_o,
    output 			      ibus_req_o,
    output 			      ibus_burst_o,

    // Data bus
    input 			      dbus_err_i,
    input 			      dbus_ack_i,
    input [OPTION_OPERAND_WIDTH-1:0]  dbus_dat_i,
    output [OPTION_OPERAND_WIDTH-1:0] dbus_adr_o,
    output [OPTION_OPERAND_WIDTH-1:0] dbus_dat_o,
    output 			      dbus_req_o,
    output [3:0] 		      dbus_bsel_o,
    output 			      dbus_we_o,
    output 			      dbus_burst_o,

    // Interrupts
    input [31:0] 		      irq_i,

    // Debug interface
    input [15:0] 		      du_addr_i,
    input 			      du_stb_i,
    input [OPTION_OPERAND_WIDTH-1:0]  du_dat_i,
    input 			      du_we_i,
    output [OPTION_OPERAND_WIDTH-1:0] du_dat_o,
    output 			      du_ack_o,
    // Stall control from debug interface
    input 			      du_stall_i,
    output 			      du_stall_o,

    output reg	                      traceport_exec_valid_o,
    output reg [31:0]                 traceport_exec_pc_o,
    output reg [`OR1K_INSN_WIDTH-1:0] traceport_exec_insn_o,
    output [OPTION_OPERAND_WIDTH-1:0] traceport_exec_wbdata_o,
    output [OPTION_RF_ADDR_WIDTH-1:0] traceport_exec_wbreg_o,
    output                            traceport_exec_wben_o,

    // SPR accesses to external units (cache, mmu, etc.)
    output [15:0] 		      spr_bus_addr_o,
    output 			      spr_bus_we_o,
    output 			      spr_bus_stb_o,
    output [OPTION_OPERAND_WIDTH-1:0] spr_bus_dat_o,
    input [OPTION_OPERAND_WIDTH-1:0]  spr_bus_dat_mac_i,
    input 			      spr_bus_ack_mac_i,
    input [OPTION_OPERAND_WIDTH-1:0]  spr_bus_dat_pmu_i,
    input 			      spr_bus_ack_pmu_i,
    input [OPTION_OPERAND_WIDTH-1:0]  spr_bus_dat_pcu_i,
    input 			      spr_bus_ack_pcu_i,
    input [OPTION_OPERAND_WIDTH-1:0]  spr_bus_dat_fpu_i,
    input 			      spr_bus_ack_fpu_i,
    output [15:0] 		      spr_sr_o,

    input [OPTION_OPERAND_WIDTH-1:0]  multicore_coreid_i,
<<<<<<< HEAD
    input [OPTION_OPERAND_WIDTH-1:0]  multicore_numcores_i,

    input [31:0] 		     snoop_adr_i,
    input 			     snoop_en_i
   );
=======
    input [OPTION_OPERAND_WIDTH-1:0]  multicore_numcores_i
    );
>>>>>>> 64651c8a

   wire [OPTION_OPERAND_WIDTH-1:0]   pc_fetch_to_decode;
   wire [`OR1K_INSN_WIDTH-1:0] 	     insn_fetch_to_decode;
   wire [OPTION_OPERAND_WIDTH-1:0]   pc_decode_to_execute;
   wire [OPTION_OPERAND_WIDTH-1:0]   pc_execute_to_ctrl;

   /*AUTOWIRE*/
   // Beginning of automatic wires (for undeclared instantiated-module outputs)
   wire [OPTION_OPERAND_WIDTH-1:0] adder_result_o;// From mor1kx_execute_alu of mor1kx_execute_alu.v
   wire [OPTION_OPERAND_WIDTH-1:0] alu_result_o;// From mor1kx_execute_alu of mor1kx_execute_alu.v
   wire			alu_valid_o;		// From mor1kx_execute_alu of mor1kx_execute_alu.v
   wire			atomic_flag_clear_o;	// From mor1kx_lsu_cappuccino of mor1kx_lsu_cappuccino.v
   wire			atomic_flag_set_o;	// From mor1kx_lsu_cappuccino of mor1kx_lsu_cappuccino.v
   wire			branch_mispredict_o;	// From mor1kx_branch_prediction of mor1kx_branch_prediction.v
   wire			carry_clear_o;		// From mor1kx_execute_alu of mor1kx_execute_alu.v
   wire			carry_set_o;		// From mor1kx_execute_alu of mor1kx_execute_alu.v
   wire [OPTION_OPERAND_WIDTH-1:0] ctrl_alu_result_o;// From mor1kx_execute_ctrl_cappuccino of mor1kx_execute_ctrl_cappuccino.v
   wire [OPTION_OPERAND_WIDTH-1:0] ctrl_branch_except_pc_o;// From mor1kx_ctrl_cappuccino of mor1kx_ctrl_cappuccino.v
   wire			ctrl_branch_exception_o;// From mor1kx_ctrl_cappuccino of mor1kx_ctrl_cappuccino.v
   wire			ctrl_bubble_o;		// From mor1kx_ctrl_cappuccino of mor1kx_ctrl_cappuccino.v
   wire			ctrl_carry_clear_o;	// From mor1kx_execute_ctrl_cappuccino of mor1kx_execute_ctrl_cappuccino.v
   wire			ctrl_carry_o;		// From mor1kx_ctrl_cappuccino of mor1kx_ctrl_cappuccino.v
   wire			ctrl_carry_set_o;	// From mor1kx_execute_ctrl_cappuccino of mor1kx_execute_ctrl_cappuccino.v
   wire [OPTION_OPERAND_WIDTH-1:0] ctrl_epcr_o;	// From mor1kx_ctrl_cappuccino of mor1kx_ctrl_cappuccino.v
   wire			ctrl_except_align_o;	// From mor1kx_execute_ctrl_cappuccino of mor1kx_execute_ctrl_cappuccino.v
   wire			ctrl_except_dbus_o;	// From mor1kx_execute_ctrl_cappuccino of mor1kx_execute_ctrl_cappuccino.v
   wire			ctrl_except_dpagefault_o;// From mor1kx_execute_ctrl_cappuccino of mor1kx_execute_ctrl_cappuccino.v
   wire			ctrl_except_dtlb_miss_o;// From mor1kx_execute_ctrl_cappuccino of mor1kx_execute_ctrl_cappuccino.v
   wire			ctrl_except_ibus_align_o;// From mor1kx_execute_ctrl_cappuccino of mor1kx_execute_ctrl_cappuccino.v
   wire			ctrl_except_ibus_err_o;	// From mor1kx_execute_ctrl_cappuccino of mor1kx_execute_ctrl_cappuccino.v
   wire			ctrl_except_illegal_o;	// From mor1kx_execute_ctrl_cappuccino of mor1kx_execute_ctrl_cappuccino.v
   wire			ctrl_except_ipagefault_o;// From mor1kx_execute_ctrl_cappuccino of mor1kx_execute_ctrl_cappuccino.v
   wire			ctrl_except_itlb_miss_o;// From mor1kx_execute_ctrl_cappuccino of mor1kx_execute_ctrl_cappuccino.v
   wire			ctrl_except_syscall_o;	// From mor1kx_execute_ctrl_cappuccino of mor1kx_execute_ctrl_cappuccino.v
   wire			ctrl_except_trap_o;	// From mor1kx_execute_ctrl_cappuccino of mor1kx_execute_ctrl_cappuccino.v
   wire			ctrl_flag_clear_o;	// From mor1kx_execute_ctrl_cappuccino of mor1kx_execute_ctrl_cappuccino.v
   wire			ctrl_flag_o;		// From mor1kx_ctrl_cappuccino of mor1kx_ctrl_cappuccino.v
   wire			ctrl_flag_set_o;	// From mor1kx_execute_ctrl_cappuccino of mor1kx_execute_ctrl_cappuccino.v
   wire [OPTION_OPERAND_WIDTH-1:0] ctrl_lsu_adr_o;// From mor1kx_execute_ctrl_cappuccino of mor1kx_execute_ctrl_cappuccino.v
   wire [1:0]		ctrl_lsu_length_o;	// From mor1kx_execute_ctrl_cappuccino of mor1kx_execute_ctrl_cappuccino.v
   wire			ctrl_lsu_zext_o;	// From mor1kx_execute_ctrl_cappuccino of mor1kx_execute_ctrl_cappuccino.v
   wire			ctrl_mfspr_ack_o;	// From mor1kx_ctrl_cappuccino of mor1kx_ctrl_cappuccino.v
   wire			ctrl_mtspr_ack_o;	// From mor1kx_ctrl_cappuccino of mor1kx_ctrl_cappuccino.v
   wire			ctrl_op_lsu_atomic_o;	// From mor1kx_execute_ctrl_cappuccino of mor1kx_execute_ctrl_cappuccino.v
   wire			ctrl_op_lsu_load_o;	// From mor1kx_execute_ctrl_cappuccino of mor1kx_execute_ctrl_cappuccino.v
   wire			ctrl_op_lsu_store_o;	// From mor1kx_execute_ctrl_cappuccino of mor1kx_execute_ctrl_cappuccino.v
   wire			ctrl_op_mfspr_o;	// From mor1kx_execute_ctrl_cappuccino of mor1kx_execute_ctrl_cappuccino.v
   wire			ctrl_op_mtspr_o;	// From mor1kx_execute_ctrl_cappuccino of mor1kx_execute_ctrl_cappuccino.v
   wire			ctrl_op_mul_o;		// From mor1kx_execute_ctrl_cappuccino of mor1kx_execute_ctrl_cappuccino.v
   wire			ctrl_op_rfe_o;		// From mor1kx_execute_ctrl_cappuccino of mor1kx_execute_ctrl_cappuccino.v
   wire			ctrl_overflow_clear_o;	// From mor1kx_execute_ctrl_cappuccino of mor1kx_execute_ctrl_cappuccino.v
   wire			ctrl_overflow_set_o;	// From mor1kx_execute_ctrl_cappuccino of mor1kx_execute_ctrl_cappuccino.v
   wire			ctrl_rf_wb_o;		// From mor1kx_execute_ctrl_cappuccino of mor1kx_execute_ctrl_cappuccino.v
   wire [OPTION_OPERAND_WIDTH-1:0] ctrl_rfb_o;	// From mor1kx_execute_ctrl_cappuccino of mor1kx_execute_ctrl_cappuccino.v
   wire [OPTION_RF_ADDR_WIDTH-1:0] ctrl_rfd_adr_o;// From mor1kx_execute_ctrl_cappuccino of mor1kx_execute_ctrl_cappuccino.v
   wire			ctrl_valid_o;		// From mor1kx_execute_ctrl_cappuccino of mor1kx_execute_ctrl_cappuccino.v
   wire			decode_adder_do_carry_o;// From mor1kx_decode of mor1kx_decode.v
   wire			decode_adder_do_sub_o;	// From mor1kx_decode of mor1kx_decode.v
   wire			decode_branch_o;	// From mor1kx_decode_execute_cappuccino of mor1kx_decode_execute_cappuccino.v
   wire [OPTION_OPERAND_WIDTH-1:0] decode_branch_target_o;// From mor1kx_decode_execute_cappuccino of mor1kx_decode_execute_cappuccino.v
   wire			decode_bubble_o;	// From mor1kx_decode_execute_cappuccino of mor1kx_decode_execute_cappuccino.v
   wire			decode_except_ibus_err_o;// From mor1kx_fetch_cappuccino of mor1kx_fetch_cappuccino.v
   wire			decode_except_illegal_o;// From mor1kx_decode of mor1kx_decode.v
   wire			decode_except_ipagefault_o;// From mor1kx_fetch_cappuccino of mor1kx_fetch_cappuccino.v
   wire			decode_except_itlb_miss_o;// From mor1kx_fetch_cappuccino of mor1kx_fetch_cappuccino.v
   wire			decode_except_syscall_o;// From mor1kx_decode of mor1kx_decode.v
   wire			decode_except_trap_o;	// From mor1kx_decode of mor1kx_decode.v
   wire [`OR1K_IMM_WIDTH-1:0] decode_imm16_o;	// From mor1kx_decode of mor1kx_decode.v
   wire [OPTION_OPERAND_WIDTH-1:0] decode_immediate_o;// From mor1kx_decode of mor1kx_decode.v
   wire			decode_immediate_sel_o;	// From mor1kx_decode of mor1kx_decode.v
   wire [9:0]		decode_immjbr_upper_o;	// From mor1kx_decode of mor1kx_decode.v
   wire [1:0]		decode_lsu_length_o;	// From mor1kx_decode of mor1kx_decode.v
   wire			decode_lsu_zext_o;	// From mor1kx_decode of mor1kx_decode.v
   wire			decode_op_add_o;	// From mor1kx_decode of mor1kx_decode.v
   wire			decode_op_alu_o;	// From mor1kx_decode of mor1kx_decode.v
   wire			decode_op_bf_o;		// From mor1kx_decode of mor1kx_decode.v
   wire			decode_op_bnf_o;	// From mor1kx_decode of mor1kx_decode.v
   wire			decode_op_branch_o;	// From mor1kx_decode of mor1kx_decode.v
   wire			decode_op_brcond_o;	// From mor1kx_decode of mor1kx_decode.v
   wire			decode_op_div_o;	// From mor1kx_decode of mor1kx_decode.v
   wire			decode_op_div_signed_o;	// From mor1kx_decode of mor1kx_decode.v
   wire			decode_op_div_unsigned_o;// From mor1kx_decode of mor1kx_decode.v
   wire			decode_op_ffl1_o;	// From mor1kx_decode of mor1kx_decode.v
   wire			decode_op_jal_o;	// From mor1kx_decode of mor1kx_decode.v
   wire			decode_op_jbr_o;	// From mor1kx_decode of mor1kx_decode.v
   wire			decode_op_jr_o;		// From mor1kx_decode of mor1kx_decode.v
   wire			decode_op_lsu_atomic_o;	// From mor1kx_decode of mor1kx_decode.v
   wire			decode_op_lsu_load_o;	// From mor1kx_decode of mor1kx_decode.v
   wire			decode_op_lsu_store_o;	// From mor1kx_decode of mor1kx_decode.v
   wire			decode_op_mfspr_o;	// From mor1kx_decode of mor1kx_decode.v
   wire			decode_op_movhi_o;	// From mor1kx_decode of mor1kx_decode.v
   wire			decode_op_mtspr_o;	// From mor1kx_decode of mor1kx_decode.v
   wire			decode_op_mul_o;	// From mor1kx_decode of mor1kx_decode.v
   wire			decode_op_mul_signed_o;	// From mor1kx_decode of mor1kx_decode.v
   wire			decode_op_mul_unsigned_o;// From mor1kx_decode of mor1kx_decode.v
   wire			decode_op_rfe_o;	// From mor1kx_decode of mor1kx_decode.v
   wire			decode_op_setflag_o;	// From mor1kx_decode of mor1kx_decode.v
   wire			decode_op_shift_o;	// From mor1kx_decode of mor1kx_decode.v
   wire [`OR1K_ALU_OPC_WIDTH-1:0] decode_opc_alu_o;// From mor1kx_decode of mor1kx_decode.v
   wire [`OR1K_ALU_OPC_WIDTH-1:0] decode_opc_alu_secondary_o;// From mor1kx_decode of mor1kx_decode.v
   wire [`OR1K_OPCODE_WIDTH-1:0] decode_opc_insn_o;// From mor1kx_decode of mor1kx_decode.v
   wire			decode_rf_wb_o;		// From mor1kx_decode of mor1kx_decode.v
   wire [OPTION_RF_ADDR_WIDTH-1:0] decode_rfa_adr_o;// From mor1kx_decode of mor1kx_decode.v
   wire [OPTION_OPERAND_WIDTH-1:0] decode_rfa_o;// From mor1kx_rf_cappuccino of mor1kx_rf_cappuccino.v
   wire [OPTION_RF_ADDR_WIDTH-1:0] decode_rfb_adr_o;// From mor1kx_decode of mor1kx_decode.v
   wire [OPTION_OPERAND_WIDTH-1:0] decode_rfb_o;// From mor1kx_rf_cappuccino of mor1kx_rf_cappuccino.v
   wire [OPTION_RF_ADDR_WIDTH-1:0] decode_rfd_adr_o;// From mor1kx_decode of mor1kx_decode.v
   wire			decode_valid_o;		// From mor1kx_decode_execute_cappuccino of mor1kx_decode_execute_cappuccino.v
   wire			doing_rfe_o;		// From mor1kx_ctrl_cappuccino of mor1kx_ctrl_cappuccino.v
   wire			du_restart_o;		// From mor1kx_ctrl_cappuccino of mor1kx_ctrl_cappuccino.v
   wire [OPTION_OPERAND_WIDTH-1:0] du_restart_pc_o;// From mor1kx_ctrl_cappuccino of mor1kx_ctrl_cappuccino.v
   wire			execute_adder_do_carry_o;// From mor1kx_decode_execute_cappuccino of mor1kx_decode_execute_cappuccino.v
   wire			execute_adder_do_sub_o;	// From mor1kx_decode_execute_cappuccino of mor1kx_decode_execute_cappuccino.v
   wire			execute_bubble_o;	// From mor1kx_decode_execute_cappuccino of mor1kx_decode_execute_cappuccino.v
   wire			execute_except_ibus_align_o;// From mor1kx_decode_execute_cappuccino of mor1kx_decode_execute_cappuccino.v
   wire			execute_except_ibus_err_o;// From mor1kx_decode_execute_cappuccino of mor1kx_decode_execute_cappuccino.v
   wire			execute_except_illegal_o;// From mor1kx_decode_execute_cappuccino of mor1kx_decode_execute_cappuccino.v
   wire			execute_except_ipagefault_o;// From mor1kx_decode_execute_cappuccino of mor1kx_decode_execute_cappuccino.v
   wire			execute_except_itlb_miss_o;// From mor1kx_decode_execute_cappuccino of mor1kx_decode_execute_cappuccino.v
   wire			execute_except_syscall_o;// From mor1kx_decode_execute_cappuccino of mor1kx_decode_execute_cappuccino.v
   wire			execute_except_trap_o;	// From mor1kx_decode_execute_cappuccino of mor1kx_decode_execute_cappuccino.v
   wire [`OR1K_IMM_WIDTH-1:0] execute_imm16_o;	// From mor1kx_decode_execute_cappuccino of mor1kx_decode_execute_cappuccino.v
   wire [OPTION_OPERAND_WIDTH-1:0] execute_immediate_o;// From mor1kx_decode_execute_cappuccino of mor1kx_decode_execute_cappuccino.v
   wire			execute_immediate_sel_o;// From mor1kx_decode_execute_cappuccino of mor1kx_decode_execute_cappuccino.v
   wire [9:0]		execute_immjbr_upper_o;	// From mor1kx_decode_execute_cappuccino of mor1kx_decode_execute_cappuccino.v
   wire [OPTION_OPERAND_WIDTH-1:0] execute_jal_result_o;// From mor1kx_decode_execute_cappuccino of mor1kx_decode_execute_cappuccino.v
   wire [1:0]		execute_lsu_length_o;	// From mor1kx_decode_execute_cappuccino of mor1kx_decode_execute_cappuccino.v
   wire			execute_lsu_zext_o;	// From mor1kx_decode_execute_cappuccino of mor1kx_decode_execute_cappuccino.v
   wire [OPTION_OPERAND_WIDTH-1:0] execute_mispredict_target_o;// From mor1kx_decode_execute_cappuccino of mor1kx_decode_execute_cappuccino.v
   wire			execute_op_add_o;	// From mor1kx_decode_execute_cappuccino of mor1kx_decode_execute_cappuccino.v
   wire			execute_op_alu_o;	// From mor1kx_decode_execute_cappuccino of mor1kx_decode_execute_cappuccino.v
   wire			execute_op_branch_o;	// From mor1kx_decode_execute_cappuccino of mor1kx_decode_execute_cappuccino.v
   wire			execute_op_brcond_o;	// From mor1kx_decode_execute_cappuccino of mor1kx_decode_execute_cappuccino.v
   wire			execute_op_div_o;	// From mor1kx_decode_execute_cappuccino of mor1kx_decode_execute_cappuccino.v
   wire			execute_op_div_signed_o;// From mor1kx_decode_execute_cappuccino of mor1kx_decode_execute_cappuccino.v
   wire			execute_op_div_unsigned_o;// From mor1kx_decode_execute_cappuccino of mor1kx_decode_execute_cappuccino.v
   wire			execute_op_ffl1_o;	// From mor1kx_decode_execute_cappuccino of mor1kx_decode_execute_cappuccino.v
   wire			execute_op_jal_o;	// From mor1kx_decode_execute_cappuccino of mor1kx_decode_execute_cappuccino.v
   wire			execute_op_jbr_o;	// From mor1kx_decode_execute_cappuccino of mor1kx_decode_execute_cappuccino.v
   wire			execute_op_jr_o;	// From mor1kx_decode_execute_cappuccino of mor1kx_decode_execute_cappuccino.v
   wire			execute_op_lsu_atomic_o;// From mor1kx_decode_execute_cappuccino of mor1kx_decode_execute_cappuccino.v
   wire			execute_op_lsu_load_o;	// From mor1kx_decode_execute_cappuccino of mor1kx_decode_execute_cappuccino.v
   wire			execute_op_lsu_store_o;	// From mor1kx_decode_execute_cappuccino of mor1kx_decode_execute_cappuccino.v
   wire			execute_op_mfspr_o;	// From mor1kx_decode_execute_cappuccino of mor1kx_decode_execute_cappuccino.v
   wire			execute_op_movhi_o;	// From mor1kx_decode_execute_cappuccino of mor1kx_decode_execute_cappuccino.v
   wire			execute_op_mtspr_o;	// From mor1kx_decode_execute_cappuccino of mor1kx_decode_execute_cappuccino.v
   wire			execute_op_mul_o;	// From mor1kx_decode_execute_cappuccino of mor1kx_decode_execute_cappuccino.v
   wire			execute_op_mul_signed_o;// From mor1kx_decode_execute_cappuccino of mor1kx_decode_execute_cappuccino.v
   wire			execute_op_mul_unsigned_o;// From mor1kx_decode_execute_cappuccino of mor1kx_decode_execute_cappuccino.v
   wire			execute_op_rfe_o;	// From mor1kx_decode_execute_cappuccino of mor1kx_decode_execute_cappuccino.v
   wire			execute_op_setflag_o;	// From mor1kx_decode_execute_cappuccino of mor1kx_decode_execute_cappuccino.v
   wire			execute_op_shift_o;	// From mor1kx_decode_execute_cappuccino of mor1kx_decode_execute_cappuccino.v
   wire [`OR1K_ALU_OPC_WIDTH-1:0] execute_opc_alu_o;// From mor1kx_decode_execute_cappuccino of mor1kx_decode_execute_cappuccino.v
   wire [`OR1K_ALU_OPC_WIDTH-1:0] execute_opc_alu_secondary_o;// From mor1kx_decode_execute_cappuccino of mor1kx_decode_execute_cappuccino.v
   wire [`OR1K_OPCODE_WIDTH-1:0] execute_opc_insn_o;// From mor1kx_decode_execute_cappuccino of mor1kx_decode_execute_cappuccino.v
   wire			execute_predicted_flag_o;// From mor1kx_decode_execute_cappuccino of mor1kx_decode_execute_cappuccino.v
   wire			execute_rf_wb_o;	// From mor1kx_decode_execute_cappuccino of mor1kx_decode_execute_cappuccino.v
   wire [OPTION_OPERAND_WIDTH-1:0] execute_rfa_o;// From mor1kx_rf_cappuccino of mor1kx_rf_cappuccino.v
   wire [OPTION_OPERAND_WIDTH-1:0] execute_rfb_o;// From mor1kx_rf_cappuccino of mor1kx_rf_cappuccino.v
   wire [OPTION_RF_ADDR_WIDTH-1:0] execute_rfd_adr_o;// From mor1kx_decode_execute_cappuccino of mor1kx_decode_execute_cappuccino.v
   wire			execute_valid_o;	// From mor1kx_execute_ctrl_cappuccino of mor1kx_execute_ctrl_cappuccino.v
   wire			fetch_exception_taken_o;// From mor1kx_fetch_cappuccino of mor1kx_fetch_cappuccino.v
   wire			fetch_rf_adr_valid_o;	// From mor1kx_fetch_cappuccino of mor1kx_fetch_cappuccino.v
   wire [OPTION_RF_ADDR_WIDTH-1:0] fetch_rfa_adr_o;// From mor1kx_fetch_cappuccino of mor1kx_fetch_cappuccino.v
   wire [OPTION_RF_ADDR_WIDTH-1:0] fetch_rfb_adr_o;// From mor1kx_fetch_cappuccino of mor1kx_fetch_cappuccino.v
   wire			fetch_valid_o;		// From mor1kx_fetch_cappuccino of mor1kx_fetch_cappuccino.v
   wire			flag_clear_o;		// From mor1kx_execute_alu of mor1kx_execute_alu.v
   wire			flag_set_o;		// From mor1kx_execute_alu of mor1kx_execute_alu.v
   wire			lsu_except_align_o;	// From mor1kx_lsu_cappuccino of mor1kx_lsu_cappuccino.v
   wire			lsu_except_dbus_o;	// From mor1kx_lsu_cappuccino of mor1kx_lsu_cappuccino.v
   wire			lsu_except_dpagefault_o;// From mor1kx_lsu_cappuccino of mor1kx_lsu_cappuccino.v
   wire			lsu_except_dtlb_miss_o;	// From mor1kx_lsu_cappuccino of mor1kx_lsu_cappuccino.v
   wire [OPTION_OPERAND_WIDTH-1:0] lsu_result_o;// From mor1kx_lsu_cappuccino of mor1kx_lsu_cappuccino.v
   wire			lsu_valid_o;		// From mor1kx_lsu_cappuccino of mor1kx_lsu_cappuccino.v
   wire [OPTION_OPERAND_WIDTH-1:0] mfspr_dat_o;	// From mor1kx_ctrl_cappuccino of mor1kx_ctrl_cappuccino.v
   wire [OPTION_OPERAND_WIDTH-1:0] mul_result_o;// From mor1kx_execute_alu of mor1kx_execute_alu.v
   wire			overflow_clear_o;	// From mor1kx_execute_alu of mor1kx_execute_alu.v
   wire			overflow_set_o;		// From mor1kx_execute_alu of mor1kx_execute_alu.v
   wire			padv_ctrl_o;		// From mor1kx_ctrl_cappuccino of mor1kx_ctrl_cappuccino.v
   wire			padv_decode_o;		// From mor1kx_ctrl_cappuccino of mor1kx_ctrl_cappuccino.v
   wire			padv_execute_o;		// From mor1kx_ctrl_cappuccino of mor1kx_ctrl_cappuccino.v
   wire			padv_fetch_o;		// From mor1kx_ctrl_cappuccino of mor1kx_ctrl_cappuccino.v
   wire			pipeline_flush_o;	// From mor1kx_ctrl_cappuccino of mor1kx_ctrl_cappuccino.v
   wire			predicted_flag_o;	// From mor1kx_branch_prediction of mor1kx_branch_prediction.v
   wire [OPTION_OPERAND_WIDTH-1:0] rf_result_o;	// From mor1kx_wb_mux_cappuccino of mor1kx_wb_mux_cappuccino.v
   wire			spr_bus_ack_dc_i;	// From mor1kx_lsu_cappuccino of mor1kx_lsu_cappuccino.v
   wire			spr_bus_ack_dmmu_i;	// From mor1kx_lsu_cappuccino of mor1kx_lsu_cappuccino.v
   wire			spr_bus_ack_ic_i;	// From mor1kx_fetch_cappuccino of mor1kx_fetch_cappuccino.v
   wire			spr_bus_ack_immu_i;	// From mor1kx_fetch_cappuccino of mor1kx_fetch_cappuccino.v
   wire [OPTION_OPERAND_WIDTH-1:0] spr_bus_dat_dc_i;// From mor1kx_lsu_cappuccino of mor1kx_lsu_cappuccino.v
   wire [OPTION_OPERAND_WIDTH-1:0] spr_bus_dat_dmmu_i;// From mor1kx_lsu_cappuccino of mor1kx_lsu_cappuccino.v
   wire [OPTION_OPERAND_WIDTH-1:0] spr_bus_dat_ic_i;// From mor1kx_fetch_cappuccino of mor1kx_fetch_cappuccino.v
   wire [OPTION_OPERAND_WIDTH-1:0] spr_bus_dat_immu_i;// From mor1kx_fetch_cappuccino of mor1kx_fetch_cappuccino.v
   wire			spr_gpr_ack_o;		// From mor1kx_rf_cappuccino of mor1kx_rf_cappuccino.v
   wire [OPTION_OPERAND_WIDTH-1:0] spr_gpr_dat_o;// From mor1kx_rf_cappuccino of mor1kx_rf_cappuccino.v
   wire [OPTION_OPERAND_WIDTH-1:0] store_buffer_epcr_o;// From mor1kx_lsu_cappuccino of mor1kx_lsu_cappuccino.v
   wire			store_buffer_err_o;	// From mor1kx_lsu_cappuccino of mor1kx_lsu_cappuccino.v
   wire			wb_rf_wb_o;		// From mor1kx_execute_ctrl_cappuccino of mor1kx_execute_ctrl_cappuccino.v
   wire [OPTION_RF_ADDR_WIDTH-1:0] wb_rfd_adr_o;// From mor1kx_execute_ctrl_cappuccino of mor1kx_execute_ctrl_cappuccino.v
   // End of automatics

   /* mor1kx_fetch_cappuccino AUTO_TEMPLATE (
    .padv_i				(padv_fetch_o),
    .padv_ctrl_i			(padv_ctrl_o),
    .decode_branch_i			(decode_branch_o),
    .decode_branch_target_i		(decode_branch_target_o),
    .ctrl_branch_exception_i		(ctrl_branch_exception_o),
    .ctrl_branch_except_pc_i		(ctrl_branch_except_pc_o),
    .doing_rfe_i			(doing_rfe_o),
    .pipeline_flush_i			(pipeline_flush_o),
    .pc_decode_o			(pc_fetch_to_decode),
    .decode_insn_o			(insn_fetch_to_decode),
    .du_restart_pc_i			(du_restart_pc_o),
    .du_restart_i			(du_restart_o),
    .decode_op_brcond_i			(decode_op_brcond_o),
    .branch_mispredict_i		(branch_mispredict_o),
    .execute_mispredict_target_i	(execute_mispredict_target_o),
    .spr_bus_dat_ic_o			(spr_bus_dat_ic_i[OPTION_OPERAND_WIDTH-1:0]),
    .spr_bus_ack_ic_o			(spr_bus_ack_ic_i),
    .spr_bus_dat_immu_o			(spr_bus_dat_immu_i[OPTION_OPERAND_WIDTH-1:0]),
    .spr_bus_ack_immu_o			(spr_bus_ack_immu_i),
    .spr_bus_addr_i			(spr_bus_addr_o[15:0]),
    .spr_bus_we_i			(spr_bus_we_o),
    .spr_bus_stb_i			(spr_bus_stb_o),
    .spr_bus_dat_i			(spr_bus_dat_o[OPTION_OPERAND_WIDTH-1:0]),
    .ic_enable				(spr_sr_o[`OR1K_SPR_SR_ICE]),
    .immu_enable_i			(spr_sr_o[`OR1K_SPR_SR_IME]),
    .supervisor_mode_i			(spr_sr_o[`OR1K_SPR_SR_SM]),
    ); */
   mor1kx_fetch_cappuccino
     #(
       .OPTION_OPERAND_WIDTH(OPTION_OPERAND_WIDTH),
       .OPTION_RESET_PC(OPTION_RESET_PC),
       .FEATURE_INSTRUCTIONCACHE(FEATURE_INSTRUCTIONCACHE),
       .OPTION_ICACHE_BLOCK_WIDTH(OPTION_ICACHE_BLOCK_WIDTH),
       .OPTION_ICACHE_SET_WIDTH(OPTION_ICACHE_SET_WIDTH),
       .OPTION_ICACHE_WAYS(OPTION_ICACHE_WAYS),
       .OPTION_ICACHE_LIMIT_WIDTH(OPTION_ICACHE_LIMIT_WIDTH),
       .FEATURE_IMMU(FEATURE_IMMU),
       .FEATURE_IMMU_HW_TLB_RELOAD(FEATURE_IMMU_HW_TLB_RELOAD),
       .OPTION_IMMU_SET_WIDTH(OPTION_IMMU_SET_WIDTH),
       .OPTION_IMMU_WAYS(OPTION_IMMU_WAYS)
       )
     mor1kx_fetch_cappuccino
     (/*AUTOINST*/
      // Outputs
      .spr_bus_dat_ic_o			(spr_bus_dat_ic_i[OPTION_OPERAND_WIDTH-1:0]), // Templated
      .spr_bus_ack_ic_o			(spr_bus_ack_ic_i),	 // Templated
      .spr_bus_dat_immu_o		(spr_bus_dat_immu_i[OPTION_OPERAND_WIDTH-1:0]), // Templated
      .spr_bus_ack_immu_o		(spr_bus_ack_immu_i),	 // Templated
      .ibus_req_o			(ibus_req_o),
      .ibus_adr_o			(ibus_adr_o[OPTION_OPERAND_WIDTH-1:0]),
      .ibus_burst_o			(ibus_burst_o),
      .pc_decode_o			(pc_fetch_to_decode),	 // Templated
      .decode_insn_o			(insn_fetch_to_decode),	 // Templated
      .fetch_valid_o			(fetch_valid_o),
      .fetch_rfa_adr_o			(fetch_rfa_adr_o[OPTION_RF_ADDR_WIDTH-1:0]),
      .fetch_rfb_adr_o			(fetch_rfb_adr_o[OPTION_RF_ADDR_WIDTH-1:0]),
      .fetch_rf_adr_valid_o		(fetch_rf_adr_valid_o),
      .decode_except_ibus_err_o		(decode_except_ibus_err_o),
      .decode_except_itlb_miss_o	(decode_except_itlb_miss_o),
      .decode_except_ipagefault_o	(decode_except_ipagefault_o),
      .fetch_exception_taken_o		(fetch_exception_taken_o),
      // Inputs
      .clk				(clk),
      .rst				(rst),
      .spr_bus_addr_i			(spr_bus_addr_o[15:0]),	 // Templated
      .spr_bus_we_i			(spr_bus_we_o),		 // Templated
      .spr_bus_stb_i			(spr_bus_stb_o),	 // Templated
      .spr_bus_dat_i			(spr_bus_dat_o[OPTION_OPERAND_WIDTH-1:0]), // Templated
      .ic_enable			(spr_sr_o[`OR1K_SPR_SR_ICE]), // Templated
      .immu_enable_i			(spr_sr_o[`OR1K_SPR_SR_IME]), // Templated
      .supervisor_mode_i		(spr_sr_o[`OR1K_SPR_SR_SM]), // Templated
      .ibus_err_i			(ibus_err_i),
      .ibus_ack_i			(ibus_ack_i),
      .ibus_dat_i			(ibus_dat_i[`OR1K_INSN_WIDTH-1:0]),
      .padv_i				(padv_fetch_o),		 // Templated
      .padv_ctrl_i			(padv_ctrl_o),		 // Templated
      .decode_branch_i			(decode_branch_o),	 // Templated
      .decode_branch_target_i		(decode_branch_target_o), // Templated
      .ctrl_branch_exception_i		(ctrl_branch_exception_o), // Templated
      .ctrl_branch_except_pc_i		(ctrl_branch_except_pc_o), // Templated
      .du_restart_i			(du_restart_o),		 // Templated
      .du_restart_pc_i			(du_restart_pc_o),	 // Templated
      .decode_op_brcond_i		(decode_op_brcond_o),	 // Templated
      .branch_mispredict_i		(branch_mispredict_o),	 // Templated
      .execute_mispredict_target_i	(execute_mispredict_target_o), // Templated
      .pipeline_flush_i			(pipeline_flush_o),	 // Templated
      .doing_rfe_i			(doing_rfe_o));		 // Templated

   /* mor1kx_decode AUTO_TEMPLATE (
    .decode_insn_i			(insn_fetch_to_decode),
    ); */
   mor1kx_decode
     #(
       .OPTION_OPERAND_WIDTH(OPTION_OPERAND_WIDTH),
       .OPTION_RESET_PC(OPTION_RESET_PC),
       .OPTION_RF_ADDR_WIDTH(OPTION_RF_ADDR_WIDTH),
       .FEATURE_SYSCALL(FEATURE_SYSCALL),
       .FEATURE_TRAP(FEATURE_TRAP),
       .FEATURE_RANGE(FEATURE_RANGE),
       .FEATURE_MAC(FEATURE_MAC),
       .FEATURE_MULTIPLIER(FEATURE_MULTIPLIER),
       .FEATURE_DIVIDER(FEATURE_DIVIDER),
       .FEATURE_ADDC(FEATURE_ADDC),
       .FEATURE_SRA(FEATURE_SRA),
       .FEATURE_ROR(FEATURE_ROR),
       .FEATURE_EXT(FEATURE_EXT),
       .FEATURE_CMOV(FEATURE_CMOV),
       .FEATURE_FFL1(FEATURE_FFL1),
       .FEATURE_MSYNC(FEATURE_MSYNC),
       .FEATURE_PSYNC(FEATURE_PSYNC),
       .FEATURE_CSYNC(FEATURE_CSYNC),
       .FEATURE_ATOMIC(FEATURE_ATOMIC),
       .FEATURE_CUST1(FEATURE_CUST1),
       .FEATURE_CUST2(FEATURE_CUST2),
       .FEATURE_CUST3(FEATURE_CUST3),
       .FEATURE_CUST4(FEATURE_CUST4),
       .FEATURE_CUST5(FEATURE_CUST5),
       .FEATURE_CUST6(FEATURE_CUST6),
       .FEATURE_CUST7(FEATURE_CUST7),
       .FEATURE_CUST8(FEATURE_CUST8)
       )
     mor1kx_decode
     (/*AUTOINST*/
      // Outputs
      .decode_opc_alu_o			(decode_opc_alu_o[`OR1K_ALU_OPC_WIDTH-1:0]),
      .decode_opc_alu_secondary_o	(decode_opc_alu_secondary_o[`OR1K_ALU_OPC_WIDTH-1:0]),
      .decode_imm16_o			(decode_imm16_o[`OR1K_IMM_WIDTH-1:0]),
      .decode_immediate_o		(decode_immediate_o[OPTION_OPERAND_WIDTH-1:0]),
      .decode_immediate_sel_o		(decode_immediate_sel_o),
      .decode_immjbr_upper_o		(decode_immjbr_upper_o[9:0]),
      .decode_rfd_adr_o			(decode_rfd_adr_o[OPTION_RF_ADDR_WIDTH-1:0]),
      .decode_rfa_adr_o			(decode_rfa_adr_o[OPTION_RF_ADDR_WIDTH-1:0]),
      .decode_rfb_adr_o			(decode_rfb_adr_o[OPTION_RF_ADDR_WIDTH-1:0]),
      .decode_rf_wb_o			(decode_rf_wb_o),
      .decode_op_jbr_o			(decode_op_jbr_o),
      .decode_op_jr_o			(decode_op_jr_o),
      .decode_op_jal_o			(decode_op_jal_o),
      .decode_op_bf_o			(decode_op_bf_o),
      .decode_op_bnf_o			(decode_op_bnf_o),
      .decode_op_brcond_o		(decode_op_brcond_o),
      .decode_op_branch_o		(decode_op_branch_o),
      .decode_op_alu_o			(decode_op_alu_o),
      .decode_op_lsu_load_o		(decode_op_lsu_load_o),
      .decode_op_lsu_store_o		(decode_op_lsu_store_o),
      .decode_op_lsu_atomic_o		(decode_op_lsu_atomic_o),
      .decode_lsu_length_o		(decode_lsu_length_o[1:0]),
      .decode_lsu_zext_o		(decode_lsu_zext_o),
      .decode_op_mfspr_o		(decode_op_mfspr_o),
      .decode_op_mtspr_o		(decode_op_mtspr_o),
      .decode_op_rfe_o			(decode_op_rfe_o),
      .decode_op_setflag_o		(decode_op_setflag_o),
      .decode_op_add_o			(decode_op_add_o),
      .decode_op_mul_o			(decode_op_mul_o),
      .decode_op_mul_signed_o		(decode_op_mul_signed_o),
      .decode_op_mul_unsigned_o		(decode_op_mul_unsigned_o),
      .decode_op_div_o			(decode_op_div_o),
      .decode_op_div_signed_o		(decode_op_div_signed_o),
      .decode_op_div_unsigned_o		(decode_op_div_unsigned_o),
      .decode_op_shift_o		(decode_op_shift_o),
      .decode_op_ffl1_o			(decode_op_ffl1_o),
      .decode_op_movhi_o		(decode_op_movhi_o),
      .decode_adder_do_sub_o		(decode_adder_do_sub_o),
      .decode_adder_do_carry_o		(decode_adder_do_carry_o),
      .decode_except_illegal_o		(decode_except_illegal_o),
      .decode_except_syscall_o		(decode_except_syscall_o),
      .decode_except_trap_o		(decode_except_trap_o),
      .decode_opc_insn_o		(decode_opc_insn_o[`OR1K_OPCODE_WIDTH-1:0]),
      // Inputs
      .clk				(clk),
      .rst				(rst),
      .decode_insn_i			(insn_fetch_to_decode));	 // Templated

   /* mor1kx_decode_execute_cappuccino AUTO_TEMPLATE (
      .padv_i				(padv_decode_o),
      .pc_decode_i			(pc_fetch_to_decode),
      .decode_rfb_i			(decode_rfb_o),
      .execute_rfb_i			(execute_rfb_o),
      .predicted_flag_i			(predicted_flag_o),
      .flag_i				(ctrl_flag_o),
      .pc_execute_o			(pc_decode_to_execute),
      .pipeline_flush_i			(pipeline_flush_o),
      .decode_opc_alu_i			(decode_opc_alu_o),
      .decode_opc_alu_secondary_i	(decode_opc_alu_secondary_o),
      .decode_imm16_i			(decode_imm16_o),
      .decode_immediate_i		(decode_immediate_o),
      .decode_immediate_sel_i		(decode_immediate_sel_o),
      .decode_immjbr_upper_i		(decode_immjbr_upper_o),
      .decode_adder_do_sub_i		(decode_adder_do_sub_o),
      .decode_adder_do_carry_i		(decode_adder_do_carry_o),
      .decode_rfd_adr_i			(decode_rfd_adr_o),
      .decode_rfa_adr_i			(decode_rfa_adr_o),
      .decode_rfb_adr_i			(decode_rfb_adr_o),
      .ctrl_rfd_adr_i			(ctrl_rfd_adr_o),
      .ctrl_op_lsu_load_i		(ctrl_op_lsu_load_o),
      .ctrl_op_mfspr_i			(ctrl_op_mfspr_o),
      .ctrl_op_mul_i			(ctrl_op_mul_o),
      .decode_rf_wb_i			(decode_rf_wb_o),
      .decode_op_alu_i			(decode_op_alu_o),
      .decode_op_setflag_i		(decode_op_setflag_o),
      .decode_op_jbr_i			(decode_op_jbr_o),
      .decode_op_jr_i			(decode_op_jr_o),
      .decode_op_jal_i			(decode_op_jal_o),
      .decode_op_bf_i			(decode_op_bf_o),
      .decode_op_bnf_i			(decode_op_bnf_o),
      .decode_op_brcond_i		(decode_op_brcond_o),
      .decode_op_branch_i		(decode_op_branch_o),
      .decode_op_lsu_load_i		(decode_op_lsu_load_o),
      .decode_op_lsu_store_i		(decode_op_lsu_store_o),
      .decode_op_lsu_atomic_i		(decode_op_lsu_atomic_o),
      .decode_lsu_length_i		(decode_lsu_length_o[1:0]),
      .decode_lsu_zext_i		(decode_lsu_zext_o),
      .decode_op_mfspr_i		(decode_op_mfspr_o),
      .decode_op_mtspr_i		(decode_op_mtspr_o),
      .decode_op_rfe_i			(decode_op_rfe_o),
      .decode_op_add_i			(decode_op_add_o),
      .decode_op_mul_i			(decode_op_mul_o),
      .decode_op_mul_signed_i		(decode_op_mul_signed_o),
      .decode_op_mul_unsigned_i		(decode_op_mul_unsigned_o),
      .decode_op_div_i			(decode_op_div_o),
      .decode_op_div_signed_i		(decode_op_div_signed_o),
      .decode_op_div_unsigned_i		(decode_op_div_unsigned_o),
      .decode_op_shift_i		(decode_op_shift_o),
      .decode_op_ffl1_i			(decode_op_ffl1_o),
      .decode_op_movhi_i		(decode_op_movhi_o),
      .decode_opc_insn_i		(decode_opc_insn_o[`OR1K_OPCODE_WIDTH-1:0]),
      .decode_except_ibus_err_i		(decode_except_ibus_err_o),
      .decode_except_itlb_miss_i	(decode_except_itlb_miss_o),
      .decode_except_ipagefault_i	(decode_except_ipagefault_o),
      .decode_except_illegal_i		(decode_except_illegal_o),
      .decode_except_syscall_i		(decode_except_syscall_o),
      .decode_except_trap_i		(decode_except_trap_o),
    ); */
   mor1kx_decode_execute_cappuccino
     #(
       .OPTION_OPERAND_WIDTH(OPTION_OPERAND_WIDTH),
       .OPTION_RESET_PC(OPTION_RESET_PC),
       .OPTION_RF_ADDR_WIDTH(OPTION_RF_ADDR_WIDTH),
       .FEATURE_SYSCALL(FEATURE_SYSCALL),
       .FEATURE_TRAP(FEATURE_TRAP),
       .FEATURE_MULTIPLIER(FEATURE_MULTIPLIER)
       )
     mor1kx_decode_execute_cappuccino
     (/*AUTOINST*/
      // Outputs
      .execute_predicted_flag_o		(execute_predicted_flag_o),
      .execute_mispredict_target_o	(execute_mispredict_target_o[OPTION_OPERAND_WIDTH-1:0]),
      .execute_opc_alu_o		(execute_opc_alu_o[`OR1K_ALU_OPC_WIDTH-1:0]),
      .execute_opc_alu_secondary_o	(execute_opc_alu_secondary_o[`OR1K_ALU_OPC_WIDTH-1:0]),
      .execute_imm16_o			(execute_imm16_o[`OR1K_IMM_WIDTH-1:0]),
      .execute_immediate_o		(execute_immediate_o[OPTION_OPERAND_WIDTH-1:0]),
      .execute_immediate_sel_o		(execute_immediate_sel_o),
      .execute_adder_do_sub_o		(execute_adder_do_sub_o),
      .execute_adder_do_carry_o		(execute_adder_do_carry_o),
      .execute_immjbr_upper_o		(execute_immjbr_upper_o[9:0]),
      .execute_rfd_adr_o		(execute_rfd_adr_o[OPTION_RF_ADDR_WIDTH-1:0]),
      .execute_rf_wb_o			(execute_rf_wb_o),
      .execute_op_alu_o			(execute_op_alu_o),
      .execute_op_setflag_o		(execute_op_setflag_o),
      .execute_op_jbr_o			(execute_op_jbr_o),
      .execute_op_jr_o			(execute_op_jr_o),
      .execute_op_jal_o			(execute_op_jal_o),
      .execute_op_brcond_o		(execute_op_brcond_o),
      .execute_op_branch_o		(execute_op_branch_o),
      .execute_op_lsu_load_o		(execute_op_lsu_load_o),
      .execute_op_lsu_store_o		(execute_op_lsu_store_o),
      .execute_op_lsu_atomic_o		(execute_op_lsu_atomic_o),
      .execute_lsu_length_o		(execute_lsu_length_o[1:0]),
      .execute_lsu_zext_o		(execute_lsu_zext_o),
      .execute_op_mfspr_o		(execute_op_mfspr_o),
      .execute_op_mtspr_o		(execute_op_mtspr_o),
      .execute_op_rfe_o			(execute_op_rfe_o),
      .execute_op_add_o			(execute_op_add_o),
      .execute_op_mul_o			(execute_op_mul_o),
      .execute_op_mul_signed_o		(execute_op_mul_signed_o),
      .execute_op_mul_unsigned_o	(execute_op_mul_unsigned_o),
      .execute_op_div_o			(execute_op_div_o),
      .execute_op_div_signed_o		(execute_op_div_signed_o),
      .execute_op_div_unsigned_o	(execute_op_div_unsigned_o),
      .execute_op_shift_o		(execute_op_shift_o),
      .execute_op_ffl1_o		(execute_op_ffl1_o),
      .execute_op_movhi_o		(execute_op_movhi_o),
      .execute_jal_result_o		(execute_jal_result_o[OPTION_OPERAND_WIDTH-1:0]),
      .execute_opc_insn_o		(execute_opc_insn_o[`OR1K_OPCODE_WIDTH-1:0]),
      .decode_branch_o			(decode_branch_o),
      .decode_branch_target_o		(decode_branch_target_o[OPTION_OPERAND_WIDTH-1:0]),
      .execute_except_ibus_err_o	(execute_except_ibus_err_o),
      .execute_except_itlb_miss_o	(execute_except_itlb_miss_o),
      .execute_except_ipagefault_o	(execute_except_ipagefault_o),
      .execute_except_illegal_o		(execute_except_illegal_o),
      .execute_except_ibus_align_o	(execute_except_ibus_align_o),
      .execute_except_syscall_o		(execute_except_syscall_o),
      .execute_except_trap_o		(execute_except_trap_o),
      .pc_execute_o			(pc_decode_to_execute),	 // Templated
      .decode_valid_o			(decode_valid_o),
      .decode_bubble_o			(decode_bubble_o),
      .execute_bubble_o			(execute_bubble_o),
      // Inputs
      .clk				(clk),
      .rst				(rst),
      .padv_i				(padv_decode_o),	 // Templated
      .pc_decode_i			(pc_fetch_to_decode),	 // Templated
      .decode_rfb_i			(decode_rfb_o),		 // Templated
      .execute_rfb_i			(execute_rfb_o),	 // Templated
      .predicted_flag_i			(predicted_flag_o),	 // Templated
      .pipeline_flush_i			(pipeline_flush_o),	 // Templated
      .decode_opc_alu_i			(decode_opc_alu_o),	 // Templated
      .decode_opc_alu_secondary_i	(decode_opc_alu_secondary_o), // Templated
      .decode_imm16_i			(decode_imm16_o),	 // Templated
      .decode_immediate_i		(decode_immediate_o),	 // Templated
      .decode_immediate_sel_i		(decode_immediate_sel_o), // Templated
      .decode_adder_do_sub_i		(decode_adder_do_sub_o), // Templated
      .decode_adder_do_carry_i		(decode_adder_do_carry_o), // Templated
      .decode_immjbr_upper_i		(decode_immjbr_upper_o), // Templated
      .decode_rfd_adr_i			(decode_rfd_adr_o),	 // Templated
      .decode_rfa_adr_i			(decode_rfa_adr_o),	 // Templated
      .decode_rfb_adr_i			(decode_rfb_adr_o),	 // Templated
      .ctrl_rfd_adr_i			(ctrl_rfd_adr_o),	 // Templated
      .ctrl_op_lsu_load_i		(ctrl_op_lsu_load_o),	 // Templated
      .ctrl_op_mfspr_i			(ctrl_op_mfspr_o),	 // Templated
      .ctrl_op_mul_i			(ctrl_op_mul_o),	 // Templated
      .decode_rf_wb_i			(decode_rf_wb_o),	 // Templated
      .decode_op_alu_i			(decode_op_alu_o),	 // Templated
      .decode_op_setflag_i		(decode_op_setflag_o),	 // Templated
      .decode_op_jbr_i			(decode_op_jbr_o),	 // Templated
      .decode_op_jr_i			(decode_op_jr_o),	 // Templated
      .decode_op_jal_i			(decode_op_jal_o),	 // Templated
      .decode_op_bf_i			(decode_op_bf_o),	 // Templated
      .decode_op_bnf_i			(decode_op_bnf_o),	 // Templated
      .decode_op_brcond_i		(decode_op_brcond_o),	 // Templated
      .decode_op_branch_i		(decode_op_branch_o),	 // Templated
      .decode_op_lsu_load_i		(decode_op_lsu_load_o),	 // Templated
      .decode_op_lsu_store_i		(decode_op_lsu_store_o), // Templated
      .decode_op_lsu_atomic_i		(decode_op_lsu_atomic_o), // Templated
      .decode_lsu_length_i		(decode_lsu_length_o[1:0]), // Templated
      .decode_lsu_zext_i		(decode_lsu_zext_o),	 // Templated
      .decode_op_mfspr_i		(decode_op_mfspr_o),	 // Templated
      .decode_op_mtspr_i		(decode_op_mtspr_o),	 // Templated
      .decode_op_rfe_i			(decode_op_rfe_o),	 // Templated
      .decode_op_add_i			(decode_op_add_o),	 // Templated
      .decode_op_mul_i			(decode_op_mul_o),	 // Templated
      .decode_op_mul_signed_i		(decode_op_mul_signed_o), // Templated
      .decode_op_mul_unsigned_i		(decode_op_mul_unsigned_o), // Templated
      .decode_op_div_i			(decode_op_div_o),	 // Templated
      .decode_op_div_signed_i		(decode_op_div_signed_o), // Templated
      .decode_op_div_unsigned_i		(decode_op_div_unsigned_o), // Templated
      .decode_op_shift_i		(decode_op_shift_o),	 // Templated
      .decode_op_ffl1_i			(decode_op_ffl1_o),	 // Templated
      .decode_op_movhi_i		(decode_op_movhi_o),	 // Templated
      .decode_opc_insn_i		(decode_opc_insn_o[`OR1K_OPCODE_WIDTH-1:0]), // Templated
      .decode_except_ibus_err_i		(decode_except_ibus_err_o), // Templated
      .decode_except_itlb_miss_i	(decode_except_itlb_miss_o), // Templated
      .decode_except_ipagefault_i	(decode_except_ipagefault_o), // Templated
      .decode_except_illegal_i		(decode_except_illegal_o), // Templated
      .decode_except_syscall_i		(decode_except_syscall_o), // Templated
      .decode_except_trap_i		(decode_except_trap_o));	 // Templated

   /* mor1kx_branch_prediction AUTO_TEMPLATE (
      .op_bf_i				(decode_op_bf_o),
      .op_bnf_i				(decode_op_bnf_o),
      .immjbr_upper_i			(decode_immjbr_upper_o),
      .prev_op_brcond_i			(execute_op_brcond_o),
      .prev_predicted_flag_i		(execute_predicted_flag_o),
      .flag_i				(ctrl_flag_o),
    );*/
   mor1kx_branch_prediction
     #(
       .OPTION_OPERAND_WIDTH(OPTION_OPERAND_WIDTH)
       )
   mor1kx_branch_prediction
     (/*AUTOINST*/
      // Outputs
      .predicted_flag_o			(predicted_flag_o),
      .branch_mispredict_o		(branch_mispredict_o),
      // Inputs
      .clk				(clk),
      .rst				(rst),
      .op_bf_i				(decode_op_bf_o),	 // Templated
      .op_bnf_i				(decode_op_bnf_o),	 // Templated
      .immjbr_upper_i			(decode_immjbr_upper_o), // Templated
      .prev_op_brcond_i			(execute_op_brcond_o),	 // Templated
      .prev_predicted_flag_i		(execute_predicted_flag_o), // Templated
      .flag_i				(ctrl_flag_o));		 // Templated

   /* mor1kx_execute_alu AUTO_TEMPLATE (
    .padv_decode_i			(padv_decode_o),
    .padv_execute_i			(padv_execute_o),
    .padv_ctrl_i			(padv_ctrl_o),
    .opc_alu_i			        (execute_opc_alu_o),
    .opc_alu_secondary_i		(execute_opc_alu_secondary_o),
    .imm16_i				(execute_imm16_o),
    .decode_immediate_i			(decode_immediate_o),
    .decode_immediate_sel_i		(decode_immediate_sel_o),
    .immediate_i			(execute_immediate_o),
    .immediate_sel_i			(execute_immediate_sel_o),
    .decode_valid_i			(decode_valid_o),
    .decode_op_mul_i			(decode_op_mul_o),
    .op_alu_i				(execute_op_alu_o),
    .op_add_i				(execute_op_add_o),
    .op_mul_i				(execute_op_mul_o),
    .op_mul_signed_i			(execute_op_mul_signed_o),
    .op_mul_unsigned_i			(execute_op_mul_unsigned_o),
    .op_div_i				(execute_op_div_o),
    .op_div_signed_i			(execute_op_div_signed_o),
    .op_div_unsigned_i			(execute_op_div_unsigned_o),
    .op_shift_i				(execute_op_shift_o),
    .op_ffl1_i				(execute_op_ffl1_o),
    .op_setflag_i			(execute_op_setflag_o),
    .op_mtspr_i				(execute_op_mtspr_o),
    .op_mfspr_i				(execute_op_mfspr_o),
    .op_movhi_i				(execute_op_movhi_o),
    .op_jbr_i				(execute_op_jbr_o),
    .op_jr_i				(execute_op_jr_o),
    .immjbr_upper_i			(execute_immjbr_upper_o),
    .pc_execute_i			(pc_decode_to_execute),
    .adder_do_sub_i			(execute_adder_do_sub_o),
    .adder_do_carry_i			(execute_adder_do_carry_o),
    .decode_rfa_i			(decode_rfa_o),
    .decode_rfb_i			(decode_rfb_o),
    .rfa_i				(execute_rfa_o),
    .rfb_i				(execute_rfb_o),
    .flag_i				(ctrl_flag_o),
    .carry_i                            (ctrl_carry_o),
    ); */
   mor1kx_execute_alu
     #(
       .OPTION_OPERAND_WIDTH(OPTION_OPERAND_WIDTH),
       .FEATURE_OVERFLOW(FEATURE_OVERFLOW),
       .FEATURE_CARRY_FLAG(FEATURE_CARRY_FLAG),
       .FEATURE_MULTIPLIER(FEATURE_MULTIPLIER),
       .FEATURE_DIVIDER(FEATURE_DIVIDER),
       .FEATURE_ADDC(FEATURE_ADDC),
       .FEATURE_SRA(FEATURE_SRA),
       .FEATURE_ROR(FEATURE_ROR),
       .FEATURE_EXT(FEATURE_EXT),
       .FEATURE_CMOV(FEATURE_CMOV),
       .FEATURE_FFL1(FEATURE_FFL1),
       .FEATURE_CUST1(FEATURE_CUST1),
       .FEATURE_CUST2(FEATURE_CUST2),
       .FEATURE_CUST3(FEATURE_CUST3),
       .FEATURE_CUST4(FEATURE_CUST4),
       .FEATURE_CUST5(FEATURE_CUST5),
       .FEATURE_CUST6(FEATURE_CUST6),
       .FEATURE_CUST7(FEATURE_CUST7),
       .FEATURE_CUST8(FEATURE_CUST8),
       .OPTION_SHIFTER(OPTION_SHIFTER),
       .CALCULATE_BRANCH_DEST("FALSE")
       )
     mor1kx_execute_alu
     (/*AUTOINST*/
      // Outputs
      .flag_set_o			(flag_set_o),
      .flag_clear_o			(flag_clear_o),
      .carry_set_o			(carry_set_o),
      .carry_clear_o			(carry_clear_o),
      .overflow_set_o			(overflow_set_o),
      .overflow_clear_o			(overflow_clear_o),
      .alu_result_o			(alu_result_o[OPTION_OPERAND_WIDTH-1:0]),
      .alu_valid_o			(alu_valid_o),
      .mul_result_o			(mul_result_o[OPTION_OPERAND_WIDTH-1:0]),
      .adder_result_o			(adder_result_o[OPTION_OPERAND_WIDTH-1:0]),
      // Inputs
      .clk				(clk),
      .rst				(rst),
      .padv_decode_i			(padv_decode_o),	 // Templated
      .padv_execute_i			(padv_execute_o),	 // Templated
      .padv_ctrl_i			(padv_ctrl_o),		 // Templated
      .opc_alu_i			(execute_opc_alu_o),	 // Templated
      .opc_alu_secondary_i		(execute_opc_alu_secondary_o), // Templated
      .imm16_i				(execute_imm16_o),	 // Templated
      .immediate_i			(execute_immediate_o),	 // Templated
      .immediate_sel_i			(execute_immediate_sel_o), // Templated
      .decode_immediate_i		(decode_immediate_o),	 // Templated
      .decode_immediate_sel_i		(decode_immediate_sel_o), // Templated
      .decode_valid_i			(decode_valid_o),	 // Templated
      .decode_op_mul_i			(decode_op_mul_o),	 // Templated
      .op_alu_i				(execute_op_alu_o),	 // Templated
      .op_add_i				(execute_op_add_o),	 // Templated
      .op_mul_i				(execute_op_mul_o),	 // Templated
      .op_mul_signed_i			(execute_op_mul_signed_o), // Templated
      .op_mul_unsigned_i		(execute_op_mul_unsigned_o), // Templated
      .op_div_i				(execute_op_div_o),	 // Templated
      .op_div_signed_i			(execute_op_div_signed_o), // Templated
      .op_div_unsigned_i		(execute_op_div_unsigned_o), // Templated
      .op_shift_i			(execute_op_shift_o),	 // Templated
      .op_ffl1_i			(execute_op_ffl1_o),	 // Templated
      .op_setflag_i			(execute_op_setflag_o),	 // Templated
      .op_mtspr_i			(execute_op_mtspr_o),	 // Templated
      .op_mfspr_i			(execute_op_mfspr_o),	 // Templated
      .op_movhi_i			(execute_op_movhi_o),	 // Templated
      .op_jbr_i				(execute_op_jbr_o),	 // Templated
      .op_jr_i				(execute_op_jr_o),	 // Templated
      .immjbr_upper_i			(execute_immjbr_upper_o), // Templated
      .pc_execute_i			(pc_decode_to_execute),	 // Templated
      .adder_do_sub_i			(execute_adder_do_sub_o), // Templated
      .adder_do_carry_i			(execute_adder_do_carry_o), // Templated
      .decode_rfa_i			(decode_rfa_o),		 // Templated
      .decode_rfb_i			(decode_rfb_o),		 // Templated
      .rfa_i				(execute_rfa_o),	 // Templated
      .rfb_i				(execute_rfb_o),	 // Templated
      .flag_i				(ctrl_flag_o),		 // Templated
      .carry_i				(ctrl_carry_o));		 // Templated


   /* mor1kx_lsu_cappuccino AUTO_TEMPLATE (
    .padv_execute_i			(padv_execute_o),
    .padv_ctrl_i			(padv_ctrl_o),
    .decode_valid_i			(decode_valid_o),
    .exec_lsu_adr_i			(adder_result_o),
    .ctrl_lsu_adr_i			(ctrl_lsu_adr_o),
    .ctrl_rfb_i				(ctrl_rfb_o),
    .exec_op_lsu_load_i			(execute_op_lsu_load_o),
    .exec_op_lsu_store_i		(execute_op_lsu_store_o),
    .exec_op_lsu_atomic_i		(execute_op_lsu_atomic_o),
    .ctrl_op_lsu_load_i			(ctrl_op_lsu_load_o),
    .ctrl_op_lsu_store_i		(ctrl_op_lsu_store_o),
    .ctrl_op_lsu_atomic_i		(ctrl_op_lsu_atomic_o),
    .ctrl_lsu_length_i			(ctrl_lsu_length_o),
    .ctrl_lsu_zext_i			(ctrl_lsu_zext_o),
    .ctrl_epcr_i			(ctrl_epcr_o),
    .pipeline_flush_i			(pipeline_flush_o),
    .dc_enable_i			(spr_sr_o[`OR1K_SPR_SR_DCE]),
    .dmmu_enable_i			(spr_sr_o[`OR1K_SPR_SR_DME]),
    .supervisor_mode_i			(spr_sr_o[`OR1K_SPR_SR_SM]),
    .spr_bus_dat_dc_o			(spr_bus_dat_dc_i[OPTION_OPERAND_WIDTH-1:0]),
    .spr_bus_ack_dc_o			(spr_bus_ack_dc_i),
    .spr_bus_dat_dmmu_o			(spr_bus_dat_dmmu_i[OPTION_OPERAND_WIDTH-1:0]),
    .spr_bus_ack_dmmu_o			(spr_bus_ack_dmmu_i),
    .spr_bus_addr_i			(spr_bus_addr_o[15:0]),
    .spr_bus_we_i			(spr_bus_we_o),
    .spr_bus_stb_i			(spr_bus_stb_o),
    .spr_bus_dat_i			(spr_bus_dat_o[OPTION_OPERAND_WIDTH-1:0]),
    ); */
   mor1kx_lsu_cappuccino
     #(
       .FEATURE_DATACACHE(FEATURE_DATACACHE),
       .OPTION_OPERAND_WIDTH(OPTION_OPERAND_WIDTH),
       .OPTION_DCACHE_BLOCK_WIDTH(OPTION_DCACHE_BLOCK_WIDTH),
       .OPTION_DCACHE_SET_WIDTH(OPTION_DCACHE_SET_WIDTH),
       .OPTION_DCACHE_WAYS(OPTION_DCACHE_WAYS),
       .OPTION_DCACHE_LIMIT_WIDTH(OPTION_DCACHE_LIMIT_WIDTH),
       .FEATURE_DMMU(FEATURE_DMMU),
       .FEATURE_DMMU_HW_TLB_RELOAD(FEATURE_DMMU_HW_TLB_RELOAD),
       .OPTION_DMMU_SET_WIDTH(OPTION_DMMU_SET_WIDTH),
       .OPTION_DMMU_WAYS(OPTION_DMMU_WAYS),
       .FEATURE_STORE_BUFFER(FEATURE_STORE_BUFFER),
       .OPTION_STORE_BUFFER_DEPTH_WIDTH(OPTION_STORE_BUFFER_DEPTH_WIDTH),
       .FEATURE_ATOMIC(FEATURE_ATOMIC)
       )
     mor1kx_lsu_cappuccino
     (/*AUTOINST*/
      // Outputs
      .store_buffer_epcr_o		(store_buffer_epcr_o[OPTION_OPERAND_WIDTH-1:0]),
      .lsu_result_o			(lsu_result_o[OPTION_OPERAND_WIDTH-1:0]),
      .lsu_valid_o			(lsu_valid_o),
      .lsu_except_dbus_o		(lsu_except_dbus_o),
      .lsu_except_align_o		(lsu_except_align_o),
      .lsu_except_dtlb_miss_o		(lsu_except_dtlb_miss_o),
      .lsu_except_dpagefault_o		(lsu_except_dpagefault_o),
      .store_buffer_err_o		(store_buffer_err_o),
      .atomic_flag_set_o		(atomic_flag_set_o),
      .atomic_flag_clear_o		(atomic_flag_clear_o),
      .spr_bus_dat_dc_o			(spr_bus_dat_dc_i[OPTION_OPERAND_WIDTH-1:0]), // Templated
      .spr_bus_ack_dc_o			(spr_bus_ack_dc_i),	 // Templated
      .spr_bus_dat_dmmu_o		(spr_bus_dat_dmmu_i[OPTION_OPERAND_WIDTH-1:0]), // Templated
      .spr_bus_ack_dmmu_o		(spr_bus_ack_dmmu_i),	 // Templated
      .dbus_adr_o			(dbus_adr_o[OPTION_OPERAND_WIDTH-1:0]),
      .dbus_req_o			(dbus_req_o),
      .dbus_dat_o			(dbus_dat_o[OPTION_OPERAND_WIDTH-1:0]),
      .dbus_bsel_o			(dbus_bsel_o[3:0]),
      .dbus_we_o			(dbus_we_o),
      .dbus_burst_o			(dbus_burst_o),
      // Inputs
      .clk				(clk),
      .rst				(rst),
      .padv_execute_i			(padv_execute_o),	 // Templated
      .padv_ctrl_i			(padv_ctrl_o),		 // Templated
      .decode_valid_i			(decode_valid_o),	 // Templated
      .exec_lsu_adr_i			(adder_result_o),	 // Templated
      .ctrl_lsu_adr_i			(ctrl_lsu_adr_o),	 // Templated
      .ctrl_rfb_i			(ctrl_rfb_o),		 // Templated
      .exec_op_lsu_load_i		(execute_op_lsu_load_o), // Templated
      .exec_op_lsu_store_i		(execute_op_lsu_store_o), // Templated
      .exec_op_lsu_atomic_i		(execute_op_lsu_atomic_o), // Templated
      .ctrl_op_lsu_load_i		(ctrl_op_lsu_load_o),	 // Templated
      .ctrl_op_lsu_store_i		(ctrl_op_lsu_store_o),	 // Templated
      .ctrl_op_lsu_atomic_i		(ctrl_op_lsu_atomic_o),	 // Templated
      .ctrl_lsu_length_i		(ctrl_lsu_length_o),	 // Templated
      .ctrl_lsu_zext_i			(ctrl_lsu_zext_o),	 // Templated
      .ctrl_epcr_i			(ctrl_epcr_o),		 // Templated
      .spr_bus_addr_i			(spr_bus_addr_o[15:0]),	 // Templated
      .spr_bus_we_i			(spr_bus_we_o),		 // Templated
      .spr_bus_stb_i			(spr_bus_stb_o),	 // Templated
      .spr_bus_dat_i			(spr_bus_dat_o[OPTION_OPERAND_WIDTH-1:0]), // Templated
      .dc_enable_i			(spr_sr_o[`OR1K_SPR_SR_DCE]), // Templated
      .dmmu_enable_i			(spr_sr_o[`OR1K_SPR_SR_DME]), // Templated
      .supervisor_mode_i		(spr_sr_o[`OR1K_SPR_SR_SM]), // Templated
      .dbus_err_i			(dbus_err_i),
      .dbus_ack_i			(dbus_ack_i),
      .dbus_dat_i			(dbus_dat_i[OPTION_OPERAND_WIDTH-1:0]),
      .pipeline_flush_i			(pipeline_flush_o),	 // Templated
      .snoop_adr_i			(snoop_adr_i[31:0]),
      .snoop_en_i			(snoop_en_i));


   /* mor1kx_wb_mux_cappuccino AUTO_TEMPLATE (
    .alu_result_i			(ctrl_alu_result_o),
    .lsu_result_i			(lsu_result_o),
    .mul_result_i			(mul_result_o),
    .spr_i				(mfspr_dat_o),
    .op_mul_i				(ctrl_op_mul_o),
    .op_lsu_load_i			(ctrl_op_lsu_load_o),
    .pc_i				(pc_execute_to_ctrl),
    .op_mfspr_i			        (ctrl_op_mfspr_o),
    ); */
   mor1kx_wb_mux_cappuccino
     #(
       .OPTION_OPERAND_WIDTH(OPTION_OPERAND_WIDTH)
       )
     mor1kx_wb_mux_cappuccino
     (/*AUTOINST*/
      // Outputs
      .rf_result_o			(rf_result_o[OPTION_OPERAND_WIDTH-1:0]),
      // Inputs
      .clk				(clk),
      .rst				(rst),
      .alu_result_i			(ctrl_alu_result_o),	 // Templated
      .lsu_result_i			(lsu_result_o),		 // Templated
      .mul_result_i			(mul_result_o),		 // Templated
      .spr_i				(mfspr_dat_o),		 // Templated
      .op_mul_i				(ctrl_op_mul_o),	 // Templated
      .op_lsu_load_i			(ctrl_op_lsu_load_o),	 // Templated
      .op_mfspr_i			(ctrl_op_mfspr_o));	 // Templated


   /* mor1kx_rf_cappuccino AUTO_TEMPLATE (
    .padv_decode_i			(padv_decode_o),
    .padv_execute_i			(padv_execute_o),
    .padv_ctrl_i			(padv_ctrl_o),
    .fetch_rf_adr_valid_i		(fetch_rf_adr_valid_o),
    .fetch_rfa_adr_i			(fetch_rfa_adr_o),
    .fetch_rfb_adr_i			(fetch_rfb_adr_o),
    .decode_valid_i			(decode_valid_o),
    .decode_rfa_adr_i  			(decode_rfa_adr_o),
    .decode_rfb_adr_i  			(decode_rfb_adr_o),
    .execute_rfd_adr_i			(execute_rfd_adr_o),
    .ctrl_rfd_adr_i			(ctrl_rfd_adr_o),
    .wb_rfd_adr_i  			(wb_rfd_adr_o),
    .spr_bus_addr_i			(spr_bus_addr_o[15:0]),
    .spr_bus_stb_i			(spr_bus_stb_o),
    .spr_bus_we_i			(spr_bus_we_o),
    .spr_bus_dat_i			(spr_bus_dat_o),
    .execute_rf_wb_i			(execute_rf_wb_o),
    .ctrl_rf_wb_i			(ctrl_rf_wb_o),
    .wb_rf_wb_i				(wb_rf_wb_o),
    .result_i				(rf_result_o),
    .ctrl_alu_result_i			(ctrl_alu_result_o),
    .pipeline_flush_i			(pipeline_flush_o),
    ); */
   mor1kx_rf_cappuccino
     #(
       .OPTION_OPERAND_WIDTH(OPTION_OPERAND_WIDTH),
       .FEATURE_FASTCONTEXTS(FEATURE_FASTCONTEXTS),
       .OPTION_RF_NUM_SHADOW_GPR(OPTION_RF_NUM_SHADOW_GPR),
       .OPTION_RF_ADDR_WIDTH(OPTION_RF_ADDR_WIDTH),
       .OPTION_RF_WORDS(OPTION_RF_WORDS),
       .FEATURE_DEBUGUNIT(FEATURE_DEBUGUNIT)
       )
     mor1kx_rf_cappuccino
     (/*AUTOINST*/
      // Outputs
      .spr_gpr_ack_o			(spr_gpr_ack_o),
      .spr_gpr_dat_o			(spr_gpr_dat_o[OPTION_OPERAND_WIDTH-1:0]),
      .decode_rfa_o			(decode_rfa_o[OPTION_OPERAND_WIDTH-1:0]),
      .decode_rfb_o			(decode_rfb_o[OPTION_OPERAND_WIDTH-1:0]),
      .execute_rfa_o			(execute_rfa_o[OPTION_OPERAND_WIDTH-1:0]),
      .execute_rfb_o			(execute_rfb_o[OPTION_OPERAND_WIDTH-1:0]),
      // Inputs
      .clk				(clk),
      .rst				(rst),
      .padv_decode_i			(padv_decode_o),	 // Templated
      .padv_execute_i			(padv_execute_o),	 // Templated
      .padv_ctrl_i			(padv_ctrl_o),		 // Templated
      .decode_valid_i			(decode_valid_o),	 // Templated
      .fetch_rf_adr_valid_i		(fetch_rf_adr_valid_o),	 // Templated
      .fetch_rfa_adr_i			(fetch_rfa_adr_o),	 // Templated
      .fetch_rfb_adr_i			(fetch_rfb_adr_o),	 // Templated
      .decode_rfa_adr_i			(decode_rfa_adr_o),	 // Templated
      .decode_rfb_adr_i			(decode_rfb_adr_o),	 // Templated
      .execute_rfd_adr_i		(execute_rfd_adr_o),	 // Templated
      .ctrl_rfd_adr_i			(ctrl_rfd_adr_o),	 // Templated
      .wb_rfd_adr_i			(wb_rfd_adr_o),		 // Templated
      .spr_bus_addr_i			(spr_bus_addr_o[15:0]),	 // Templated
      .spr_bus_stb_i			(spr_bus_stb_o),	 // Templated
      .spr_bus_we_i			(spr_bus_we_o),		 // Templated
      .spr_bus_dat_i			(spr_bus_dat_o),	 // Templated
      .execute_rf_wb_i			(execute_rf_wb_o),	 // Templated
      .ctrl_rf_wb_i			(ctrl_rf_wb_o),		 // Templated
      .wb_rf_wb_i			(wb_rf_wb_o),		 // Templated
      .result_i				(rf_result_o),		 // Templated
      .ctrl_alu_result_i		(ctrl_alu_result_o),	 // Templated
      .pipeline_flush_i			(pipeline_flush_o));	 // Templated


`ifndef SYNTHESIS
// synthesis translate_off
   /* Debug signals required for the debug monitor */
   function [OPTION_OPERAND_WIDTH-1:0] get_gpr;
      // verilator public
      input [4:0] 		   gpr_num;
      begin
	 // TODO: handle load ops
	 if ((mor1kx_rf_cappuccino.execute_rfd_adr_i == gpr_num) &
	     mor1kx_rf_cappuccino.execute_rf_wb_i)
	   get_gpr = alu_result_o;
	 else if ((mor1kx_rf_cappuccino.ctrl_rfd_adr_i == gpr_num) &
		  mor1kx_rf_cappuccino.ctrl_rf_wb_i)
	   get_gpr = ctrl_alu_result_o;
	 else if ((mor1kx_rf_cappuccino.wb_rfd_adr_i == gpr_num) &
		  mor1kx_rf_cappuccino.wb_rf_wb_i)
	   get_gpr = mor1kx_rf_cappuccino.result_i;
	 else
	   get_gpr = mor1kx_rf_cappuccino.rfa.mem[gpr_num];
      end
   endfunction //


   task set_gpr;
      // verilator public
      input [4:0] gpr_num;
      input [OPTION_OPERAND_WIDTH-1:0] gpr_value;
      begin
	 mor1kx_rf_cappuccino.rfa.mem[gpr_num] = gpr_value;
	 mor1kx_rf_cappuccino.rfb.mem[gpr_num] = gpr_value;
      end
   endtask
// synthesis translate_on
`endif


   /* mor1kx_execute_ctrl_cappuccino AUTO_TEMPLATE (
    .padv_i				(padv_execute_o),
    .padv_ctrl_i			(padv_ctrl_o),
    .execute_except_ibus_err_i		(execute_except_ibus_err_o),
    .execute_except_itlb_miss_i		(execute_except_itlb_miss_o),
    .execute_except_ipagefault_i	(execute_except_ipagefault_o),
    .execute_except_illegal_i		(execute_except_illegal_o),
    .execute_except_ibus_align_i	(execute_except_ibus_align_o),
    .execute_except_syscall_i		(execute_except_syscall_o),
    .execute_except_trap_i		(execute_except_trap_o),
    .lsu_except_dbus_i  		(lsu_except_dbus_o),
    .lsu_except_align_i			(lsu_except_align_o),
    .lsu_except_dtlb_miss_i		(lsu_except_dtlb_miss_o),
    .lsu_except_dpagefault_i		(lsu_except_dpagefault_o),
    .op_mul_i				(execute_op_mul_o),
    .op_lsu_load_i			(execute_op_lsu_load_o),
    .op_lsu_store_i			(execute_op_lsu_store_o),
    .op_lsu_atomic_i			(execute_op_lsu_atomic_o),
    .lsu_length_i			(execute_lsu_length_o),
    .lsu_zext_i				(execute_lsu_zext_o),
    .op_mfspr_i				(execute_op_mfspr_o),
    .op_mtspr_i				(execute_op_mtspr_o),
    .alu_valid_i			(alu_valid_o),
    .lsu_valid_i			(lsu_valid_o),
    .alu_result_i			(alu_result_o),
    .adder_result_i			(adder_result_o),
    .execute_jal_result_i		(execute_jal_result_o),
    .op_jr_i				(execute_op_jr_o),
    .op_jal_i				(execute_op_jal_o),
    .op_rfe_i				(execute_op_rfe_o),
    .rfb_i				(execute_rfb_o),
    .flag_set_i 			(flag_set_o),
    .flag_clear_i			(flag_clear_o),
    .pc_execute_i			(pc_decode_to_execute),
    .execute_rf_wb_i			(execute_rf_wb_o),
    .execute_rfd_adr_i			(execute_rfd_adr_o),
    .ctrl_mfspr_ack_i			(ctrl_mfspr_ack_o),
    .ctrl_mtspr_ack_i			(ctrl_mtspr_ack_o),
    .pipeline_flush_i			(pipeline_flush_o),
    .pc_ctrl_o				(pc_execute_to_ctrl),
    .execute_bubble_i			(execute_bubble_o),
    .carry_set_i		        (carry_set_o),
    .carry_clear_i		        (carry_clear_o),
    .overflow_set_i		        (overflow_set_o),
    .overflow_clear_i		        (overflow_clear_o),
    ); */
   mor1kx_execute_ctrl_cappuccino
     #(
       .OPTION_OPERAND_WIDTH(OPTION_OPERAND_WIDTH),
       .OPTION_RESET_PC(OPTION_RESET_PC),
       .FEATURE_MULTIPLIER(FEATURE_MULTIPLIER)
       )
     mor1kx_execute_ctrl_cappuccino
     (/*AUTOINST*/
      // Outputs
      .ctrl_rf_wb_o			(ctrl_rf_wb_o),
      .wb_rf_wb_o			(wb_rf_wb_o),
      .ctrl_rfd_adr_o			(ctrl_rfd_adr_o[OPTION_RF_ADDR_WIDTH-1:0]),
      .wb_rfd_adr_o			(wb_rfd_adr_o[OPTION_RF_ADDR_WIDTH-1:0]),
      .ctrl_alu_result_o		(ctrl_alu_result_o[OPTION_OPERAND_WIDTH-1:0]),
      .ctrl_lsu_adr_o			(ctrl_lsu_adr_o[OPTION_OPERAND_WIDTH-1:0]),
      .ctrl_rfb_o			(ctrl_rfb_o[OPTION_OPERAND_WIDTH-1:0]),
      .ctrl_flag_set_o			(ctrl_flag_set_o),
      .ctrl_flag_clear_o		(ctrl_flag_clear_o),
      .ctrl_carry_set_o			(ctrl_carry_set_o),
      .ctrl_carry_clear_o		(ctrl_carry_clear_o),
      .ctrl_overflow_set_o		(ctrl_overflow_set_o),
      .ctrl_overflow_clear_o		(ctrl_overflow_clear_o),
      .pc_ctrl_o			(pc_execute_to_ctrl),	 // Templated
      .ctrl_op_mul_o			(ctrl_op_mul_o),
      .ctrl_op_lsu_load_o		(ctrl_op_lsu_load_o),
      .ctrl_op_lsu_store_o		(ctrl_op_lsu_store_o),
      .ctrl_op_lsu_atomic_o		(ctrl_op_lsu_atomic_o),
      .ctrl_lsu_length_o		(ctrl_lsu_length_o[1:0]),
      .ctrl_lsu_zext_o			(ctrl_lsu_zext_o),
      .ctrl_op_mfspr_o			(ctrl_op_mfspr_o),
      .ctrl_op_mtspr_o			(ctrl_op_mtspr_o),
      .ctrl_op_rfe_o			(ctrl_op_rfe_o),
      .ctrl_except_ibus_err_o		(ctrl_except_ibus_err_o),
      .ctrl_except_itlb_miss_o		(ctrl_except_itlb_miss_o),
      .ctrl_except_ipagefault_o		(ctrl_except_ipagefault_o),
      .ctrl_except_ibus_align_o		(ctrl_except_ibus_align_o),
      .ctrl_except_illegal_o		(ctrl_except_illegal_o),
      .ctrl_except_syscall_o		(ctrl_except_syscall_o),
      .ctrl_except_dbus_o		(ctrl_except_dbus_o),
      .ctrl_except_dtlb_miss_o		(ctrl_except_dtlb_miss_o),
      .ctrl_except_dpagefault_o		(ctrl_except_dpagefault_o),
      .ctrl_except_align_o		(ctrl_except_align_o),
      .ctrl_except_trap_o		(ctrl_except_trap_o),
      .execute_valid_o			(execute_valid_o),
      .ctrl_valid_o			(ctrl_valid_o),
      // Inputs
      .clk				(clk),
      .rst				(rst),
      .padv_i				(padv_execute_o),	 // Templated
      .padv_ctrl_i			(padv_ctrl_o),		 // Templated
      .execute_except_ibus_err_i	(execute_except_ibus_err_o), // Templated
      .execute_except_itlb_miss_i	(execute_except_itlb_miss_o), // Templated
      .execute_except_ipagefault_i	(execute_except_ipagefault_o), // Templated
      .execute_except_illegal_i		(execute_except_illegal_o), // Templated
      .execute_except_ibus_align_i	(execute_except_ibus_align_o), // Templated
      .execute_except_syscall_i		(execute_except_syscall_o), // Templated
      .lsu_except_dbus_i		(lsu_except_dbus_o),	 // Templated
      .lsu_except_align_i		(lsu_except_align_o),	 // Templated
      .lsu_except_dtlb_miss_i		(lsu_except_dtlb_miss_o), // Templated
      .lsu_except_dpagefault_i		(lsu_except_dpagefault_o), // Templated
      .execute_except_trap_i		(execute_except_trap_o), // Templated
      .pipeline_flush_i			(pipeline_flush_o),	 // Templated
      .op_mul_i				(execute_op_mul_o),	 // Templated
      .op_lsu_load_i			(execute_op_lsu_load_o), // Templated
      .op_lsu_store_i			(execute_op_lsu_store_o), // Templated
      .op_lsu_atomic_i			(execute_op_lsu_atomic_o), // Templated
      .lsu_length_i			(execute_lsu_length_o),	 // Templated
      .lsu_zext_i			(execute_lsu_zext_o),	 // Templated
      .op_mfspr_i			(execute_op_mfspr_o),	 // Templated
      .op_mtspr_i			(execute_op_mtspr_o),	 // Templated
      .alu_valid_i			(alu_valid_o),		 // Templated
      .lsu_valid_i			(lsu_valid_o),		 // Templated
      .op_jr_i				(execute_op_jr_o),	 // Templated
      .op_jal_i				(execute_op_jal_o),	 // Templated
      .op_rfe_i				(execute_op_rfe_o),	 // Templated
      .alu_result_i			(alu_result_o),		 // Templated
      .adder_result_i			(adder_result_o),	 // Templated
      .rfb_i				(execute_rfb_o),	 // Templated
      .execute_jal_result_i		(execute_jal_result_o),	 // Templated
      .flag_set_i			(flag_set_o),		 // Templated
      .flag_clear_i			(flag_clear_o),		 // Templated
      .carry_set_i			(carry_set_o),		 // Templated
      .carry_clear_i			(carry_clear_o),	 // Templated
      .overflow_set_i			(overflow_set_o),	 // Templated
      .overflow_clear_i			(overflow_clear_o),	 // Templated
      .pc_execute_i			(pc_decode_to_execute),	 // Templated
      .execute_rf_wb_i			(execute_rf_wb_o),	 // Templated
      .execute_rfd_adr_i		(execute_rfd_adr_o),	 // Templated
      .execute_bubble_i			(execute_bubble_o),	 // Templated
      .ctrl_mfspr_ack_i			(ctrl_mfspr_ack_o),	 // Templated
      .ctrl_mtspr_ack_i			(ctrl_mtspr_ack_o));	 // Templated

   /* mor1kx_ctrl_cappuccino AUTO_TEMPLATE (
    .ctrl_alu_result_i		(ctrl_alu_result_o),
    .ctrl_lsu_adr_i		(ctrl_lsu_adr_o),
    .ctrl_rfb_i			(ctrl_rfb_o),
    .ctrl_flag_set_i		(ctrl_flag_set_o),
    .ctrl_flag_clear_i		(ctrl_flag_clear_o),
    .atomic_flag_set_i		(atomic_flag_set_o),
    .atomic_flag_clear_i	(atomic_flag_clear_o),
    .pc_ctrl_i			(pc_execute_to_ctrl),
    .pc_execute_i		(pc_decode_to_execute),
    .execute_op_branch_i	(execute_op_branch_o),
    .ctrl_op_mfspr_i		(ctrl_op_mfspr_o),
    .ctrl_op_mtspr_i		(ctrl_op_mtspr_o),
    .ctrl_op_rfe_i		(ctrl_op_rfe_o),
    .decode_branch_i		(decode_branch_o),
    .decode_branch_target_i	(decode_branch_target_o),
    .branch_mispredict_i	(branch_mispredict_o),
    .execute_mispredict_target_i	(execute_mispredict_target_o),
    .except_ibus_err_i		(ctrl_except_ibus_err_o),
    .except_itlb_miss_i		(ctrl_except_itlb_miss_o),
    .except_ipagefault_i	(ctrl_except_ipagefault_o),
    .except_ibus_align_i	(ctrl_except_ibus_align_o),
    .except_illegal_i		(ctrl_except_illegal_o),
    .except_syscall_i		(ctrl_except_syscall_o),
    .except_dbus_i		(ctrl_except_dbus_o),
    .except_dtlb_miss_i		(ctrl_except_dtlb_miss_o),
    .except_dpagefault_i	(ctrl_except_dpagefault_o),
    .except_trap_i		(ctrl_except_trap_o),
    .except_align_i		(ctrl_except_align_o),
    .fetch_valid_i		(fetch_valid_o),
    .decode_valid_i		(decode_valid_o),
    .execute_valid_i		(execute_valid_o),
    .ctrl_valid_i		(ctrl_valid_o),
    .fetch_exception_taken_i	(fetch_exception_taken_o),
    .decode_bubble_i		(decode_bubble_o),
    .execute_bubble_i		(execute_bubble_o),
    .store_buffer_epcr_i	(store_buffer_epcr_o),
    .store_buffer_err_i		(store_buffer_err_o),
    .ctrl_carry_set_i		(ctrl_carry_set_o),
    .ctrl_carry_clear_i		(ctrl_carry_clear_o),
    .ctrl_overflow_set_i       (ctrl_overflow_set_o),
    .ctrl_overflow_clear_i	(ctrl_overflow_clear_o),
    .spr_gpr_ack_i		(spr_gpr_ack_o),
    .spr_gpr_dat_i		(spr_gpr_dat_o),
    ) */
   mor1kx_ctrl_cappuccino
     #(
       .OPTION_OPERAND_WIDTH(OPTION_OPERAND_WIDTH),
       .OPTION_RESET_PC(OPTION_RESET_PC),
       .FEATURE_PIC(FEATURE_PIC),
       .FEATURE_TIMER(FEATURE_TIMER),
       .OPTION_PIC_TRIGGER(OPTION_PIC_TRIGGER),
       .OPTION_PIC_NMI_WIDTH(OPTION_PIC_NMI_WIDTH),
       .FEATURE_DATACACHE(FEATURE_DATACACHE),
       .OPTION_DCACHE_BLOCK_WIDTH(OPTION_DCACHE_BLOCK_WIDTH),
       .OPTION_DCACHE_SET_WIDTH(OPTION_DCACHE_SET_WIDTH),
       .OPTION_DCACHE_WAYS(OPTION_DCACHE_WAYS),
       .FEATURE_DMMU(FEATURE_DMMU),
       .OPTION_DMMU_SET_WIDTH(OPTION_DMMU_SET_WIDTH),
       .OPTION_DMMU_WAYS(OPTION_DMMU_WAYS),
       .FEATURE_INSTRUCTIONCACHE(FEATURE_INSTRUCTIONCACHE),
       .OPTION_ICACHE_BLOCK_WIDTH(OPTION_ICACHE_BLOCK_WIDTH),
       .OPTION_ICACHE_SET_WIDTH(OPTION_ICACHE_SET_WIDTH),
       .OPTION_ICACHE_WAYS(OPTION_ICACHE_WAYS),
       .FEATURE_IMMU(FEATURE_IMMU),
       .OPTION_IMMU_SET_WIDTH(OPTION_IMMU_SET_WIDTH),
       .OPTION_IMMU_WAYS(OPTION_IMMU_WAYS),
       .FEATURE_DEBUGUNIT(FEATURE_DEBUGUNIT),
       .FEATURE_PERFCOUNTERS(FEATURE_PERFCOUNTERS),
       .FEATURE_MAC(FEATURE_MAC),
       .FEATURE_MULTICORE(FEATURE_MULTICORE),
       .FEATURE_SYSCALL(FEATURE_SYSCALL),
       .FEATURE_TRAP(FEATURE_TRAP),
       .FEATURE_RANGE(FEATURE_RANGE),
       .FEATURE_DSX(FEATURE_DSX),
       .FEATURE_FASTCONTEXTS(FEATURE_FASTCONTEXTS),
       .OPTION_RF_NUM_SHADOW_GPR(OPTION_RF_NUM_SHADOW_GPR),
       .FEATURE_OVERFLOW(FEATURE_OVERFLOW),
       .FEATURE_CARRY_FLAG(FEATURE_CARRY_FLAG)
       )
     mor1kx_ctrl_cappuccino
     (/*AUTOINST*/
      // Outputs
      .ctrl_epcr_o			(ctrl_epcr_o[OPTION_OPERAND_WIDTH-1:0]),
      .mfspr_dat_o			(mfspr_dat_o[OPTION_OPERAND_WIDTH-1:0]),
      .ctrl_mfspr_ack_o			(ctrl_mfspr_ack_o),
      .ctrl_mtspr_ack_o			(ctrl_mtspr_ack_o),
      .ctrl_flag_o			(ctrl_flag_o),
      .ctrl_carry_o			(ctrl_carry_o),
      .ctrl_branch_exception_o		(ctrl_branch_exception_o),
      .ctrl_branch_except_pc_o		(ctrl_branch_except_pc_o[OPTION_OPERAND_WIDTH-1:0]),
      .pipeline_flush_o			(pipeline_flush_o),
      .doing_rfe_o			(doing_rfe_o),
      .padv_fetch_o			(padv_fetch_o),
      .padv_decode_o			(padv_decode_o),
      .padv_execute_o			(padv_execute_o),
      .padv_ctrl_o			(padv_ctrl_o),
      .du_dat_o				(du_dat_o[OPTION_OPERAND_WIDTH-1:0]),
      .du_ack_o				(du_ack_o),
      .du_stall_o			(du_stall_o),
      .du_restart_pc_o			(du_restart_pc_o[OPTION_OPERAND_WIDTH-1:0]),
      .du_restart_o			(du_restart_o),
      .spr_bus_addr_o			(spr_bus_addr_o[15:0]),
      .spr_bus_we_o			(spr_bus_we_o),
      .spr_bus_stb_o			(spr_bus_stb_o),
      .spr_bus_dat_o			(spr_bus_dat_o[OPTION_OPERAND_WIDTH-1:0]),
      .spr_sr_o				(spr_sr_o[15:0]),
      .ctrl_bubble_o			(ctrl_bubble_o),
      // Inputs
      .clk				(clk),
      .rst				(rst),
      .ctrl_alu_result_i		(ctrl_alu_result_o),	 // Templated
      .ctrl_lsu_adr_i			(ctrl_lsu_adr_o),	 // Templated
      .ctrl_rfb_i			(ctrl_rfb_o),		 // Templated
      .ctrl_flag_set_i			(ctrl_flag_set_o),	 // Templated
      .ctrl_flag_clear_i		(ctrl_flag_clear_o),	 // Templated
      .atomic_flag_set_i		(atomic_flag_set_o),	 // Templated
      .atomic_flag_clear_i		(atomic_flag_clear_o),	 // Templated
      .pc_ctrl_i			(pc_execute_to_ctrl),	 // Templated
      .ctrl_op_mfspr_i			(ctrl_op_mfspr_o),	 // Templated
      .ctrl_op_mtspr_i			(ctrl_op_mtspr_o),	 // Templated
      .ctrl_op_rfe_i			(ctrl_op_rfe_o),	 // Templated
      .decode_branch_i			(decode_branch_o),	 // Templated
      .decode_branch_target_i		(decode_branch_target_o), // Templated
      .branch_mispredict_i		(branch_mispredict_o),	 // Templated
      .execute_mispredict_target_i	(execute_mispredict_target_o), // Templated
      .pc_execute_i			(pc_decode_to_execute),	 // Templated
      .execute_op_branch_i		(execute_op_branch_o),	 // Templated
      .except_ibus_err_i		(ctrl_except_ibus_err_o), // Templated
      .except_itlb_miss_i		(ctrl_except_itlb_miss_o), // Templated
      .except_ipagefault_i		(ctrl_except_ipagefault_o), // Templated
      .except_ibus_align_i		(ctrl_except_ibus_align_o), // Templated
      .except_illegal_i			(ctrl_except_illegal_o), // Templated
      .except_syscall_i			(ctrl_except_syscall_o), // Templated
      .except_dbus_i			(ctrl_except_dbus_o),	 // Templated
      .except_dtlb_miss_i		(ctrl_except_dtlb_miss_o), // Templated
      .except_dpagefault_i		(ctrl_except_dpagefault_o), // Templated
      .except_trap_i			(ctrl_except_trap_o),	 // Templated
      .except_align_i			(ctrl_except_align_o),	 // Templated
      .fetch_valid_i			(fetch_valid_o),	 // Templated
      .decode_valid_i			(decode_valid_o),	 // Templated
      .execute_valid_i			(execute_valid_o),	 // Templated
      .ctrl_valid_i			(ctrl_valid_o),		 // Templated
      .fetch_exception_taken_i		(fetch_exception_taken_o), // Templated
      .decode_bubble_i			(decode_bubble_o),	 // Templated
      .execute_bubble_i			(execute_bubble_o),	 // Templated
      .irq_i				(irq_i[31:0]),
      .store_buffer_epcr_i		(store_buffer_epcr_o),	 // Templated
      .store_buffer_err_i		(store_buffer_err_o),	 // Templated
      .ctrl_carry_set_i			(ctrl_carry_set_o),	 // Templated
      .ctrl_carry_clear_i		(ctrl_carry_clear_o),	 // Templated
      .ctrl_overflow_set_i		(ctrl_overflow_set_o),	 // Templated
      .ctrl_overflow_clear_i		(ctrl_overflow_clear_o), // Templated
      .du_addr_i			(du_addr_i[15:0]),
      .du_stb_i				(du_stb_i),
      .du_dat_i				(du_dat_i[OPTION_OPERAND_WIDTH-1:0]),
      .du_we_i				(du_we_i),
      .du_stall_i			(du_stall_i),
      .spr_bus_dat_dc_i			(spr_bus_dat_dc_i[OPTION_OPERAND_WIDTH-1:0]),
      .spr_bus_ack_dc_i			(spr_bus_ack_dc_i),
      .spr_bus_dat_ic_i			(spr_bus_dat_ic_i[OPTION_OPERAND_WIDTH-1:0]),
      .spr_bus_ack_ic_i			(spr_bus_ack_ic_i),
      .spr_bus_dat_dmmu_i		(spr_bus_dat_dmmu_i[OPTION_OPERAND_WIDTH-1:0]),
      .spr_bus_ack_dmmu_i		(spr_bus_ack_dmmu_i),
      .spr_bus_dat_immu_i		(spr_bus_dat_immu_i[OPTION_OPERAND_WIDTH-1:0]),
      .spr_bus_ack_immu_i		(spr_bus_ack_immu_i),
      .spr_bus_dat_mac_i		(spr_bus_dat_mac_i[OPTION_OPERAND_WIDTH-1:0]),
      .spr_bus_ack_mac_i		(spr_bus_ack_mac_i),
      .spr_bus_dat_pmu_i		(spr_bus_dat_pmu_i[OPTION_OPERAND_WIDTH-1:0]),
      .spr_bus_ack_pmu_i		(spr_bus_ack_pmu_i),
      .spr_bus_dat_pcu_i		(spr_bus_dat_pcu_i[OPTION_OPERAND_WIDTH-1:0]),
      .spr_bus_ack_pcu_i		(spr_bus_ack_pcu_i),
      .spr_bus_dat_fpu_i		(spr_bus_dat_fpu_i[OPTION_OPERAND_WIDTH-1:0]),
      .spr_bus_ack_fpu_i		(spr_bus_ack_fpu_i),
      .spr_gpr_dat_i			(spr_gpr_dat_o),	 // Templated
      .spr_gpr_ack_i			(spr_gpr_ack_o),	 // Templated
      .multicore_coreid_i		(multicore_coreid_i[OPTION_OPERAND_WIDTH-1:0]),
      .multicore_numcores_i		(multicore_numcores_i[OPTION_OPERAND_WIDTH-1:0]));
<<<<<<< HEAD

   reg [`OR1K_INSN_WIDTH-1:0] traceport_stage_decode_insn;
   reg [`OR1K_INSN_WIDTH-1:0] traceport_stage_exec_insn;

   reg 			      traceport_waitexec;

   always @(posedge clk) begin
      if (FEATURE_TRACEPORT_EXEC != "NONE") begin
	 if (rst) begin
	    traceport_waitexec <= 0;
	 end else begin
	    if (padv_decode_o) begin
	       traceport_stage_decode_insn <= insn_fetch_to_decode;
	    end

	    if (padv_execute_o) begin
	       traceport_stage_exec_insn <= traceport_stage_decode_insn;
	    end

	    if (padv_ctrl_o) begin
	       traceport_exec_insn_o <= traceport_stage_exec_insn;
	    end

	    traceport_exec_pc_o <= pc_execute_to_ctrl;
	    if (!traceport_waitexec) begin
	       if (padv_ctrl_o & !ctrl_bubble_o) begin
		  if (execute_valid_o) begin
		     traceport_exec_valid_o <= 1'b1;
		  end else begin
		     traceport_exec_valid_o <= 1'b0;
		     traceport_waitexec <= 1'b1;
		  end
	       end else begin
		  traceport_exec_valid_o <= 1'b0;
	       end
	    end else begin
	       if (execute_valid_o) begin
		  traceport_exec_valid_o <= 1'b1;
		  traceport_waitexec <= 1'b0;
	       end else begin
		  traceport_exec_valid_o <= 1'b0;
	       end
	    end // else: !if(!traceport_waitexec)
	 end // else: !if(rst)
      end else begin // if (FEATURE_TRACEPORT_EXEC != "NONE")
	 traceport_stage_decode_insn <= {`OR1K_INSN_WIDTH{1'b0}};
	 traceport_stage_exec_insn <= {`OR1K_INSN_WIDTH{1'b0}};
	 traceport_exec_insn_o <= {`OR1K_INSN_WIDTH{1'b0}};
	 traceport_exec_pc_o <= 32'h0;
	 traceport_exec_valid_o <= 1'b0;
      end
   end

   generate
      if (FEATURE_TRACEPORT_EXEC != "NONE") begin
	 assign traceport_exec_wbreg_o = wb_rfd_adr_o;
	 assign traceport_exec_wben_o = wb_rf_wb_o;
	 assign traceport_exec_wbdata_o = rf_result_o;
      end else begin
	 assign traceport_exec_wbreg_o = {OPTION_RF_ADDR_WIDTH{1'b0}};
	 assign traceport_exec_wben_o = 1'b0;
	 assign traceport_exec_wbdata_o = {OPTION_OPERAND_WIDTH{1'b0}};
      end
   endgenerate
=======
>>>>>>> 64651c8a

endmodule // mor1kx_cpu_cappuccino<|MERGE_RESOLUTION|>--- conflicted
+++ resolved
@@ -91,13 +91,9 @@
     parameter FEATURE_STORE_BUFFER = "ENABLED",
     parameter OPTION_STORE_BUFFER_DEPTH_WIDTH = 8,
 
-<<<<<<< HEAD
     parameter FEATURE_MULTICORE = "NONE",
 
     parameter FEATURE_TRACEPORT_EXEC = "NONE"
-=======
-    parameter FEATURE_MULTICORE = "NONE"
->>>>>>> 64651c8a
     )
    (
     input 			      clk,
@@ -159,16 +155,11 @@
     output [15:0] 		      spr_sr_o,
 
     input [OPTION_OPERAND_WIDTH-1:0]  multicore_coreid_i,
-<<<<<<< HEAD
     input [OPTION_OPERAND_WIDTH-1:0]  multicore_numcores_i,
 
     input [31:0] 		     snoop_adr_i,
     input 			     snoop_en_i
-   );
-=======
-    input [OPTION_OPERAND_WIDTH-1:0]  multicore_numcores_i
     );
->>>>>>> 64651c8a
 
    wire [OPTION_OPERAND_WIDTH-1:0]   pc_fetch_to_decode;
    wire [`OR1K_INSN_WIDTH-1:0] 	     insn_fetch_to_decode;
@@ -1426,7 +1417,6 @@
       .spr_gpr_ack_i			(spr_gpr_ack_o),	 // Templated
       .multicore_coreid_i		(multicore_coreid_i[OPTION_OPERAND_WIDTH-1:0]),
       .multicore_numcores_i		(multicore_numcores_i[OPTION_OPERAND_WIDTH-1:0]));
-<<<<<<< HEAD
 
    reg [`OR1K_INSN_WIDTH-1:0] traceport_stage_decode_insn;
    reg [`OR1K_INSN_WIDTH-1:0] traceport_stage_exec_insn;
@@ -1491,7 +1481,5 @@
 	 assign traceport_exec_wbdata_o = {OPTION_OPERAND_WIDTH{1'b0}};
       end
    endgenerate
-=======
->>>>>>> 64651c8a
 
 endmodule // mor1kx_cpu_cappuccino