/* ****************************************************************************
  This Source Code Form is subject to the terms of the
  Open Hardware Description License, v. 1.0. If a copy
  of the OHDL was not distributed with this file, You
  can obtain one at http://juliusbaxter.net/ohdl/ohdl.txt

  Description: "Cappuccino" pipeline CPU module

  Copyright (C) 2012 Authors

   Author(s): Julius Baxter <juliusbaxter@gmail.com>

***************************************************************************** */

`include "mor1kx-defines.v"

module mor1kx_cpu_cappuccino
  #(
    parameter OPTION_OPERAND_WIDTH = 32,

    parameter FEATURE_DATACACHE = "NONE",
    parameter OPTION_DCACHE_BLOCK_WIDTH = 5,
    parameter OPTION_DCACHE_SET_WIDTH = 9,
    parameter OPTION_DCACHE_WAYS = 2,
    parameter OPTION_DCACHE_LIMIT_WIDTH = 32,
    parameter OPTION_DCACHE_SNOOP = "NONE",
    parameter FEATURE_DMMU = "NONE",
    parameter FEATURE_DMMU_HW_TLB_RELOAD = "NONE",
    parameter OPTION_DMMU_SET_WIDTH = 6,
    parameter OPTION_DMMU_WAYS = 1,
    parameter FEATURE_INSTRUCTIONCACHE = "NONE",
    parameter OPTION_ICACHE_BLOCK_WIDTH = 5,
    parameter OPTION_ICACHE_SET_WIDTH = 9,
    parameter OPTION_ICACHE_WAYS = 2,
    parameter OPTION_ICACHE_LIMIT_WIDTH = 32,
    parameter FEATURE_IMMU = "NONE",
    parameter FEATURE_IMMU_HW_TLB_RELOAD = "NONE",
    parameter OPTION_IMMU_SET_WIDTH = 6,
    parameter OPTION_IMMU_WAYS = 1,
    parameter FEATURE_TIMER = "ENABLED",
    parameter FEATURE_DEBUGUNIT = "NONE",
    parameter FEATURE_PERFCOUNTERS = "NONE",
    parameter FEATURE_MAC = "NONE",

    parameter FEATURE_SYSCALL = "ENABLED",
    parameter FEATURE_TRAP = "ENABLED",
    parameter FEATURE_RANGE = "ENABLED",

    parameter FEATURE_PIC = "ENABLED",
    parameter OPTION_PIC_TRIGGER = "LEVEL",
    parameter OPTION_PIC_NMI_WIDTH = 0,

    parameter FEATURE_DSX = "NONE",
    parameter FEATURE_OVERFLOW = "NONE",
    parameter FEATURE_CARRY_FLAG = "ENABLED",

    parameter FEATURE_FASTCONTEXTS = "NONE",
    parameter OPTION_RF_NUM_SHADOW_GPR = 0,
    parameter OPTION_RF_ADDR_WIDTH = 5,
    parameter OPTION_RF_WORDS = 32,

    parameter OPTION_RESET_PC = {{(OPTION_OPERAND_WIDTH-13){1'b0}},
				 `OR1K_RESET_VECTOR,8'd0},

    parameter FEATURE_MULTIPLIER = "THREESTAGE",
    parameter FEATURE_DIVIDER = "NONE",

    parameter OPTION_SHIFTER = "BARREL",

    parameter FEATURE_ADDC = "NONE",
    parameter FEATURE_SRA = "ENABLED",
    parameter FEATURE_ROR = "NONE",
    parameter FEATURE_EXT = "NONE",
    parameter FEATURE_CMOV = "NONE",
    parameter FEATURE_FFL1 = "NONE",
    parameter FEATURE_MSYNC = "ENABLED",
    parameter FEATURE_PSYNC = "NONE",
    parameter FEATURE_CSYNC = "NONE",

    parameter FEATURE_ATOMIC = "ENABLED",

    parameter FEATURE_FPU   = "NONE", // ENABLED|NONE: pipeline cappuccino

    parameter FEATURE_CUST1 = "NONE",
    parameter FEATURE_CUST2 = "NONE",
    parameter FEATURE_CUST3 = "NONE",
    parameter FEATURE_CUST4 = "NONE",
    parameter FEATURE_CUST5 = "NONE",
    parameter FEATURE_CUST6 = "NONE",
    parameter FEATURE_CUST7 = "NONE",
    parameter FEATURE_CUST8 = "NONE",

    parameter FEATURE_STORE_BUFFER = "ENABLED",
    parameter OPTION_STORE_BUFFER_DEPTH_WIDTH = 8,

    parameter FEATURE_MULTICORE = "NONE",

    parameter FEATURE_TRACEPORT_EXEC = "NONE"
    )
   (
    input 			      clk,
    input 			      rst,

    // Instruction bus
    input 			      ibus_err_i,
    input 			      ibus_ack_i,
    input [`OR1K_INSN_WIDTH-1:0]      ibus_dat_i,
    output [OPTION_OPERAND_WIDTH-1:0] ibus_adr_o,
    output 			      ibus_req_o,
    output 			      ibus_burst_o,

    // Data bus
    input 			      dbus_err_i,
    input 			      dbus_ack_i,
    input [OPTION_OPERAND_WIDTH-1:0]  dbus_dat_i,
    output [OPTION_OPERAND_WIDTH-1:0] dbus_adr_o,
    output [OPTION_OPERAND_WIDTH-1:0] dbus_dat_o,
    output 			      dbus_req_o,
    output [3:0] 		      dbus_bsel_o,
    output 			      dbus_we_o,
    output 			      dbus_burst_o,

    // Interrupts
    input [31:0] 		      irq_i,

    // Debug interface
    input [15:0] 		      du_addr_i,
    input 			      du_stb_i,
    input [OPTION_OPERAND_WIDTH-1:0]  du_dat_i,
    input 			      du_we_i,
    output [OPTION_OPERAND_WIDTH-1:0] du_dat_o,
    output 			      du_ack_o,
    // Stall control from debug interface
    input 			      du_stall_i,
    output 			      du_stall_o,

    output reg	                      traceport_exec_valid_o,
    output reg [31:0]                 traceport_exec_pc_o,
    output reg [`OR1K_INSN_WIDTH-1:0] traceport_exec_insn_o,
    output [OPTION_OPERAND_WIDTH-1:0] traceport_exec_wbdata_o,
    output [OPTION_RF_ADDR_WIDTH-1:0] traceport_exec_wbreg_o,
    output                            traceport_exec_wben_o,

    // SPR accesses to external units (cache, mmu, etc.)
    output [15:0] 		      spr_bus_addr_o,
    output 			      spr_bus_we_o,
    output 			      spr_bus_stb_o,
    output [OPTION_OPERAND_WIDTH-1:0] spr_bus_dat_o,
    input [OPTION_OPERAND_WIDTH-1:0]  spr_bus_dat_mac_i,
    input 			      spr_bus_ack_mac_i,
    input [OPTION_OPERAND_WIDTH-1:0]  spr_bus_dat_pmu_i,
    input 			      spr_bus_ack_pmu_i,
    input [OPTION_OPERAND_WIDTH-1:0]  spr_bus_dat_pcu_i,
    input 			      spr_bus_ack_pcu_i,
    input [OPTION_OPERAND_WIDTH-1:0]  spr_bus_dat_fpu_i,
    input 			      spr_bus_ack_fpu_i,
    output [15:0] 		      spr_sr_o,

    input [OPTION_OPERAND_WIDTH-1:0]  multicore_coreid_i,
    input [OPTION_OPERAND_WIDTH-1:0]  multicore_numcores_i,

    input [31:0] 		     snoop_adr_i,
    input 			     snoop_en_i
    );

   wire [OPTION_OPERAND_WIDTH-1:0]   pc_fetch_to_decode;
   wire [`OR1K_INSN_WIDTH-1:0] 	     insn_fetch_to_decode;
   wire [OPTION_OPERAND_WIDTH-1:0]   pc_decode_to_execute;
   wire [OPTION_OPERAND_WIDTH-1:0]   pc_execute_to_ctrl;

   /*AUTOWIRE*/
   // Beginning of automatic wires (for undeclared instantiated-module outputs)
   wire [OPTION_OPERAND_WIDTH-1:0] adder_result_o;// From mor1kx_execute_alu of mor1kx_execute_alu.v
   wire [OPTION_OPERAND_WIDTH-1:0] alu_result_o;// From mor1kx_execute_alu of mor1kx_execute_alu.v
   wire                 alu_valid_o;            // From mor1kx_execute_alu of mor1kx_execute_alu.v
   wire                 atomic_flag_clear_o;    // From mor1kx_lsu_cappuccino of mor1kx_lsu_cappuccino.v
   wire                 atomic_flag_set_o;      // From mor1kx_lsu_cappuccino of mor1kx_lsu_cappuccino.v
   wire                 branch_mispredict_o;    // From mor1kx_branch_prediction of mor1kx_branch_prediction.v
   wire                 carry_clear_o;          // From mor1kx_execute_alu of mor1kx_execute_alu.v
   wire                 carry_set_o;            // From mor1kx_execute_alu of mor1kx_execute_alu.v
   wire [OPTION_OPERAND_WIDTH-1:0] ctrl_alu_result_o;// From mor1kx_execute_ctrl_cappuccino of mor1kx_execute_ctrl_cappuccino.v
   wire [OPTION_OPERAND_WIDTH-1:0] ctrl_branch_except_pc_o;// From mor1kx_ctrl_cappuccino of mor1kx_ctrl_cappuccino.v
   wire                 ctrl_branch_exception_o;// From mor1kx_ctrl_cappuccino of mor1kx_ctrl_cappuccino.v
   wire                 ctrl_bubble_o;          // From mor1kx_ctrl_cappuccino of mor1kx_ctrl_cappuccino.v
   wire                 ctrl_carry_clear_o;     // From mor1kx_execute_ctrl_cappuccino of mor1kx_execute_ctrl_cappuccino.v
   wire                 ctrl_carry_o;           // From mor1kx_ctrl_cappuccino of mor1kx_ctrl_cappuccino.v
   wire                 ctrl_carry_set_o;       // From mor1kx_execute_ctrl_cappuccino of mor1kx_execute_ctrl_cappuccino.v
   wire [OPTION_OPERAND_WIDTH-1:0] ctrl_epcr_o; // From mor1kx_ctrl_cappuccino of mor1kx_ctrl_cappuccino.v
   wire                 ctrl_except_align_o;    // From mor1kx_execute_ctrl_cappuccino of mor1kx_execute_ctrl_cappuccino.v
   wire                 ctrl_except_dbus_o;     // From mor1kx_execute_ctrl_cappuccino of mor1kx_execute_ctrl_cappuccino.v
   wire                 ctrl_except_dpagefault_o;// From mor1kx_execute_ctrl_cappuccino of mor1kx_execute_ctrl_cappuccino.v
   wire                 ctrl_except_dtlb_miss_o;// From mor1kx_execute_ctrl_cappuccino of mor1kx_execute_ctrl_cappuccino.v
   wire                 ctrl_except_ibus_align_o;// From mor1kx_execute_ctrl_cappuccino of mor1kx_execute_ctrl_cappuccino.v
   wire                 ctrl_except_ibus_err_o; // From mor1kx_execute_ctrl_cappuccino of mor1kx_execute_ctrl_cappuccino.v
   wire                 ctrl_except_illegal_o;  // From mor1kx_execute_ctrl_cappuccino of mor1kx_execute_ctrl_cappuccino.v
   wire                 ctrl_except_ipagefault_o;// From mor1kx_execute_ctrl_cappuccino of mor1kx_execute_ctrl_cappuccino.v
   wire                 ctrl_except_itlb_miss_o;// From mor1kx_execute_ctrl_cappuccino of mor1kx_execute_ctrl_cappuccino.v
   wire                 ctrl_except_syscall_o;  // From mor1kx_execute_ctrl_cappuccino of mor1kx_execute_ctrl_cappuccino.v
   wire                 ctrl_except_trap_o;     // From mor1kx_execute_ctrl_cappuccino of mor1kx_execute_ctrl_cappuccino.v
   wire                 ctrl_flag_clear_o;      // From mor1kx_execute_ctrl_cappuccino of mor1kx_execute_ctrl_cappuccino.v
   wire                 ctrl_flag_o;            // From mor1kx_ctrl_cappuccino of mor1kx_ctrl_cappuccino.v
   wire                 ctrl_flag_set_o;        // From mor1kx_execute_ctrl_cappuccino of mor1kx_execute_ctrl_cappuccino.v
   wire [OPTION_OPERAND_WIDTH-1:0] ctrl_lsu_adr_o;// From mor1kx_execute_ctrl_cappuccino of mor1kx_execute_ctrl_cappuccino.v
<<<<<<< HEAD
   wire [1:0]		ctrl_lsu_length_o;	// From mor1kx_execute_ctrl_cappuccino of mor1kx_execute_ctrl_cappuccino.v
   wire			ctrl_lsu_zext_o;	// From mor1kx_execute_ctrl_cappuccino of mor1kx_execute_ctrl_cappuccino.v
   wire			ctrl_mfspr_ack_o;	// From mor1kx_ctrl_cappuccino of mor1kx_ctrl_cappuccino.v
   wire			ctrl_mtspr_ack_o;	// From mor1kx_ctrl_cappuccino of mor1kx_ctrl_cappuccino.v
   wire			ctrl_op_lsu_atomic_o;	// From mor1kx_execute_ctrl_cappuccino of mor1kx_execute_ctrl_cappuccino.v
   wire			ctrl_op_lsu_load_o;	// From mor1kx_execute_ctrl_cappuccino of mor1kx_execute_ctrl_cappuccino.v
   wire			ctrl_op_lsu_store_o;	// From mor1kx_execute_ctrl_cappuccino of mor1kx_execute_ctrl_cappuccino.v
   wire			ctrl_op_mfspr_o;	// From mor1kx_execute_ctrl_cappuccino of mor1kx_execute_ctrl_cappuccino.v
   wire			ctrl_op_mtspr_o;	// From mor1kx_execute_ctrl_cappuccino of mor1kx_execute_ctrl_cappuccino.v
   wire			ctrl_op_mul_o;		// From mor1kx_execute_ctrl_cappuccino of mor1kx_execute_ctrl_cappuccino.v
   wire			ctrl_op_rfe_o;		// From mor1kx_execute_ctrl_cappuccino of mor1kx_execute_ctrl_cappuccino.v
   wire			ctrl_overflow_clear_o;	// From mor1kx_execute_ctrl_cappuccino of mor1kx_execute_ctrl_cappuccino.v
   wire			ctrl_overflow_set_o;	// From mor1kx_execute_ctrl_cappuccino of mor1kx_execute_ctrl_cappuccino.v
   wire [`OR1K_FPCSR_WIDTH-1:0] ctrl_fpcsr_o;	// From mor1kx_execute_ctrl_cappuccino of mor1kx_execute_ctrl_cappuccino.v
   wire        ctrl_fpcsr_set_o; // From mor1kx_execute_ctrl_cappuccino of mor1kx_execute_ctrl_cappuccino.v
   wire [`OR1K_FPCSR_RM_SIZE-1:0] ctrl_fpu_round_mode_o;	// From mor1kx_ctrl_cappuccino of mor1kx_ctrl_cappuccino.v 
   wire			ctrl_rf_wb_o;		// From mor1kx_execute_ctrl_cappuccino of mor1kx_execute_ctrl_cappuccino.v
   wire [OPTION_OPERAND_WIDTH-1:0] ctrl_rfb_o;	// From mor1kx_execute_ctrl_cappuccino of mor1kx_execute_ctrl_cappuccino.v
=======
   wire [1:0]           ctrl_lsu_length_o;      // From mor1kx_execute_ctrl_cappuccino of mor1kx_execute_ctrl_cappuccino.v
   wire                 ctrl_lsu_zext_o;        // From mor1kx_execute_ctrl_cappuccino of mor1kx_execute_ctrl_cappuccino.v
   wire                 ctrl_mfspr_ack_o;       // From mor1kx_ctrl_cappuccino of mor1kx_ctrl_cappuccino.v
   wire                 ctrl_mtspr_ack_o;       // From mor1kx_ctrl_cappuccino of mor1kx_ctrl_cappuccino.v
   wire                 ctrl_op_lsu_atomic_o;   // From mor1kx_execute_ctrl_cappuccino of mor1kx_execute_ctrl_cappuccino.v
   wire                 ctrl_op_lsu_load_o;     // From mor1kx_execute_ctrl_cappuccino of mor1kx_execute_ctrl_cappuccino.v
   wire                 ctrl_op_lsu_store_o;    // From mor1kx_execute_ctrl_cappuccino of mor1kx_execute_ctrl_cappuccino.v
   wire                 ctrl_op_mfspr_o;        // From mor1kx_execute_ctrl_cappuccino of mor1kx_execute_ctrl_cappuccino.v
   wire                 ctrl_op_msync_o;        // From mor1kx_execute_ctrl_cappuccino of mor1kx_execute_ctrl_cappuccino.v
   wire                 ctrl_op_mtspr_o;        // From mor1kx_execute_ctrl_cappuccino of mor1kx_execute_ctrl_cappuccino.v
   wire                 ctrl_op_mul_o;          // From mor1kx_execute_ctrl_cappuccino of mor1kx_execute_ctrl_cappuccino.v
   wire                 ctrl_op_rfe_o;          // From mor1kx_execute_ctrl_cappuccino of mor1kx_execute_ctrl_cappuccino.v
   wire                 ctrl_overflow_clear_o;  // From mor1kx_execute_ctrl_cappuccino of mor1kx_execute_ctrl_cappuccino.v
   wire                 ctrl_overflow_set_o;    // From mor1kx_execute_ctrl_cappuccino of mor1kx_execute_ctrl_cappuccino.v
   wire                 ctrl_rf_wb_o;           // From mor1kx_execute_ctrl_cappuccino of mor1kx_execute_ctrl_cappuccino.v
   wire [OPTION_OPERAND_WIDTH-1:0] ctrl_rfb_o;  // From mor1kx_execute_ctrl_cappuccino of mor1kx_execute_ctrl_cappuccino.v
>>>>>>> fee34915
   wire [OPTION_RF_ADDR_WIDTH-1:0] ctrl_rfd_adr_o;// From mor1kx_execute_ctrl_cappuccino of mor1kx_execute_ctrl_cappuccino.v
   wire                 ctrl_valid_o;           // From mor1kx_execute_ctrl_cappuccino of mor1kx_execute_ctrl_cappuccino.v
   wire                 decode_adder_do_carry_o;// From mor1kx_decode of mor1kx_decode.v
   wire                 decode_adder_do_sub_o;  // From mor1kx_decode of mor1kx_decode.v
   wire                 decode_branch_o;        // From mor1kx_decode_execute_cappuccino of mor1kx_decode_execute_cappuccino.v
   wire [OPTION_OPERAND_WIDTH-1:0] decode_branch_target_o;// From mor1kx_decode_execute_cappuccino of mor1kx_decode_execute_cappuccino.v
   wire                 decode_bubble_o;        // From mor1kx_decode_execute_cappuccino of mor1kx_decode_execute_cappuccino.v
   wire                 decode_except_ibus_err_o;// From mor1kx_fetch_cappuccino of mor1kx_fetch_cappuccino.v
   wire                 decode_except_illegal_o;// From mor1kx_decode of mor1kx_decode.v
   wire                 decode_except_ipagefault_o;// From mor1kx_fetch_cappuccino of mor1kx_fetch_cappuccino.v
   wire                 decode_except_itlb_miss_o;// From mor1kx_fetch_cappuccino of mor1kx_fetch_cappuccino.v
   wire                 decode_except_syscall_o;// From mor1kx_decode of mor1kx_decode.v
   wire                 decode_except_trap_o;   // From mor1kx_decode of mor1kx_decode.v
   wire [`OR1K_IMM_WIDTH-1:0] decode_imm16_o;   // From mor1kx_decode of mor1kx_decode.v
   wire [OPTION_OPERAND_WIDTH-1:0] decode_immediate_o;// From mor1kx_decode of mor1kx_decode.v
<<<<<<< HEAD
   wire			decode_immediate_sel_o;	// From mor1kx_decode of mor1kx_decode.v
   wire [9:0]		decode_immjbr_upper_o;	// From mor1kx_decode of mor1kx_decode.v
   wire [1:0]		decode_lsu_length_o;	// From mor1kx_decode of mor1kx_decode.v
   wire			decode_lsu_zext_o;	// From mor1kx_decode of mor1kx_decode.v
   wire			decode_op_add_o;	// From mor1kx_decode of mor1kx_decode.v
   wire			decode_op_alu_o;	// From mor1kx_decode of mor1kx_decode.v
   wire			decode_op_bf_o;		// From mor1kx_decode of mor1kx_decode.v
   wire			decode_op_bnf_o;	// From mor1kx_decode of mor1kx_decode.v
   wire			decode_op_branch_o;	// From mor1kx_decode of mor1kx_decode.v
   wire			decode_op_brcond_o;	// From mor1kx_decode of mor1kx_decode.v
   wire			decode_op_div_o;	// From mor1kx_decode of mor1kx_decode.v
   wire			decode_op_div_signed_o;	// From mor1kx_decode of mor1kx_decode.v
   wire			decode_op_div_unsigned_o;// From mor1kx_decode of mor1kx_decode.v
   wire			decode_op_ffl1_o;	// From mor1kx_decode of mor1kx_decode.v
   wire			decode_op_jal_o;	// From mor1kx_decode of mor1kx_decode.v
   wire			decode_op_jbr_o;	// From mor1kx_decode of mor1kx_decode.v
   wire			decode_op_jr_o;		// From mor1kx_decode of mor1kx_decode.v
   wire			decode_op_lsu_atomic_o;	// From mor1kx_decode of mor1kx_decode.v
   wire			decode_op_lsu_load_o;	// From mor1kx_decode of mor1kx_decode.v
   wire			decode_op_lsu_store_o;	// From mor1kx_decode of mor1kx_decode.v
   wire			decode_op_mfspr_o;	// From mor1kx_decode of mor1kx_decode.v
   wire			decode_op_movhi_o;	// From mor1kx_decode of mor1kx_decode.v
   wire [`OR1K_FPUOP_WIDTH-1:0] decode_op_fpu_o;	// From mor1kx_decode of mor1kx_decode.v
   wire			decode_op_mtspr_o;	// From mor1kx_decode of mor1kx_decode.v
   wire			decode_op_mul_o;	// From mor1kx_decode of mor1kx_decode.v
   wire			decode_op_mul_signed_o;	// From mor1kx_decode of mor1kx_decode.v
   wire			decode_op_mul_unsigned_o;// From mor1kx_decode of mor1kx_decode.v
   wire			decode_op_rfe_o;	// From mor1kx_decode of mor1kx_decode.v
   wire			decode_op_setflag_o;	// From mor1kx_decode of mor1kx_decode.v
   wire			decode_op_shift_o;	// From mor1kx_decode of mor1kx_decode.v
=======
   wire                 decode_immediate_sel_o; // From mor1kx_decode of mor1kx_decode.v
   wire [9:0]           decode_immjbr_upper_o;  // From mor1kx_decode of mor1kx_decode.v
   wire [1:0]           decode_lsu_length_o;    // From mor1kx_decode of mor1kx_decode.v
   wire                 decode_lsu_zext_o;      // From mor1kx_decode of mor1kx_decode.v
   wire                 decode_op_add_o;        // From mor1kx_decode of mor1kx_decode.v
   wire                 decode_op_alu_o;        // From mor1kx_decode of mor1kx_decode.v
   wire                 decode_op_bf_o;         // From mor1kx_decode of mor1kx_decode.v
   wire                 decode_op_bnf_o;        // From mor1kx_decode of mor1kx_decode.v
   wire                 decode_op_branch_o;     // From mor1kx_decode of mor1kx_decode.v
   wire                 decode_op_brcond_o;     // From mor1kx_decode of mor1kx_decode.v
   wire                 decode_op_div_o;        // From mor1kx_decode of mor1kx_decode.v
   wire                 decode_op_div_signed_o; // From mor1kx_decode of mor1kx_decode.v
   wire                 decode_op_div_unsigned_o;// From mor1kx_decode of mor1kx_decode.v
   wire                 decode_op_ffl1_o;       // From mor1kx_decode of mor1kx_decode.v
   wire                 decode_op_jal_o;        // From mor1kx_decode of mor1kx_decode.v
   wire                 decode_op_jbr_o;        // From mor1kx_decode of mor1kx_decode.v
   wire                 decode_op_jr_o;         // From mor1kx_decode of mor1kx_decode.v
   wire                 decode_op_lsu_atomic_o; // From mor1kx_decode of mor1kx_decode.v
   wire                 decode_op_lsu_load_o;   // From mor1kx_decode of mor1kx_decode.v
   wire                 decode_op_lsu_store_o;  // From mor1kx_decode of mor1kx_decode.v
   wire                 decode_op_mfspr_o;      // From mor1kx_decode of mor1kx_decode.v
   wire                 decode_op_movhi_o;      // From mor1kx_decode of mor1kx_decode.v
   wire                 decode_op_msync_o;      // From mor1kx_decode of mor1kx_decode.v
   wire                 decode_op_mtspr_o;      // From mor1kx_decode of mor1kx_decode.v
   wire                 decode_op_mul_o;        // From mor1kx_decode of mor1kx_decode.v
   wire                 decode_op_mul_signed_o; // From mor1kx_decode of mor1kx_decode.v
   wire                 decode_op_mul_unsigned_o;// From mor1kx_decode of mor1kx_decode.v
   wire                 decode_op_rfe_o;        // From mor1kx_decode of mor1kx_decode.v
   wire                 decode_op_setflag_o;    // From mor1kx_decode of mor1kx_decode.v
   wire                 decode_op_shift_o;      // From mor1kx_decode of mor1kx_decode.v
>>>>>>> fee34915
   wire [`OR1K_ALU_OPC_WIDTH-1:0] decode_opc_alu_o;// From mor1kx_decode of mor1kx_decode.v
   wire [`OR1K_ALU_OPC_WIDTH-1:0] decode_opc_alu_secondary_o;// From mor1kx_decode of mor1kx_decode.v
   wire [`OR1K_OPCODE_WIDTH-1:0] decode_opc_insn_o;// From mor1kx_decode of mor1kx_decode.v
   wire                 decode_rf_wb_o;         // From mor1kx_decode of mor1kx_decode.v
   wire [OPTION_RF_ADDR_WIDTH-1:0] decode_rfa_adr_o;// From mor1kx_decode of mor1kx_decode.v
   wire [OPTION_OPERAND_WIDTH-1:0] decode_rfa_o;// From mor1kx_rf_cappuccino of mor1kx_rf_cappuccino.v
   wire [OPTION_RF_ADDR_WIDTH-1:0] decode_rfb_adr_o;// From mor1kx_decode of mor1kx_decode.v
   wire [OPTION_OPERAND_WIDTH-1:0] decode_rfb_o;// From mor1kx_rf_cappuccino of mor1kx_rf_cappuccino.v
   wire [OPTION_RF_ADDR_WIDTH-1:0] decode_rfd_adr_o;// From mor1kx_decode of mor1kx_decode.v
   wire                 decode_valid_o;         // From mor1kx_decode_execute_cappuccino of mor1kx_decode_execute_cappuccino.v
   wire                 doing_rfe_o;            // From mor1kx_ctrl_cappuccino of mor1kx_ctrl_cappuccino.v
   wire                 du_restart_o;           // From mor1kx_ctrl_cappuccino of mor1kx_ctrl_cappuccino.v
   wire [OPTION_OPERAND_WIDTH-1:0] du_restart_pc_o;// From mor1kx_ctrl_cappuccino of mor1kx_ctrl_cappuccino.v
   wire                 execute_adder_do_carry_o;// From mor1kx_decode_execute_cappuccino of mor1kx_decode_execute_cappuccino.v
   wire                 execute_adder_do_sub_o; // From mor1kx_decode_execute_cappuccino of mor1kx_decode_execute_cappuccino.v
   wire                 execute_bubble_o;       // From mor1kx_decode_execute_cappuccino of mor1kx_decode_execute_cappuccino.v
   wire                 execute_except_ibus_align_o;// From mor1kx_decode_execute_cappuccino of mor1kx_decode_execute_cappuccino.v
   wire                 execute_except_ibus_err_o;// From mor1kx_decode_execute_cappuccino of mor1kx_decode_execute_cappuccino.v
   wire                 execute_except_illegal_o;// From mor1kx_decode_execute_cappuccino of mor1kx_decode_execute_cappuccino.v
   wire                 execute_except_ipagefault_o;// From mor1kx_decode_execute_cappuccino of mor1kx_decode_execute_cappuccino.v
   wire                 execute_except_itlb_miss_o;// From mor1kx_decode_execute_cappuccino of mor1kx_decode_execute_cappuccino.v
   wire                 execute_except_syscall_o;// From mor1kx_decode_execute_cappuccino of mor1kx_decode_execute_cappuccino.v
   wire                 execute_except_trap_o;  // From mor1kx_decode_execute_cappuccino of mor1kx_decode_execute_cappuccino.v
   wire [`OR1K_IMM_WIDTH-1:0] execute_imm16_o;  // From mor1kx_decode_execute_cappuccino of mor1kx_decode_execute_cappuccino.v
   wire [OPTION_OPERAND_WIDTH-1:0] execute_immediate_o;// From mor1kx_decode_execute_cappuccino of mor1kx_decode_execute_cappuccino.v
   wire                 execute_immediate_sel_o;// From mor1kx_decode_execute_cappuccino of mor1kx_decode_execute_cappuccino.v
   wire [9:0]           execute_immjbr_upper_o; // From mor1kx_decode_execute_cappuccino of mor1kx_decode_execute_cappuccino.v
   wire [OPTION_OPERAND_WIDTH-1:0] execute_jal_result_o;// From mor1kx_decode_execute_cappuccino of mor1kx_decode_execute_cappuccino.v
   wire [1:0]           execute_lsu_length_o;   // From mor1kx_decode_execute_cappuccino of mor1kx_decode_execute_cappuccino.v
   wire                 execute_lsu_zext_o;     // From mor1kx_decode_execute_cappuccino of mor1kx_decode_execute_cappuccino.v
   wire [OPTION_OPERAND_WIDTH-1:0] execute_mispredict_target_o;// From mor1kx_decode_execute_cappuccino of mor1kx_decode_execute_cappuccino.v
<<<<<<< HEAD
   wire			execute_op_add_o;	// From mor1kx_decode_execute_cappuccino of mor1kx_decode_execute_cappuccino.v
   wire			execute_op_alu_o;	// From mor1kx_decode_execute_cappuccino of mor1kx_decode_execute_cappuccino.v
   wire			execute_op_branch_o;	// From mor1kx_decode_execute_cappuccino of mor1kx_decode_execute_cappuccino.v
   wire			execute_op_brcond_o;	// From mor1kx_decode_execute_cappuccino of mor1kx_decode_execute_cappuccino.v
   wire			execute_op_div_o;	// From mor1kx_decode_execute_cappuccino of mor1kx_decode_execute_cappuccino.v
   wire			execute_op_div_signed_o;// From mor1kx_decode_execute_cappuccino of mor1kx_decode_execute_cappuccino.v
   wire			execute_op_div_unsigned_o;// From mor1kx_decode_execute_cappuccino of mor1kx_decode_execute_cappuccino.v
   wire			execute_op_ffl1_o;	// From mor1kx_decode_execute_cappuccino of mor1kx_decode_execute_cappuccino.v
   wire			execute_op_jal_o;	// From mor1kx_decode_execute_cappuccino of mor1kx_decode_execute_cappuccino.v
   wire			execute_op_jbr_o;	// From mor1kx_decode_execute_cappuccino of mor1kx_decode_execute_cappuccino.v
   wire			execute_op_jr_o;	// From mor1kx_decode_execute_cappuccino of mor1kx_decode_execute_cappuccino.v
   wire			execute_op_lsu_atomic_o;// From mor1kx_decode_execute_cappuccino of mor1kx_decode_execute_cappuccino.v
   wire			execute_op_lsu_load_o;	// From mor1kx_decode_execute_cappuccino of mor1kx_decode_execute_cappuccino.v
   wire			execute_op_lsu_store_o;	// From mor1kx_decode_execute_cappuccino of mor1kx_decode_execute_cappuccino.v
   wire			execute_op_mfspr_o;	// From mor1kx_decode_execute_cappuccino of mor1kx_decode_execute_cappuccino.v
   wire			execute_op_movhi_o;	// From mor1kx_decode_execute_cappuccino of mor1kx_decode_execute_cappuccino.v
   wire [`OR1K_FPUOP_WIDTH-1:0] execute_op_fpu_o;	// From mor1kx_decode_execute_cappuccino of mor1kx_decode_execute_cappuccino.v
   wire			execute_op_mtspr_o;	// From mor1kx_decode_execute_cappuccino of mor1kx_decode_execute_cappuccino.v
   wire			execute_op_mul_o;	// From mor1kx_decode_execute_cappuccino of mor1kx_decode_execute_cappuccino.v
   wire			execute_op_mul_signed_o;// From mor1kx_decode_execute_cappuccino of mor1kx_decode_execute_cappuccino.v
   wire			execute_op_mul_unsigned_o;// From mor1kx_decode_execute_cappuccino of mor1kx_decode_execute_cappuccino.v
   wire			execute_op_rfe_o;	// From mor1kx_decode_execute_cappuccino of mor1kx_decode_execute_cappuccino.v
   wire			execute_op_setflag_o;	// From mor1kx_decode_execute_cappuccino of mor1kx_decode_execute_cappuccino.v
   wire			execute_op_shift_o;	// From mor1kx_decode_execute_cappuccino of mor1kx_decode_execute_cappuccino.v
=======
   wire                 execute_op_add_o;       // From mor1kx_decode_execute_cappuccino of mor1kx_decode_execute_cappuccino.v
   wire                 execute_op_alu_o;       // From mor1kx_decode_execute_cappuccino of mor1kx_decode_execute_cappuccino.v
   wire                 execute_op_branch_o;    // From mor1kx_decode_execute_cappuccino of mor1kx_decode_execute_cappuccino.v
   wire                 execute_op_brcond_o;    // From mor1kx_decode_execute_cappuccino of mor1kx_decode_execute_cappuccino.v
   wire                 execute_op_div_o;       // From mor1kx_decode_execute_cappuccino of mor1kx_decode_execute_cappuccino.v
   wire                 execute_op_div_signed_o;// From mor1kx_decode_execute_cappuccino of mor1kx_decode_execute_cappuccino.v
   wire                 execute_op_div_unsigned_o;// From mor1kx_decode_execute_cappuccino of mor1kx_decode_execute_cappuccino.v
   wire                 execute_op_ffl1_o;      // From mor1kx_decode_execute_cappuccino of mor1kx_decode_execute_cappuccino.v
   wire                 execute_op_jal_o;       // From mor1kx_decode_execute_cappuccino of mor1kx_decode_execute_cappuccino.v
   wire                 execute_op_jbr_o;       // From mor1kx_decode_execute_cappuccino of mor1kx_decode_execute_cappuccino.v
   wire                 execute_op_jr_o;        // From mor1kx_decode_execute_cappuccino of mor1kx_decode_execute_cappuccino.v
   wire                 execute_op_lsu_atomic_o;// From mor1kx_decode_execute_cappuccino of mor1kx_decode_execute_cappuccino.v
   wire                 execute_op_lsu_load_o;  // From mor1kx_decode_execute_cappuccino of mor1kx_decode_execute_cappuccino.v
   wire                 execute_op_lsu_store_o; // From mor1kx_decode_execute_cappuccino of mor1kx_decode_execute_cappuccino.v
   wire                 execute_op_mfspr_o;     // From mor1kx_decode_execute_cappuccino of mor1kx_decode_execute_cappuccino.v
   wire                 execute_op_movhi_o;     // From mor1kx_decode_execute_cappuccino of mor1kx_decode_execute_cappuccino.v
   wire                 execute_op_msync_o;     // From mor1kx_decode_execute_cappuccino of mor1kx_decode_execute_cappuccino.v
   wire                 execute_op_mtspr_o;     // From mor1kx_decode_execute_cappuccino of mor1kx_decode_execute_cappuccino.v
   wire                 execute_op_mul_o;       // From mor1kx_decode_execute_cappuccino of mor1kx_decode_execute_cappuccino.v
   wire                 execute_op_mul_signed_o;// From mor1kx_decode_execute_cappuccino of mor1kx_decode_execute_cappuccino.v
   wire                 execute_op_mul_unsigned_o;// From mor1kx_decode_execute_cappuccino of mor1kx_decode_execute_cappuccino.v
   wire                 execute_op_rfe_o;       // From mor1kx_decode_execute_cappuccino of mor1kx_decode_execute_cappuccino.v
   wire                 execute_op_setflag_o;   // From mor1kx_decode_execute_cappuccino of mor1kx_decode_execute_cappuccino.v
   wire                 execute_op_shift_o;     // From mor1kx_decode_execute_cappuccino of mor1kx_decode_execute_cappuccino.v
>>>>>>> fee34915
   wire [`OR1K_ALU_OPC_WIDTH-1:0] execute_opc_alu_o;// From mor1kx_decode_execute_cappuccino of mor1kx_decode_execute_cappuccino.v
   wire [`OR1K_ALU_OPC_WIDTH-1:0] execute_opc_alu_secondary_o;// From mor1kx_decode_execute_cappuccino of mor1kx_decode_execute_cappuccino.v
   wire [`OR1K_OPCODE_WIDTH-1:0] execute_opc_insn_o;// From mor1kx_decode_execute_cappuccino of mor1kx_decode_execute_cappuccino.v
   wire                 execute_predicted_flag_o;// From mor1kx_decode_execute_cappuccino of mor1kx_decode_execute_cappuccino.v
   wire                 execute_rf_wb_o;        // From mor1kx_decode_execute_cappuccino of mor1kx_decode_execute_cappuccino.v
   wire [OPTION_OPERAND_WIDTH-1:0] execute_rfa_o;// From mor1kx_rf_cappuccino of mor1kx_rf_cappuccino.v
   wire [OPTION_OPERAND_WIDTH-1:0] execute_rfb_o;// From mor1kx_rf_cappuccino of mor1kx_rf_cappuccino.v
   wire [OPTION_RF_ADDR_WIDTH-1:0] execute_rfd_adr_o;// From mor1kx_decode_execute_cappuccino of mor1kx_decode_execute_cappuccino.v
   wire                 execute_valid_o;        // From mor1kx_execute_ctrl_cappuccino of mor1kx_execute_ctrl_cappuccino.v
   wire                 fetch_exception_taken_o;// From mor1kx_fetch_cappuccino of mor1kx_fetch_cappuccino.v
   wire                 fetch_rf_adr_valid_o;   // From mor1kx_fetch_cappuccino of mor1kx_fetch_cappuccino.v
   wire [OPTION_RF_ADDR_WIDTH-1:0] fetch_rfa_adr_o;// From mor1kx_fetch_cappuccino of mor1kx_fetch_cappuccino.v
   wire [OPTION_RF_ADDR_WIDTH-1:0] fetch_rfb_adr_o;// From mor1kx_fetch_cappuccino of mor1kx_fetch_cappuccino.v
   wire                 fetch_valid_o;          // From mor1kx_fetch_cappuccino of mor1kx_fetch_cappuccino.v
   wire                 flag_clear_o;           // From mor1kx_execute_alu of mor1kx_execute_alu.v
   wire                 flag_set_o;             // From mor1kx_execute_alu of mor1kx_execute_alu.v
   wire                 lsu_except_align_o;     // From mor1kx_lsu_cappuccino of mor1kx_lsu_cappuccino.v
   wire                 lsu_except_dbus_o;      // From mor1kx_lsu_cappuccino of mor1kx_lsu_cappuccino.v
   wire                 lsu_except_dpagefault_o;// From mor1kx_lsu_cappuccino of mor1kx_lsu_cappuccino.v
   wire                 lsu_except_dtlb_miss_o; // From mor1kx_lsu_cappuccino of mor1kx_lsu_cappuccino.v
   wire [OPTION_OPERAND_WIDTH-1:0] lsu_result_o;// From mor1kx_lsu_cappuccino of mor1kx_lsu_cappuccino.v
   wire                 lsu_valid_o;            // From mor1kx_lsu_cappuccino of mor1kx_lsu_cappuccino.v
   wire [OPTION_OPERAND_WIDTH-1:0] mfspr_dat_o; // From mor1kx_ctrl_cappuccino of mor1kx_ctrl_cappuccino.v
   wire                 msync_stall_o;          // From mor1kx_lsu_cappuccino of mor1kx_lsu_cappuccino.v
   wire [OPTION_OPERAND_WIDTH-1:0] mul_result_o;// From mor1kx_execute_alu of mor1kx_execute_alu.v
<<<<<<< HEAD
   wire			overflow_clear_o;	// From mor1kx_execute_alu of mor1kx_execute_alu.v
   wire			overflow_set_o;		// From mor1kx_execute_alu of mor1kx_execute_alu.v
   wire[`OR1K_FPCSR_WIDTH-1:0] fpcsr_o; // From mor1kx_execute_alu of mor1kx_execute_alu.v
   wire        fpcsr_set_o;      // From mor1kx_execute_alu of mor1kx_execute_alu.v
   wire			padv_ctrl_o;		// From mor1kx_ctrl_cappuccino of mor1kx_ctrl_cappuccino.v
   wire			padv_decode_o;		// From mor1kx_ctrl_cappuccino of mor1kx_ctrl_cappuccino.v
   wire			padv_execute_o;		// From mor1kx_ctrl_cappuccino of mor1kx_ctrl_cappuccino.v
   wire			padv_fetch_o;		// From mor1kx_ctrl_cappuccino of mor1kx_ctrl_cappuccino.v
   wire			pipeline_flush_o;	// From mor1kx_ctrl_cappuccino of mor1kx_ctrl_cappuccino.v
   wire			predicted_flag_o;	// From mor1kx_branch_prediction of mor1kx_branch_prediction.v
   wire [OPTION_OPERAND_WIDTH-1:0] rf_result_o;	// From mor1kx_wb_mux_cappuccino of mor1kx_wb_mux_cappuccino.v
   wire			spr_bus_ack_dc_i;	// From mor1kx_lsu_cappuccino of mor1kx_lsu_cappuccino.v
   wire			spr_bus_ack_dmmu_i;	// From mor1kx_lsu_cappuccino of mor1kx_lsu_cappuccino.v
   wire			spr_bus_ack_ic_i;	// From mor1kx_fetch_cappuccino of mor1kx_fetch_cappuccino.v
   wire			spr_bus_ack_immu_i;	// From mor1kx_fetch_cappuccino of mor1kx_fetch_cappuccino.v
=======
   wire                 overflow_clear_o;       // From mor1kx_execute_alu of mor1kx_execute_alu.v
   wire                 overflow_set_o;         // From mor1kx_execute_alu of mor1kx_execute_alu.v
   wire                 padv_ctrl_o;            // From mor1kx_ctrl_cappuccino of mor1kx_ctrl_cappuccino.v
   wire                 padv_decode_o;          // From mor1kx_ctrl_cappuccino of mor1kx_ctrl_cappuccino.v
   wire                 padv_execute_o;         // From mor1kx_ctrl_cappuccino of mor1kx_ctrl_cappuccino.v
   wire                 padv_fetch_o;           // From mor1kx_ctrl_cappuccino of mor1kx_ctrl_cappuccino.v
   wire                 pipeline_flush_o;       // From mor1kx_ctrl_cappuccino of mor1kx_ctrl_cappuccino.v
   wire                 predicted_flag_o;       // From mor1kx_branch_prediction of mor1kx_branch_prediction.v
   wire [OPTION_OPERAND_WIDTH-1:0] rf_result_o; // From mor1kx_wb_mux_cappuccino of mor1kx_wb_mux_cappuccino.v
   wire                 spr_bus_ack_dc_i;       // From mor1kx_lsu_cappuccino of mor1kx_lsu_cappuccino.v
   wire                 spr_bus_ack_dmmu_i;     // From mor1kx_lsu_cappuccino of mor1kx_lsu_cappuccino.v
   wire                 spr_bus_ack_ic_i;       // From mor1kx_fetch_cappuccino of mor1kx_fetch_cappuccino.v
   wire                 spr_bus_ack_immu_i;     // From mor1kx_fetch_cappuccino of mor1kx_fetch_cappuccino.v
>>>>>>> fee34915
   wire [OPTION_OPERAND_WIDTH-1:0] spr_bus_dat_dc_i;// From mor1kx_lsu_cappuccino of mor1kx_lsu_cappuccino.v
   wire [OPTION_OPERAND_WIDTH-1:0] spr_bus_dat_dmmu_i;// From mor1kx_lsu_cappuccino of mor1kx_lsu_cappuccino.v
   wire [OPTION_OPERAND_WIDTH-1:0] spr_bus_dat_ic_i;// From mor1kx_fetch_cappuccino of mor1kx_fetch_cappuccino.v
   wire [OPTION_OPERAND_WIDTH-1:0] spr_bus_dat_immu_i;// From mor1kx_fetch_cappuccino of mor1kx_fetch_cappuccino.v
   wire                 spr_gpr_ack_o;          // From mor1kx_rf_cappuccino of mor1kx_rf_cappuccino.v
   wire [OPTION_OPERAND_WIDTH-1:0] spr_gpr_dat_o;// From mor1kx_rf_cappuccino of mor1kx_rf_cappuccino.v
   wire [OPTION_OPERAND_WIDTH-1:0] store_buffer_epcr_o;// From mor1kx_lsu_cappuccino of mor1kx_lsu_cappuccino.v
   wire                 store_buffer_err_o;     // From mor1kx_lsu_cappuccino of mor1kx_lsu_cappuccino.v
   wire                 wb_rf_wb_o;             // From mor1kx_execute_ctrl_cappuccino of mor1kx_execute_ctrl_cappuccino.v
   wire [OPTION_RF_ADDR_WIDTH-1:0] wb_rfd_adr_o;// From mor1kx_execute_ctrl_cappuccino of mor1kx_execute_ctrl_cappuccino.v
   // End of automatics

   /* mor1kx_fetch_cappuccino AUTO_TEMPLATE (
    .padv_i				(padv_fetch_o),
    .padv_ctrl_i			(padv_ctrl_o),
    .decode_branch_i			(decode_branch_o),
    .decode_branch_target_i		(decode_branch_target_o),
    .ctrl_branch_exception_i		(ctrl_branch_exception_o),
    .ctrl_branch_except_pc_i		(ctrl_branch_except_pc_o),
    .doing_rfe_i			(doing_rfe_o),
    .pipeline_flush_i			(pipeline_flush_o),
    .pc_decode_o			(pc_fetch_to_decode),
    .decode_insn_o			(insn_fetch_to_decode),
    .du_restart_pc_i			(du_restart_pc_o),
    .du_restart_i			(du_restart_o),
    .decode_op_brcond_i			(decode_op_brcond_o),
    .branch_mispredict_i		(branch_mispredict_o),
    .execute_mispredict_target_i	(execute_mispredict_target_o),
    .spr_bus_dat_ic_o			(spr_bus_dat_ic_i[OPTION_OPERAND_WIDTH-1:0]),
    .spr_bus_ack_ic_o			(spr_bus_ack_ic_i),
    .spr_bus_dat_immu_o			(spr_bus_dat_immu_i[OPTION_OPERAND_WIDTH-1:0]),
    .spr_bus_ack_immu_o			(spr_bus_ack_immu_i),
    .spr_bus_addr_i			(spr_bus_addr_o[15:0]),
    .spr_bus_we_i			(spr_bus_we_o),
    .spr_bus_stb_i			(spr_bus_stb_o),
    .spr_bus_dat_i			(spr_bus_dat_o[OPTION_OPERAND_WIDTH-1:0]),
    .ic_enable				(spr_sr_o[`OR1K_SPR_SR_ICE]),
    .immu_enable_i			(spr_sr_o[`OR1K_SPR_SR_IME]),
    .supervisor_mode_i			(spr_sr_o[`OR1K_SPR_SR_SM]),
    ); */
   mor1kx_fetch_cappuccino
     #(
       .OPTION_OPERAND_WIDTH(OPTION_OPERAND_WIDTH),
       .OPTION_RESET_PC(OPTION_RESET_PC),
       .FEATURE_INSTRUCTIONCACHE(FEATURE_INSTRUCTIONCACHE),
       .OPTION_ICACHE_BLOCK_WIDTH(OPTION_ICACHE_BLOCK_WIDTH),
       .OPTION_ICACHE_SET_WIDTH(OPTION_ICACHE_SET_WIDTH),
       .OPTION_ICACHE_WAYS(OPTION_ICACHE_WAYS),
       .OPTION_ICACHE_LIMIT_WIDTH(OPTION_ICACHE_LIMIT_WIDTH),
       .FEATURE_IMMU(FEATURE_IMMU),
       .FEATURE_IMMU_HW_TLB_RELOAD(FEATURE_IMMU_HW_TLB_RELOAD),
       .OPTION_IMMU_SET_WIDTH(OPTION_IMMU_SET_WIDTH),
       .OPTION_IMMU_WAYS(OPTION_IMMU_WAYS)
       )
     mor1kx_fetch_cappuccino
     (/*AUTOINST*/
      // Outputs
      .spr_bus_dat_ic_o                 (spr_bus_dat_ic_i[OPTION_OPERAND_WIDTH-1:0]), // Templated
      .spr_bus_ack_ic_o                 (spr_bus_ack_ic_i),      // Templated
      .spr_bus_dat_immu_o               (spr_bus_dat_immu_i[OPTION_OPERAND_WIDTH-1:0]), // Templated
      .spr_bus_ack_immu_o               (spr_bus_ack_immu_i),    // Templated
      .ibus_req_o                       (ibus_req_o),
      .ibus_adr_o                       (ibus_adr_o[OPTION_OPERAND_WIDTH-1:0]),
      .ibus_burst_o                     (ibus_burst_o),
      .pc_decode_o                      (pc_fetch_to_decode),    // Templated
      .decode_insn_o                    (insn_fetch_to_decode),  // Templated
      .fetch_valid_o                    (fetch_valid_o),
      .fetch_rfa_adr_o                  (fetch_rfa_adr_o[OPTION_RF_ADDR_WIDTH-1:0]),
      .fetch_rfb_adr_o                  (fetch_rfb_adr_o[OPTION_RF_ADDR_WIDTH-1:0]),
      .fetch_rf_adr_valid_o             (fetch_rf_adr_valid_o),
      .decode_except_ibus_err_o         (decode_except_ibus_err_o),
      .decode_except_itlb_miss_o        (decode_except_itlb_miss_o),
      .decode_except_ipagefault_o       (decode_except_ipagefault_o),
      .fetch_exception_taken_o          (fetch_exception_taken_o),
      // Inputs
      .clk                              (clk),
      .rst                              (rst),
      .spr_bus_addr_i                   (spr_bus_addr_o[15:0]),  // Templated
      .spr_bus_we_i                     (spr_bus_we_o),          // Templated
      .spr_bus_stb_i                    (spr_bus_stb_o),         // Templated
      .spr_bus_dat_i                    (spr_bus_dat_o[OPTION_OPERAND_WIDTH-1:0]), // Templated
      .ic_enable                        (spr_sr_o[`OR1K_SPR_SR_ICE]), // Templated
      .immu_enable_i                    (spr_sr_o[`OR1K_SPR_SR_IME]), // Templated
      .supervisor_mode_i                (spr_sr_o[`OR1K_SPR_SR_SM]), // Templated
      .ibus_err_i                       (ibus_err_i),
      .ibus_ack_i                       (ibus_ack_i),
      .ibus_dat_i                       (ibus_dat_i[`OR1K_INSN_WIDTH-1:0]),
      .padv_i                           (padv_fetch_o),          // Templated
      .padv_ctrl_i                      (padv_ctrl_o),           // Templated
      .decode_branch_i                  (decode_branch_o),       // Templated
      .decode_branch_target_i           (decode_branch_target_o), // Templated
      .ctrl_branch_exception_i          (ctrl_branch_exception_o), // Templated
      .ctrl_branch_except_pc_i          (ctrl_branch_except_pc_o), // Templated
      .du_restart_i                     (du_restart_o),          // Templated
      .du_restart_pc_i                  (du_restart_pc_o),       // Templated
      .decode_op_brcond_i               (decode_op_brcond_o),    // Templated
      .branch_mispredict_i              (branch_mispredict_o),   // Templated
      .execute_mispredict_target_i      (execute_mispredict_target_o), // Templated
      .pipeline_flush_i                 (pipeline_flush_o),      // Templated
      .doing_rfe_i                      (doing_rfe_o));           // Templated

   /* mor1kx_decode AUTO_TEMPLATE (
    .decode_insn_i			(insn_fetch_to_decode),
    ); */
   mor1kx_decode
     #(
       .OPTION_OPERAND_WIDTH(OPTION_OPERAND_WIDTH),
       .OPTION_RESET_PC(OPTION_RESET_PC),
       .OPTION_RF_ADDR_WIDTH(OPTION_RF_ADDR_WIDTH),
       .FEATURE_SYSCALL(FEATURE_SYSCALL),
       .FEATURE_TRAP(FEATURE_TRAP),
       .FEATURE_RANGE(FEATURE_RANGE),
       .FEATURE_MAC(FEATURE_MAC),
       .FEATURE_MULTIPLIER(FEATURE_MULTIPLIER),
       .FEATURE_DIVIDER(FEATURE_DIVIDER),
       .FEATURE_ADDC(FEATURE_ADDC),
       .FEATURE_SRA(FEATURE_SRA),
       .FEATURE_ROR(FEATURE_ROR),
       .FEATURE_EXT(FEATURE_EXT),
       .FEATURE_CMOV(FEATURE_CMOV),
       .FEATURE_FFL1(FEATURE_FFL1),
       .FEATURE_MSYNC(FEATURE_MSYNC),
       .FEATURE_PSYNC(FEATURE_PSYNC),
       .FEATURE_CSYNC(FEATURE_CSYNC),
       .FEATURE_ATOMIC(FEATURE_ATOMIC),
       .FEATURE_FPU(FEATURE_FPU), // pipeline cappuccino: decode instance
       .FEATURE_CUST1(FEATURE_CUST1),
       .FEATURE_CUST2(FEATURE_CUST2),
       .FEATURE_CUST3(FEATURE_CUST3),
       .FEATURE_CUST4(FEATURE_CUST4),
       .FEATURE_CUST5(FEATURE_CUST5),
       .FEATURE_CUST6(FEATURE_CUST6),
       .FEATURE_CUST7(FEATURE_CUST7),
       .FEATURE_CUST8(FEATURE_CUST8)
       )
     mor1kx_decode
     (/*AUTOINST*/
      // Outputs
<<<<<<< HEAD
      .decode_opc_alu_o			(decode_opc_alu_o[`OR1K_ALU_OPC_WIDTH-1:0]),
      .decode_opc_alu_secondary_o	(decode_opc_alu_secondary_o[`OR1K_ALU_OPC_WIDTH-1:0]),
      .decode_imm16_o			(decode_imm16_o[`OR1K_IMM_WIDTH-1:0]),
      .decode_immediate_o		(decode_immediate_o[OPTION_OPERAND_WIDTH-1:0]),
      .decode_immediate_sel_o		(decode_immediate_sel_o),
      .decode_immjbr_upper_o		(decode_immjbr_upper_o[9:0]),
      .decode_rfd_adr_o			(decode_rfd_adr_o[OPTION_RF_ADDR_WIDTH-1:0]),
      .decode_rfa_adr_o			(decode_rfa_adr_o[OPTION_RF_ADDR_WIDTH-1:0]),
      .decode_rfb_adr_o			(decode_rfb_adr_o[OPTION_RF_ADDR_WIDTH-1:0]),
      .decode_rf_wb_o			(decode_rf_wb_o),
      .decode_op_jbr_o			(decode_op_jbr_o),
      .decode_op_jr_o			(decode_op_jr_o),
      .decode_op_jal_o			(decode_op_jal_o),
      .decode_op_bf_o			(decode_op_bf_o),
      .decode_op_bnf_o			(decode_op_bnf_o),
      .decode_op_brcond_o		(decode_op_brcond_o),
      .decode_op_branch_o		(decode_op_branch_o),
      .decode_op_alu_o			(decode_op_alu_o),
      .decode_op_lsu_load_o		(decode_op_lsu_load_o),
      .decode_op_lsu_store_o		(decode_op_lsu_store_o),
      .decode_op_lsu_atomic_o		(decode_op_lsu_atomic_o),
      .decode_lsu_length_o		(decode_lsu_length_o[1:0]),
      .decode_lsu_zext_o		(decode_lsu_zext_o),
      .decode_op_mfspr_o		(decode_op_mfspr_o),
      .decode_op_mtspr_o		(decode_op_mtspr_o),
      .decode_op_rfe_o			(decode_op_rfe_o),
      .decode_op_setflag_o		(decode_op_setflag_o),
      .decode_op_add_o			(decode_op_add_o),
      .decode_op_mul_o			(decode_op_mul_o),
      .decode_op_mul_signed_o		(decode_op_mul_signed_o),
      .decode_op_mul_unsigned_o		(decode_op_mul_unsigned_o),
      .decode_op_div_o			(decode_op_div_o),
      .decode_op_div_signed_o		(decode_op_div_signed_o),
      .decode_op_div_unsigned_o		(decode_op_div_unsigned_o),
      .decode_op_shift_o		(decode_op_shift_o),
      .decode_op_ffl1_o			(decode_op_ffl1_o),
      .decode_op_movhi_o		(decode_op_movhi_o),
      .decode_op_fpu_o		   (decode_op_fpu_o),
      .decode_adder_do_sub_o		(decode_adder_do_sub_o),
      .decode_adder_do_carry_o		(decode_adder_do_carry_o),
      .decode_except_illegal_o		(decode_except_illegal_o),
      .decode_except_syscall_o		(decode_except_syscall_o),
      .decode_except_trap_o		(decode_except_trap_o),
      .decode_opc_insn_o		(decode_opc_insn_o[`OR1K_OPCODE_WIDTH-1:0]),
=======
      .decode_opc_alu_o                 (decode_opc_alu_o[`OR1K_ALU_OPC_WIDTH-1:0]),
      .decode_opc_alu_secondary_o       (decode_opc_alu_secondary_o[`OR1K_ALU_OPC_WIDTH-1:0]),
      .decode_imm16_o                   (decode_imm16_o[`OR1K_IMM_WIDTH-1:0]),
      .decode_immediate_o               (decode_immediate_o[OPTION_OPERAND_WIDTH-1:0]),
      .decode_immediate_sel_o           (decode_immediate_sel_o),
      .decode_immjbr_upper_o            (decode_immjbr_upper_o[9:0]),
      .decode_rfd_adr_o                 (decode_rfd_adr_o[OPTION_RF_ADDR_WIDTH-1:0]),
      .decode_rfa_adr_o                 (decode_rfa_adr_o[OPTION_RF_ADDR_WIDTH-1:0]),
      .decode_rfb_adr_o                 (decode_rfb_adr_o[OPTION_RF_ADDR_WIDTH-1:0]),
      .decode_rf_wb_o                   (decode_rf_wb_o),
      .decode_op_jbr_o                  (decode_op_jbr_o),
      .decode_op_jr_o                   (decode_op_jr_o),
      .decode_op_jal_o                  (decode_op_jal_o),
      .decode_op_bf_o                   (decode_op_bf_o),
      .decode_op_bnf_o                  (decode_op_bnf_o),
      .decode_op_brcond_o               (decode_op_brcond_o),
      .decode_op_branch_o               (decode_op_branch_o),
      .decode_op_alu_o                  (decode_op_alu_o),
      .decode_op_lsu_load_o             (decode_op_lsu_load_o),
      .decode_op_lsu_store_o            (decode_op_lsu_store_o),
      .decode_op_lsu_atomic_o           (decode_op_lsu_atomic_o),
      .decode_lsu_length_o              (decode_lsu_length_o[1:0]),
      .decode_lsu_zext_o                (decode_lsu_zext_o),
      .decode_op_mfspr_o                (decode_op_mfspr_o),
      .decode_op_mtspr_o                (decode_op_mtspr_o),
      .decode_op_rfe_o                  (decode_op_rfe_o),
      .decode_op_setflag_o              (decode_op_setflag_o),
      .decode_op_add_o                  (decode_op_add_o),
      .decode_op_mul_o                  (decode_op_mul_o),
      .decode_op_mul_signed_o           (decode_op_mul_signed_o),
      .decode_op_mul_unsigned_o         (decode_op_mul_unsigned_o),
      .decode_op_div_o                  (decode_op_div_o),
      .decode_op_div_signed_o           (decode_op_div_signed_o),
      .decode_op_div_unsigned_o         (decode_op_div_unsigned_o),
      .decode_op_shift_o                (decode_op_shift_o),
      .decode_op_ffl1_o                 (decode_op_ffl1_o),
      .decode_op_movhi_o                (decode_op_movhi_o),
      .decode_op_msync_o                (decode_op_msync_o),
      .decode_adder_do_sub_o            (decode_adder_do_sub_o),
      .decode_adder_do_carry_o          (decode_adder_do_carry_o),
      .decode_except_illegal_o          (decode_except_illegal_o),
      .decode_except_syscall_o          (decode_except_syscall_o),
      .decode_except_trap_o             (decode_except_trap_o),
      .decode_opc_insn_o                (decode_opc_insn_o[`OR1K_OPCODE_WIDTH-1:0]),
>>>>>>> fee34915
      // Inputs
      .clk                              (clk),
      .rst                              (rst),
      .decode_insn_i                    (insn_fetch_to_decode));  // Templated

   /* mor1kx_decode_execute_cappuccino AUTO_TEMPLATE (
      .padv_i				(padv_decode_o),
      .pc_decode_i			(pc_fetch_to_decode),
      .decode_rfb_i			(decode_rfb_o),
      .execute_rfb_i			(execute_rfb_o),
      .predicted_flag_i			(predicted_flag_o),
      .flag_i				(ctrl_flag_o),
      .pc_execute_o			(pc_decode_to_execute),
      .pipeline_flush_i			(pipeline_flush_o),
      .decode_opc_alu_i			(decode_opc_alu_o),
      .decode_opc_alu_secondary_i	(decode_opc_alu_secondary_o),
      .decode_imm16_i			(decode_imm16_o),
      .decode_immediate_i		(decode_immediate_o),
      .decode_immediate_sel_i		(decode_immediate_sel_o),
      .decode_immjbr_upper_i		(decode_immjbr_upper_o),
      .decode_adder_do_sub_i		(decode_adder_do_sub_o),
      .decode_adder_do_carry_i		(decode_adder_do_carry_o),
      .decode_rfd_adr_i			(decode_rfd_adr_o),
      .decode_rfa_adr_i			(decode_rfa_adr_o),
      .decode_rfb_adr_i			(decode_rfb_adr_o),
      .ctrl_rfd_adr_i			(ctrl_rfd_adr_o),
      .ctrl_op_lsu_load_i		(ctrl_op_lsu_load_o),
      .ctrl_op_mfspr_i			(ctrl_op_mfspr_o),
      .ctrl_op_mul_i			(ctrl_op_mul_o),
      .decode_rf_wb_i			(decode_rf_wb_o),
      .decode_op_alu_i			(decode_op_alu_o),
      .decode_op_setflag_i		(decode_op_setflag_o),
      .decode_op_jbr_i			(decode_op_jbr_o),
      .decode_op_jr_i			(decode_op_jr_o),
      .decode_op_jal_i			(decode_op_jal_o),
      .decode_op_bf_i			(decode_op_bf_o),
      .decode_op_bnf_i			(decode_op_bnf_o),
      .decode_op_brcond_i		(decode_op_brcond_o),
      .decode_op_branch_i		(decode_op_branch_o),
      .decode_op_lsu_load_i		(decode_op_lsu_load_o),
      .decode_op_lsu_store_i		(decode_op_lsu_store_o),
      .decode_op_lsu_atomic_i		(decode_op_lsu_atomic_o),
      .decode_lsu_length_i		(decode_lsu_length_o[1:0]),
      .decode_lsu_zext_i		(decode_lsu_zext_o),
      .decode_op_mfspr_i		(decode_op_mfspr_o),
      .decode_op_mtspr_i		(decode_op_mtspr_o),
      .decode_op_rfe_i			(decode_op_rfe_o),
      .decode_op_add_i			(decode_op_add_o),
      .decode_op_mul_i			(decode_op_mul_o),
      .decode_op_mul_signed_i		(decode_op_mul_signed_o),
      .decode_op_mul_unsigned_i		(decode_op_mul_unsigned_o),
      .decode_op_div_i			(decode_op_div_o),
      .decode_op_div_signed_i		(decode_op_div_signed_o),
      .decode_op_div_unsigned_i		(decode_op_div_unsigned_o),
      .decode_op_shift_i		(decode_op_shift_o),
      .decode_op_ffl1_i			(decode_op_ffl1_o),
      .decode_op_movhi_i		(decode_op_movhi_o),
<<<<<<< HEAD
      .decode_op_fpu_i		   (decode_op_fpu_o),
=======
      .decode_op_msync_i                (decode_op_msync_o),
>>>>>>> fee34915
      .decode_opc_insn_i		(decode_opc_insn_o[`OR1K_OPCODE_WIDTH-1:0]),
      .decode_except_ibus_err_i		(decode_except_ibus_err_o),
      .decode_except_itlb_miss_i	(decode_except_itlb_miss_o),
      .decode_except_ipagefault_i	(decode_except_ipagefault_o),
      .decode_except_illegal_i		(decode_except_illegal_o),
      .decode_except_syscall_i		(decode_except_syscall_o),
      .decode_except_trap_i		(decode_except_trap_o),
    ); */
   mor1kx_decode_execute_cappuccino
     #(
       .OPTION_OPERAND_WIDTH(OPTION_OPERAND_WIDTH),
       .OPTION_RESET_PC(OPTION_RESET_PC),
       .OPTION_RF_ADDR_WIDTH(OPTION_RF_ADDR_WIDTH),
       .FEATURE_SYSCALL(FEATURE_SYSCALL),
       .FEATURE_TRAP(FEATURE_TRAP),
       .FEATURE_FPU(FEATURE_FPU), // pipeline cappuccino: decode_execute instance
       .FEATURE_MULTIPLIER(FEATURE_MULTIPLIER)
       )
     mor1kx_decode_execute_cappuccino
     (/*AUTOINST*/
      // Outputs
<<<<<<< HEAD
      .execute_predicted_flag_o		(execute_predicted_flag_o),
      .execute_mispredict_target_o	(execute_mispredict_target_o[OPTION_OPERAND_WIDTH-1:0]),
      .execute_opc_alu_o		(execute_opc_alu_o[`OR1K_ALU_OPC_WIDTH-1:0]),
      .execute_opc_alu_secondary_o	(execute_opc_alu_secondary_o[`OR1K_ALU_OPC_WIDTH-1:0]),
      .execute_imm16_o			(execute_imm16_o[`OR1K_IMM_WIDTH-1:0]),
      .execute_immediate_o		(execute_immediate_o[OPTION_OPERAND_WIDTH-1:0]),
      .execute_immediate_sel_o		(execute_immediate_sel_o),
      .execute_adder_do_sub_o		(execute_adder_do_sub_o),
      .execute_adder_do_carry_o		(execute_adder_do_carry_o),
      .execute_immjbr_upper_o		(execute_immjbr_upper_o[9:0]),
      .execute_rfd_adr_o		(execute_rfd_adr_o[OPTION_RF_ADDR_WIDTH-1:0]),
      .execute_rf_wb_o			(execute_rf_wb_o),
      .execute_op_alu_o			(execute_op_alu_o),
      .execute_op_setflag_o		(execute_op_setflag_o),
      .execute_op_jbr_o			(execute_op_jbr_o),
      .execute_op_jr_o			(execute_op_jr_o),
      .execute_op_jal_o			(execute_op_jal_o),
      .execute_op_brcond_o		(execute_op_brcond_o),
      .execute_op_branch_o		(execute_op_branch_o),
      .execute_op_lsu_load_o		(execute_op_lsu_load_o),
      .execute_op_lsu_store_o		(execute_op_lsu_store_o),
      .execute_op_lsu_atomic_o		(execute_op_lsu_atomic_o),
      .execute_lsu_length_o		(execute_lsu_length_o[1:0]),
      .execute_lsu_zext_o		(execute_lsu_zext_o),
      .execute_op_mfspr_o		(execute_op_mfspr_o),
      .execute_op_mtspr_o		(execute_op_mtspr_o),
      .execute_op_rfe_o			(execute_op_rfe_o),
      .execute_op_add_o			(execute_op_add_o),
      .execute_op_mul_o			(execute_op_mul_o),
      .execute_op_mul_signed_o		(execute_op_mul_signed_o),
      .execute_op_mul_unsigned_o	(execute_op_mul_unsigned_o),
      .execute_op_div_o			(execute_op_div_o),
      .execute_op_div_signed_o		(execute_op_div_signed_o),
      .execute_op_div_unsigned_o	(execute_op_div_unsigned_o),
      .execute_op_shift_o		(execute_op_shift_o),
      .execute_op_ffl1_o		(execute_op_ffl1_o),
      .execute_op_movhi_o		(execute_op_movhi_o),
      .execute_op_fpu_o		   (execute_op_fpu_o),
      .execute_jal_result_o		(execute_jal_result_o[OPTION_OPERAND_WIDTH-1:0]),
      .execute_opc_insn_o		(execute_opc_insn_o[`OR1K_OPCODE_WIDTH-1:0]),
      .decode_branch_o			(decode_branch_o),
      .decode_branch_target_o		(decode_branch_target_o[OPTION_OPERAND_WIDTH-1:0]),
      .execute_except_ibus_err_o	(execute_except_ibus_err_o),
      .execute_except_itlb_miss_o	(execute_except_itlb_miss_o),
      .execute_except_ipagefault_o	(execute_except_ipagefault_o),
      .execute_except_illegal_o		(execute_except_illegal_o),
      .execute_except_ibus_align_o	(execute_except_ibus_align_o),
      .execute_except_syscall_o		(execute_except_syscall_o),
      .execute_except_trap_o		(execute_except_trap_o),
      .pc_execute_o			(pc_decode_to_execute),	 // Templated
      .decode_valid_o			(decode_valid_o),
      .decode_bubble_o			(decode_bubble_o),
      .execute_bubble_o			(execute_bubble_o),
      // Inputs
      .clk				(clk),
      .rst				(rst),
      .padv_i				(padv_decode_o),	 // Templated
      .pc_decode_i			(pc_fetch_to_decode),	 // Templated
      .decode_rfb_i			(decode_rfb_o),		 // Templated
      .execute_rfb_i			(execute_rfb_o),	 // Templated
      .predicted_flag_i			(predicted_flag_o),	 // Templated
      .pipeline_flush_i			(pipeline_flush_o),	 // Templated
      .decode_opc_alu_i			(decode_opc_alu_o),	 // Templated
      .decode_opc_alu_secondary_i	(decode_opc_alu_secondary_o), // Templated
      .decode_imm16_i			(decode_imm16_o),	 // Templated
      .decode_immediate_i		(decode_immediate_o),	 // Templated
      .decode_immediate_sel_i		(decode_immediate_sel_o), // Templated
      .decode_adder_do_sub_i		(decode_adder_do_sub_o), // Templated
      .decode_adder_do_carry_i		(decode_adder_do_carry_o), // Templated
      .decode_immjbr_upper_i		(decode_immjbr_upper_o), // Templated
      .decode_rfd_adr_i			(decode_rfd_adr_o),	 // Templated
      .decode_rfa_adr_i			(decode_rfa_adr_o),	 // Templated
      .decode_rfb_adr_i			(decode_rfb_adr_o),	 // Templated
      .ctrl_rfd_adr_i			(ctrl_rfd_adr_o),	 // Templated
      .ctrl_op_lsu_load_i		(ctrl_op_lsu_load_o),	 // Templated
      .ctrl_op_mfspr_i			(ctrl_op_mfspr_o),	 // Templated
      .ctrl_op_mul_i			(ctrl_op_mul_o),	 // Templated
      .decode_rf_wb_i			(decode_rf_wb_o),	 // Templated
      .decode_op_alu_i			(decode_op_alu_o),	 // Templated
      .decode_op_setflag_i		(decode_op_setflag_o),	 // Templated
      .decode_op_jbr_i			(decode_op_jbr_o),	 // Templated
      .decode_op_jr_i			(decode_op_jr_o),	 // Templated
      .decode_op_jal_i			(decode_op_jal_o),	 // Templated
      .decode_op_bf_i			(decode_op_bf_o),	 // Templated
      .decode_op_bnf_i			(decode_op_bnf_o),	 // Templated
      .decode_op_brcond_i		(decode_op_brcond_o),	 // Templated
      .decode_op_branch_i		(decode_op_branch_o),	 // Templated
      .decode_op_lsu_load_i		(decode_op_lsu_load_o),	 // Templated
      .decode_op_lsu_store_i		(decode_op_lsu_store_o), // Templated
      .decode_op_lsu_atomic_i		(decode_op_lsu_atomic_o), // Templated
      .decode_lsu_length_i		(decode_lsu_length_o[1:0]), // Templated
      .decode_lsu_zext_i		(decode_lsu_zext_o),	 // Templated
      .decode_op_mfspr_i		(decode_op_mfspr_o),	 // Templated
      .decode_op_mtspr_i		(decode_op_mtspr_o),	 // Templated
      .decode_op_rfe_i			(decode_op_rfe_o),	 // Templated
      .decode_op_add_i			(decode_op_add_o),	 // Templated
      .decode_op_mul_i			(decode_op_mul_o),	 // Templated
      .decode_op_mul_signed_i		(decode_op_mul_signed_o), // Templated
      .decode_op_mul_unsigned_i		(decode_op_mul_unsigned_o), // Templated
      .decode_op_div_i			(decode_op_div_o),	 // Templated
      .decode_op_div_signed_i		(decode_op_div_signed_o), // Templated
      .decode_op_div_unsigned_i		(decode_op_div_unsigned_o), // Templated
      .decode_op_shift_i		(decode_op_shift_o),	 // Templated
      .decode_op_ffl1_i			(decode_op_ffl1_o),	 // Templated
      .decode_op_movhi_i		(decode_op_movhi_o),	 // Templated
      .decode_op_fpu_i		   (decode_op_fpu_o),	 // Templated
      .decode_opc_insn_i		(decode_opc_insn_o[`OR1K_OPCODE_WIDTH-1:0]), // Templated
      .decode_except_ibus_err_i		(decode_except_ibus_err_o), // Templated
      .decode_except_itlb_miss_i	(decode_except_itlb_miss_o), // Templated
      .decode_except_ipagefault_i	(decode_except_ipagefault_o), // Templated
      .decode_except_illegal_i		(decode_except_illegal_o), // Templated
      .decode_except_syscall_i		(decode_except_syscall_o), // Templated
      .decode_except_trap_i		(decode_except_trap_o));	 // Templated
=======
      .execute_predicted_flag_o         (execute_predicted_flag_o),
      .execute_mispredict_target_o      (execute_mispredict_target_o[OPTION_OPERAND_WIDTH-1:0]),
      .execute_opc_alu_o                (execute_opc_alu_o[`OR1K_ALU_OPC_WIDTH-1:0]),
      .execute_opc_alu_secondary_o      (execute_opc_alu_secondary_o[`OR1K_ALU_OPC_WIDTH-1:0]),
      .execute_imm16_o                  (execute_imm16_o[`OR1K_IMM_WIDTH-1:0]),
      .execute_immediate_o              (execute_immediate_o[OPTION_OPERAND_WIDTH-1:0]),
      .execute_immediate_sel_o          (execute_immediate_sel_o),
      .execute_adder_do_sub_o           (execute_adder_do_sub_o),
      .execute_adder_do_carry_o         (execute_adder_do_carry_o),
      .execute_immjbr_upper_o           (execute_immjbr_upper_o[9:0]),
      .execute_rfd_adr_o                (execute_rfd_adr_o[OPTION_RF_ADDR_WIDTH-1:0]),
      .execute_rf_wb_o                  (execute_rf_wb_o),
      .execute_op_alu_o                 (execute_op_alu_o),
      .execute_op_setflag_o             (execute_op_setflag_o),
      .execute_op_jbr_o                 (execute_op_jbr_o),
      .execute_op_jr_o                  (execute_op_jr_o),
      .execute_op_jal_o                 (execute_op_jal_o),
      .execute_op_brcond_o              (execute_op_brcond_o),
      .execute_op_branch_o              (execute_op_branch_o),
      .execute_op_lsu_load_o            (execute_op_lsu_load_o),
      .execute_op_lsu_store_o           (execute_op_lsu_store_o),
      .execute_op_lsu_atomic_o          (execute_op_lsu_atomic_o),
      .execute_lsu_length_o             (execute_lsu_length_o[1:0]),
      .execute_lsu_zext_o               (execute_lsu_zext_o),
      .execute_op_mfspr_o               (execute_op_mfspr_o),
      .execute_op_mtspr_o               (execute_op_mtspr_o),
      .execute_op_rfe_o                 (execute_op_rfe_o),
      .execute_op_add_o                 (execute_op_add_o),
      .execute_op_mul_o                 (execute_op_mul_o),
      .execute_op_mul_signed_o          (execute_op_mul_signed_o),
      .execute_op_mul_unsigned_o        (execute_op_mul_unsigned_o),
      .execute_op_div_o                 (execute_op_div_o),
      .execute_op_div_signed_o          (execute_op_div_signed_o),
      .execute_op_div_unsigned_o        (execute_op_div_unsigned_o),
      .execute_op_shift_o               (execute_op_shift_o),
      .execute_op_ffl1_o                (execute_op_ffl1_o),
      .execute_op_movhi_o               (execute_op_movhi_o),
      .execute_op_msync_o               (execute_op_msync_o),
      .execute_jal_result_o             (execute_jal_result_o[OPTION_OPERAND_WIDTH-1:0]),
      .execute_opc_insn_o               (execute_opc_insn_o[`OR1K_OPCODE_WIDTH-1:0]),
      .decode_branch_o                  (decode_branch_o),
      .decode_branch_target_o           (decode_branch_target_o[OPTION_OPERAND_WIDTH-1:0]),
      .execute_except_ibus_err_o        (execute_except_ibus_err_o),
      .execute_except_itlb_miss_o       (execute_except_itlb_miss_o),
      .execute_except_ipagefault_o      (execute_except_ipagefault_o),
      .execute_except_illegal_o         (execute_except_illegal_o),
      .execute_except_ibus_align_o      (execute_except_ibus_align_o),
      .execute_except_syscall_o         (execute_except_syscall_o),
      .execute_except_trap_o            (execute_except_trap_o),
      .pc_execute_o                     (pc_decode_to_execute),  // Templated
      .decode_valid_o                   (decode_valid_o),
      .decode_bubble_o                  (decode_bubble_o),
      .execute_bubble_o                 (execute_bubble_o),
      // Inputs
      .clk                              (clk),
      .rst                              (rst),
      .padv_i                           (padv_decode_o),         // Templated
      .pc_decode_i                      (pc_fetch_to_decode),    // Templated
      .decode_rfb_i                     (decode_rfb_o),          // Templated
      .execute_rfb_i                    (execute_rfb_o),         // Templated
      .predicted_flag_i                 (predicted_flag_o),      // Templated
      .pipeline_flush_i                 (pipeline_flush_o),      // Templated
      .decode_opc_alu_i                 (decode_opc_alu_o),      // Templated
      .decode_opc_alu_secondary_i       (decode_opc_alu_secondary_o), // Templated
      .decode_imm16_i                   (decode_imm16_o),        // Templated
      .decode_immediate_i               (decode_immediate_o),    // Templated
      .decode_immediate_sel_i           (decode_immediate_sel_o), // Templated
      .decode_adder_do_sub_i            (decode_adder_do_sub_o), // Templated
      .decode_adder_do_carry_i          (decode_adder_do_carry_o), // Templated
      .decode_immjbr_upper_i            (decode_immjbr_upper_o), // Templated
      .decode_rfd_adr_i                 (decode_rfd_adr_o),      // Templated
      .decode_rfa_adr_i                 (decode_rfa_adr_o),      // Templated
      .decode_rfb_adr_i                 (decode_rfb_adr_o),      // Templated
      .ctrl_rfd_adr_i                   (ctrl_rfd_adr_o),        // Templated
      .ctrl_op_lsu_load_i               (ctrl_op_lsu_load_o),    // Templated
      .ctrl_op_mfspr_i                  (ctrl_op_mfspr_o),       // Templated
      .ctrl_op_mul_i                    (ctrl_op_mul_o),         // Templated
      .decode_rf_wb_i                   (decode_rf_wb_o),        // Templated
      .decode_op_alu_i                  (decode_op_alu_o),       // Templated
      .decode_op_setflag_i              (decode_op_setflag_o),   // Templated
      .decode_op_jbr_i                  (decode_op_jbr_o),       // Templated
      .decode_op_jr_i                   (decode_op_jr_o),        // Templated
      .decode_op_jal_i                  (decode_op_jal_o),       // Templated
      .decode_op_bf_i                   (decode_op_bf_o),        // Templated
      .decode_op_bnf_i                  (decode_op_bnf_o),       // Templated
      .decode_op_brcond_i               (decode_op_brcond_o),    // Templated
      .decode_op_branch_i               (decode_op_branch_o),    // Templated
      .decode_op_lsu_load_i             (decode_op_lsu_load_o),  // Templated
      .decode_op_lsu_store_i            (decode_op_lsu_store_o), // Templated
      .decode_op_lsu_atomic_i           (decode_op_lsu_atomic_o), // Templated
      .decode_lsu_length_i              (decode_lsu_length_o[1:0]), // Templated
      .decode_lsu_zext_i                (decode_lsu_zext_o),     // Templated
      .decode_op_mfspr_i                (decode_op_mfspr_o),     // Templated
      .decode_op_mtspr_i                (decode_op_mtspr_o),     // Templated
      .decode_op_rfe_i                  (decode_op_rfe_o),       // Templated
      .decode_op_add_i                  (decode_op_add_o),       // Templated
      .decode_op_mul_i                  (decode_op_mul_o),       // Templated
      .decode_op_mul_signed_i           (decode_op_mul_signed_o), // Templated
      .decode_op_mul_unsigned_i         (decode_op_mul_unsigned_o), // Templated
      .decode_op_div_i                  (decode_op_div_o),       // Templated
      .decode_op_div_signed_i           (decode_op_div_signed_o), // Templated
      .decode_op_div_unsigned_i         (decode_op_div_unsigned_o), // Templated
      .decode_op_shift_i                (decode_op_shift_o),     // Templated
      .decode_op_ffl1_i                 (decode_op_ffl1_o),      // Templated
      .decode_op_movhi_i                (decode_op_movhi_o),     // Templated
      .decode_op_msync_i                (decode_op_msync_o),     // Templated
      .decode_opc_insn_i                (decode_opc_insn_o[`OR1K_OPCODE_WIDTH-1:0]), // Templated
      .decode_except_ibus_err_i         (decode_except_ibus_err_o), // Templated
      .decode_except_itlb_miss_i        (decode_except_itlb_miss_o), // Templated
      .decode_except_ipagefault_i       (decode_except_ipagefault_o), // Templated
      .decode_except_illegal_i          (decode_except_illegal_o), // Templated
      .decode_except_syscall_i          (decode_except_syscall_o), // Templated
      .decode_except_trap_i             (decode_except_trap_o));  // Templated
>>>>>>> fee34915

   /* mor1kx_branch_prediction AUTO_TEMPLATE (
      .op_bf_i				(decode_op_bf_o),
      .op_bnf_i				(decode_op_bnf_o),
      .immjbr_upper_i			(decode_immjbr_upper_o),
      .prev_op_brcond_i			(execute_op_brcond_o),
      .prev_predicted_flag_i		(execute_predicted_flag_o),
      .flag_i				(ctrl_flag_o),
    );*/
   mor1kx_branch_prediction
     #(
       .OPTION_OPERAND_WIDTH(OPTION_OPERAND_WIDTH)
       )
   mor1kx_branch_prediction
     (/*AUTOINST*/
      // Outputs
      .predicted_flag_o                 (predicted_flag_o),
      .branch_mispredict_o              (branch_mispredict_o),
      // Inputs
      .clk                              (clk),
      .rst                              (rst),
      .op_bf_i                          (decode_op_bf_o),        // Templated
      .op_bnf_i                         (decode_op_bnf_o),       // Templated
      .immjbr_upper_i                   (decode_immjbr_upper_o), // Templated
      .prev_op_brcond_i                 (execute_op_brcond_o),   // Templated
      .prev_predicted_flag_i            (execute_predicted_flag_o), // Templated
      .flag_i                           (ctrl_flag_o));           // Templated

   /* mor1kx_execute_alu AUTO_TEMPLATE (
    .padv_decode_i			(padv_decode_o),
    .padv_execute_i			(padv_execute_o),
    .padv_ctrl_i			(padv_ctrl_o),
    .opc_alu_i			        (execute_opc_alu_o),
    .opc_alu_secondary_i		(execute_opc_alu_secondary_o),
    .imm16_i				(execute_imm16_o),
    .decode_immediate_i			(decode_immediate_o),
    .decode_immediate_sel_i		(decode_immediate_sel_o),
    .immediate_i			(execute_immediate_o),
    .immediate_sel_i			(execute_immediate_sel_o),
    .decode_valid_i			(decode_valid_o),
    .decode_op_mul_i			(decode_op_mul_o),
    .op_alu_i				(execute_op_alu_o),
    .op_add_i				(execute_op_add_o),
    .op_mul_i				(execute_op_mul_o),
    .op_mul_signed_i			(execute_op_mul_signed_o),
    .op_mul_unsigned_i			(execute_op_mul_unsigned_o),
    .op_div_i				(execute_op_div_o),
    .op_div_signed_i			(execute_op_div_signed_o),
    .op_div_unsigned_i			(execute_op_div_unsigned_o),
    .op_shift_i				(execute_op_shift_o),
    .op_ffl1_i				(execute_op_ffl1_o),
    .op_setflag_i			(execute_op_setflag_o),
    .op_mtspr_i				(execute_op_mtspr_o),
    .op_mfspr_i				(execute_op_mfspr_o),
    .op_movhi_i				(execute_op_movhi_o),
    .op_fpu_i				   (execute_op_fpu_o),
    .fpu_round_mode_i      (ctrl_fpu_round_mode_o),
    .op_jbr_i				(execute_op_jbr_o),
    .op_jr_i				(execute_op_jr_o),
    .immjbr_upper_i			(execute_immjbr_upper_o),
    .pc_execute_i			(pc_decode_to_execute),
    .adder_do_sub_i			(execute_adder_do_sub_o),
    .adder_do_carry_i			(execute_adder_do_carry_o),
    .decode_rfa_i			(decode_rfa_o),
    .decode_rfb_i			(decode_rfb_o),
    .rfa_i				(execute_rfa_o),
    .rfb_i				(execute_rfb_o),
    .flag_i				(ctrl_flag_o),
    .carry_i                            (ctrl_carry_o),
    ); */
   mor1kx_execute_alu
     #(
       .OPTION_OPERAND_WIDTH(OPTION_OPERAND_WIDTH),
       .FEATURE_OVERFLOW(FEATURE_OVERFLOW),
       .FEATURE_CARRY_FLAG(FEATURE_CARRY_FLAG),
       .FEATURE_MULTIPLIER(FEATURE_MULTIPLIER),
       .FEATURE_DIVIDER(FEATURE_DIVIDER),
       .FEATURE_ADDC(FEATURE_ADDC),
       .FEATURE_SRA(FEATURE_SRA),
       .FEATURE_ROR(FEATURE_ROR),
       .FEATURE_EXT(FEATURE_EXT),
       .FEATURE_CMOV(FEATURE_CMOV),
       .FEATURE_FFL1(FEATURE_FFL1),
       .FEATURE_CUST1(FEATURE_CUST1),
       .FEATURE_CUST2(FEATURE_CUST2),
       .FEATURE_CUST3(FEATURE_CUST3),
       .FEATURE_CUST4(FEATURE_CUST4),
       .FEATURE_CUST5(FEATURE_CUST5),
       .FEATURE_CUST6(FEATURE_CUST6),
       .FEATURE_CUST7(FEATURE_CUST7),
       .FEATURE_CUST8(FEATURE_CUST8),
       .FEATURE_FPU(FEATURE_FPU), // pipeline cappuccino: execute_alu instance
       .OPTION_SHIFTER(OPTION_SHIFTER),
       .CALCULATE_BRANCH_DEST("FALSE")
       )
     mor1kx_execute_alu
     (/*AUTOINST*/
      // Outputs
<<<<<<< HEAD
      .flag_set_o			(flag_set_o),
      .flag_clear_o			(flag_clear_o),
      .carry_set_o			(carry_set_o),
      .carry_clear_o			(carry_clear_o),
      .overflow_set_o			(overflow_set_o),
      .overflow_clear_o			(overflow_clear_o),
      .fpcsr_o             (fpcsr_o),
      .fpcsr_set_o         (fpcsr_set_o),      
      .alu_result_o			(alu_result_o[OPTION_OPERAND_WIDTH-1:0]),
      .alu_valid_o			(alu_valid_o),
      .mul_result_o			(mul_result_o[OPTION_OPERAND_WIDTH-1:0]),
      .adder_result_o			(adder_result_o[OPTION_OPERAND_WIDTH-1:0]),
      // Inputs
      .clk				(clk),
      .rst				(rst),
      .padv_decode_i			(padv_decode_o),	 // Templated
      .padv_execute_i			(padv_execute_o),	 // Templated
      .padv_ctrl_i			(padv_ctrl_o),		 // Templated
      .pipeline_flush_i			(pipeline_flush_o), // pipelined fpu
      .opc_alu_i			(execute_opc_alu_o),	 // Templated
      .opc_alu_secondary_i		(execute_opc_alu_secondary_o), // Templated
      .imm16_i				(execute_imm16_o),	 // Templated
      .immediate_i			(execute_immediate_o),	 // Templated
      .immediate_sel_i			(execute_immediate_sel_o), // Templated
      .decode_immediate_i		(decode_immediate_o),	 // Templated
      .decode_immediate_sel_i		(decode_immediate_sel_o), // Templated
      .decode_valid_i			(decode_valid_o),	 // Templated
      .decode_op_mul_i			(decode_op_mul_o),	 // Templated
      .op_alu_i				(execute_op_alu_o),	 // Templated
      .op_add_i				(execute_op_add_o),	 // Templated
      .op_mul_i				(execute_op_mul_o),	 // Templated
      .op_mul_signed_i			(execute_op_mul_signed_o), // Templated
      .op_mul_unsigned_i		(execute_op_mul_unsigned_o), // Templated
      .op_div_i				(execute_op_div_o),	 // Templated
      .op_div_signed_i			(execute_op_div_signed_o), // Templated
      .op_div_unsigned_i		(execute_op_div_unsigned_o), // Templated
      .op_shift_i			(execute_op_shift_o),	 // Templated
      .op_ffl1_i			(execute_op_ffl1_o),	 // Templated
      .op_setflag_i			(execute_op_setflag_o),	 // Templated
      .op_mtspr_i			(execute_op_mtspr_o),	 // Templated
      .op_mfspr_i			(execute_op_mfspr_o),	 // Templated
      .op_movhi_i			(execute_op_movhi_o),	 // Templated
      .op_fpu_i		   (execute_op_fpu_o),
      .fpu_round_mode_i (ctrl_fpu_round_mode_o),      
      .op_jbr_i				(execute_op_jbr_o),	 // Templated
      .op_jr_i				(execute_op_jr_o),	 // Templated
      .immjbr_upper_i			(execute_immjbr_upper_o), // Templated
      .pc_execute_i			(pc_decode_to_execute),	 // Templated
      .adder_do_sub_i			(execute_adder_do_sub_o), // Templated
      .adder_do_carry_i			(execute_adder_do_carry_o), // Templated
      .decode_rfa_i			(decode_rfa_o),		 // Templated
      .decode_rfb_i			(decode_rfb_o),		 // Templated
      .rfa_i				(execute_rfa_o),	 // Templated
      .rfb_i				(execute_rfb_o),	 // Templated
      .flag_i				(ctrl_flag_o),		 // Templated
      .carry_i				(ctrl_carry_o));		 // Templated
=======
      .flag_set_o                       (flag_set_o),
      .flag_clear_o                     (flag_clear_o),
      .carry_set_o                      (carry_set_o),
      .carry_clear_o                    (carry_clear_o),
      .overflow_set_o                   (overflow_set_o),
      .overflow_clear_o                 (overflow_clear_o),
      .alu_result_o                     (alu_result_o[OPTION_OPERAND_WIDTH-1:0]),
      .alu_valid_o                      (alu_valid_o),
      .mul_result_o                     (mul_result_o[OPTION_OPERAND_WIDTH-1:0]),
      .adder_result_o                   (adder_result_o[OPTION_OPERAND_WIDTH-1:0]),
      // Inputs
      .clk                              (clk),
      .rst                              (rst),
      .padv_decode_i                    (padv_decode_o),         // Templated
      .padv_execute_i                   (padv_execute_o),        // Templated
      .padv_ctrl_i                      (padv_ctrl_o),           // Templated
      .opc_alu_i                        (execute_opc_alu_o),     // Templated
      .opc_alu_secondary_i              (execute_opc_alu_secondary_o), // Templated
      .imm16_i                          (execute_imm16_o),       // Templated
      .immediate_i                      (execute_immediate_o),   // Templated
      .immediate_sel_i                  (execute_immediate_sel_o), // Templated
      .decode_immediate_i               (decode_immediate_o),    // Templated
      .decode_immediate_sel_i           (decode_immediate_sel_o), // Templated
      .decode_valid_i                   (decode_valid_o),        // Templated
      .decode_op_mul_i                  (decode_op_mul_o),       // Templated
      .op_alu_i                         (execute_op_alu_o),      // Templated
      .op_add_i                         (execute_op_add_o),      // Templated
      .op_mul_i                         (execute_op_mul_o),      // Templated
      .op_mul_signed_i                  (execute_op_mul_signed_o), // Templated
      .op_mul_unsigned_i                (execute_op_mul_unsigned_o), // Templated
      .op_div_i                         (execute_op_div_o),      // Templated
      .op_div_signed_i                  (execute_op_div_signed_o), // Templated
      .op_div_unsigned_i                (execute_op_div_unsigned_o), // Templated
      .op_shift_i                       (execute_op_shift_o),    // Templated
      .op_ffl1_i                        (execute_op_ffl1_o),     // Templated
      .op_setflag_i                     (execute_op_setflag_o),  // Templated
      .op_mtspr_i                       (execute_op_mtspr_o),    // Templated
      .op_mfspr_i                       (execute_op_mfspr_o),    // Templated
      .op_movhi_i                       (execute_op_movhi_o),    // Templated
      .op_jbr_i                         (execute_op_jbr_o),      // Templated
      .op_jr_i                          (execute_op_jr_o),       // Templated
      .immjbr_upper_i                   (execute_immjbr_upper_o), // Templated
      .pc_execute_i                     (pc_decode_to_execute),  // Templated
      .adder_do_sub_i                   (execute_adder_do_sub_o), // Templated
      .adder_do_carry_i                 (execute_adder_do_carry_o), // Templated
      .decode_rfa_i                     (decode_rfa_o),          // Templated
      .decode_rfb_i                     (decode_rfb_o),          // Templated
      .rfa_i                            (execute_rfa_o),         // Templated
      .rfb_i                            (execute_rfb_o),         // Templated
      .flag_i                           (ctrl_flag_o),           // Templated
      .carry_i                          (ctrl_carry_o));          // Templated
>>>>>>> fee34915


   /* mor1kx_lsu_cappuccino AUTO_TEMPLATE (
    .padv_execute_i			(padv_execute_o),
    .padv_ctrl_i			(padv_ctrl_o),
    .decode_valid_i			(decode_valid_o),
    .exec_lsu_adr_i			(adder_result_o),
    .ctrl_lsu_adr_i			(ctrl_lsu_adr_o),
    .ctrl_rfb_i				(ctrl_rfb_o),
    .exec_op_lsu_load_i			(execute_op_lsu_load_o),
    .exec_op_lsu_store_i		(execute_op_lsu_store_o),
    .exec_op_lsu_atomic_i		(execute_op_lsu_atomic_o),
    .ctrl_op_lsu_load_i			(ctrl_op_lsu_load_o),
    .ctrl_op_lsu_store_i		(ctrl_op_lsu_store_o),
    .ctrl_op_lsu_atomic_i		(ctrl_op_lsu_atomic_o),
    .ctrl_op_msync_i                    (ctrl_op_msync_o),
    .ctrl_lsu_length_i			(ctrl_lsu_length_o),
    .ctrl_lsu_zext_i			(ctrl_lsu_zext_o),
    .ctrl_epcr_i			(ctrl_epcr_o),
    .pipeline_flush_i			(pipeline_flush_o),
    .dc_enable_i			(spr_sr_o[`OR1K_SPR_SR_DCE]),
    .dmmu_enable_i			(spr_sr_o[`OR1K_SPR_SR_DME]),
    .supervisor_mode_i			(spr_sr_o[`OR1K_SPR_SR_SM]),
    .spr_bus_dat_dc_o			(spr_bus_dat_dc_i[OPTION_OPERAND_WIDTH-1:0]),
    .spr_bus_ack_dc_o			(spr_bus_ack_dc_i),
    .spr_bus_dat_dmmu_o			(spr_bus_dat_dmmu_i[OPTION_OPERAND_WIDTH-1:0]),
    .spr_bus_ack_dmmu_o			(spr_bus_ack_dmmu_i),
    .spr_bus_addr_i			(spr_bus_addr_o[15:0]),
    .spr_bus_we_i			(spr_bus_we_o),
    .spr_bus_stb_i			(spr_bus_stb_o),
    .spr_bus_dat_i			(spr_bus_dat_o[OPTION_OPERAND_WIDTH-1:0]),
    ); */
   mor1kx_lsu_cappuccino
     #(
       .FEATURE_DATACACHE(FEATURE_DATACACHE),
       .OPTION_OPERAND_WIDTH(OPTION_OPERAND_WIDTH),
       .OPTION_DCACHE_BLOCK_WIDTH(OPTION_DCACHE_BLOCK_WIDTH),
       .OPTION_DCACHE_SET_WIDTH(OPTION_DCACHE_SET_WIDTH),
       .OPTION_DCACHE_WAYS(OPTION_DCACHE_WAYS),
       .OPTION_DCACHE_LIMIT_WIDTH(OPTION_DCACHE_LIMIT_WIDTH),
       .OPTION_DCACHE_SNOOP(OPTION_DCACHE_SNOOP),
       .FEATURE_DMMU(FEATURE_DMMU),
       .FEATURE_DMMU_HW_TLB_RELOAD(FEATURE_DMMU_HW_TLB_RELOAD),
       .OPTION_DMMU_SET_WIDTH(OPTION_DMMU_SET_WIDTH),
       .OPTION_DMMU_WAYS(OPTION_DMMU_WAYS),
       .FEATURE_STORE_BUFFER(FEATURE_STORE_BUFFER),
       .OPTION_STORE_BUFFER_DEPTH_WIDTH(OPTION_STORE_BUFFER_DEPTH_WIDTH),
       .FEATURE_ATOMIC(FEATURE_ATOMIC)
       )
     mor1kx_lsu_cappuccino
     (/*AUTOINST*/
      // Outputs
      .store_buffer_epcr_o              (store_buffer_epcr_o[OPTION_OPERAND_WIDTH-1:0]),
      .lsu_result_o                     (lsu_result_o[OPTION_OPERAND_WIDTH-1:0]),
      .lsu_valid_o                      (lsu_valid_o),
      .lsu_except_dbus_o                (lsu_except_dbus_o),
      .lsu_except_align_o               (lsu_except_align_o),
      .lsu_except_dtlb_miss_o           (lsu_except_dtlb_miss_o),
      .lsu_except_dpagefault_o          (lsu_except_dpagefault_o),
      .store_buffer_err_o               (store_buffer_err_o),
      .atomic_flag_set_o                (atomic_flag_set_o),
      .atomic_flag_clear_o              (atomic_flag_clear_o),
      .msync_stall_o                    (msync_stall_o),
      .spr_bus_dat_dc_o                 (spr_bus_dat_dc_i[OPTION_OPERAND_WIDTH-1:0]), // Templated
      .spr_bus_ack_dc_o                 (spr_bus_ack_dc_i),      // Templated
      .spr_bus_dat_dmmu_o               (spr_bus_dat_dmmu_i[OPTION_OPERAND_WIDTH-1:0]), // Templated
      .spr_bus_ack_dmmu_o               (spr_bus_ack_dmmu_i),    // Templated
      .dbus_adr_o                       (dbus_adr_o[OPTION_OPERAND_WIDTH-1:0]),
      .dbus_req_o                       (dbus_req_o),
      .dbus_dat_o                       (dbus_dat_o[OPTION_OPERAND_WIDTH-1:0]),
      .dbus_bsel_o                      (dbus_bsel_o[3:0]),
      .dbus_we_o                        (dbus_we_o),
      .dbus_burst_o                     (dbus_burst_o),
      // Inputs
      .clk                              (clk),
      .rst                              (rst),
      .padv_execute_i                   (padv_execute_o),        // Templated
      .padv_ctrl_i                      (padv_ctrl_o),           // Templated
      .decode_valid_i                   (decode_valid_o),        // Templated
      .exec_lsu_adr_i                   (adder_result_o),        // Templated
      .ctrl_lsu_adr_i                   (ctrl_lsu_adr_o),        // Templated
      .ctrl_rfb_i                       (ctrl_rfb_o),            // Templated
      .exec_op_lsu_load_i               (execute_op_lsu_load_o), // Templated
      .exec_op_lsu_store_i              (execute_op_lsu_store_o), // Templated
      .exec_op_lsu_atomic_i             (execute_op_lsu_atomic_o), // Templated
      .ctrl_op_lsu_load_i               (ctrl_op_lsu_load_o),    // Templated
      .ctrl_op_lsu_store_i              (ctrl_op_lsu_store_o),   // Templated
      .ctrl_op_lsu_atomic_i             (ctrl_op_lsu_atomic_o),  // Templated
      .ctrl_op_msync_i                  (ctrl_op_msync_o),       // Templated
      .ctrl_lsu_length_i                (ctrl_lsu_length_o),     // Templated
      .ctrl_lsu_zext_i                  (ctrl_lsu_zext_o),       // Templated
      .ctrl_epcr_i                      (ctrl_epcr_o),           // Templated
      .spr_bus_addr_i                   (spr_bus_addr_o[15:0]),  // Templated
      .spr_bus_we_i                     (spr_bus_we_o),          // Templated
      .spr_bus_stb_i                    (spr_bus_stb_o),         // Templated
      .spr_bus_dat_i                    (spr_bus_dat_o[OPTION_OPERAND_WIDTH-1:0]), // Templated
      .dc_enable_i                      (spr_sr_o[`OR1K_SPR_SR_DCE]), // Templated
      .dmmu_enable_i                    (spr_sr_o[`OR1K_SPR_SR_DME]), // Templated
      .supervisor_mode_i                (spr_sr_o[`OR1K_SPR_SR_SM]), // Templated
      .dbus_err_i                       (dbus_err_i),
      .dbus_ack_i                       (dbus_ack_i),
      .dbus_dat_i                       (dbus_dat_i[OPTION_OPERAND_WIDTH-1:0]),
      .pipeline_flush_i                 (pipeline_flush_o),      // Templated
      .snoop_adr_i                      (snoop_adr_i[31:0]),
      .snoop_en_i                       (snoop_en_i));


   /* mor1kx_wb_mux_cappuccino AUTO_TEMPLATE (
    .alu_result_i			(ctrl_alu_result_o),
    .lsu_result_i			(lsu_result_o),
    .mul_result_i			(mul_result_o),
    .spr_i				(mfspr_dat_o),
    .op_mul_i				(ctrl_op_mul_o),
    .op_lsu_load_i			(ctrl_op_lsu_load_o),
    .pc_i				(pc_execute_to_ctrl),
    .op_mfspr_i			        (ctrl_op_mfspr_o),
    ); */
   mor1kx_wb_mux_cappuccino
     #(
       .OPTION_OPERAND_WIDTH(OPTION_OPERAND_WIDTH)
       )
     mor1kx_wb_mux_cappuccino
     (/*AUTOINST*/
      // Outputs
      .rf_result_o                      (rf_result_o[OPTION_OPERAND_WIDTH-1:0]),
      // Inputs
      .clk                              (clk),
      .rst                              (rst),
      .alu_result_i                     (ctrl_alu_result_o),     // Templated
      .lsu_result_i                     (lsu_result_o),          // Templated
      .mul_result_i                     (mul_result_o),          // Templated
      .spr_i                            (mfspr_dat_o),           // Templated
      .op_mul_i                         (ctrl_op_mul_o),         // Templated
      .op_lsu_load_i                    (ctrl_op_lsu_load_o),    // Templated
      .op_mfspr_i                       (ctrl_op_mfspr_o));       // Templated


   /* mor1kx_rf_cappuccino AUTO_TEMPLATE (
    .padv_decode_i			(padv_decode_o),
    .padv_execute_i			(padv_execute_o),
    .padv_ctrl_i			(padv_ctrl_o),
    .fetch_rf_adr_valid_i		(fetch_rf_adr_valid_o),
    .fetch_rfa_adr_i			(fetch_rfa_adr_o),
    .fetch_rfb_adr_i			(fetch_rfb_adr_o),
    .decode_valid_i			(decode_valid_o),
    .decode_rfa_adr_i  			(decode_rfa_adr_o),
    .decode_rfb_adr_i  			(decode_rfb_adr_o),
    .execute_rfd_adr_i			(execute_rfd_adr_o),
    .ctrl_rfd_adr_i			(ctrl_rfd_adr_o),
    .wb_rfd_adr_i  			(wb_rfd_adr_o),
    .spr_bus_addr_i			(spr_bus_addr_o[15:0]),
    .spr_bus_stb_i			(spr_bus_stb_o),
    .spr_bus_we_i			(spr_bus_we_o),
    .spr_bus_dat_i			(spr_bus_dat_o),
    .execute_rf_wb_i			(execute_rf_wb_o),
    .ctrl_rf_wb_i			(ctrl_rf_wb_o),
    .wb_rf_wb_i				(wb_rf_wb_o),
    .result_i				(rf_result_o),
    .ctrl_alu_result_i			(ctrl_alu_result_o),
    .pipeline_flush_i			(pipeline_flush_o),
    ); */
   mor1kx_rf_cappuccino
     #(
       .OPTION_OPERAND_WIDTH(OPTION_OPERAND_WIDTH),
       .FEATURE_FASTCONTEXTS(FEATURE_FASTCONTEXTS),
       .OPTION_RF_NUM_SHADOW_GPR(OPTION_RF_NUM_SHADOW_GPR),
       .OPTION_RF_ADDR_WIDTH(OPTION_RF_ADDR_WIDTH),
       .OPTION_RF_WORDS(OPTION_RF_WORDS),
       .FEATURE_DEBUGUNIT(FEATURE_DEBUGUNIT)
       )
     mor1kx_rf_cappuccino
     (/*AUTOINST*/
      // Outputs
      .spr_gpr_ack_o                    (spr_gpr_ack_o),
      .spr_gpr_dat_o                    (spr_gpr_dat_o[OPTION_OPERAND_WIDTH-1:0]),
      .decode_rfa_o                     (decode_rfa_o[OPTION_OPERAND_WIDTH-1:0]),
      .decode_rfb_o                     (decode_rfb_o[OPTION_OPERAND_WIDTH-1:0]),
      .execute_rfa_o                    (execute_rfa_o[OPTION_OPERAND_WIDTH-1:0]),
      .execute_rfb_o                    (execute_rfb_o[OPTION_OPERAND_WIDTH-1:0]),
      // Inputs
      .clk                              (clk),
      .rst                              (rst),
      .padv_decode_i                    (padv_decode_o),         // Templated
      .padv_execute_i                   (padv_execute_o),        // Templated
      .padv_ctrl_i                      (padv_ctrl_o),           // Templated
      .decode_valid_i                   (decode_valid_o),        // Templated
      .fetch_rf_adr_valid_i             (fetch_rf_adr_valid_o),  // Templated
      .fetch_rfa_adr_i                  (fetch_rfa_adr_o),       // Templated
      .fetch_rfb_adr_i                  (fetch_rfb_adr_o),       // Templated
      .decode_rfa_adr_i                 (decode_rfa_adr_o),      // Templated
      .decode_rfb_adr_i                 (decode_rfb_adr_o),      // Templated
      .execute_rfd_adr_i                (execute_rfd_adr_o),     // Templated
      .ctrl_rfd_adr_i                   (ctrl_rfd_adr_o),        // Templated
      .wb_rfd_adr_i                     (wb_rfd_adr_o),          // Templated
      .spr_bus_addr_i                   (spr_bus_addr_o[15:0]),  // Templated
      .spr_bus_stb_i                    (spr_bus_stb_o),         // Templated
      .spr_bus_we_i                     (spr_bus_we_o),          // Templated
      .spr_bus_dat_i                    (spr_bus_dat_o),         // Templated
      .execute_rf_wb_i                  (execute_rf_wb_o),       // Templated
      .ctrl_rf_wb_i                     (ctrl_rf_wb_o),          // Templated
      .wb_rf_wb_i                       (wb_rf_wb_o),            // Templated
      .result_i                         (rf_result_o),           // Templated
      .ctrl_alu_result_i                (ctrl_alu_result_o),     // Templated
      .pipeline_flush_i                 (pipeline_flush_o));      // Templated


`ifndef SYNTHESIS
// synthesis translate_off
   /* Debug signals required for the debug monitor */
   function [OPTION_OPERAND_WIDTH-1:0] get_gpr;
      // verilator public
      input [4:0] 		   gpr_num;
      begin
	 // TODO: handle load ops
	 if ((mor1kx_rf_cappuccino.execute_rfd_adr_i == gpr_num) &
	     mor1kx_rf_cappuccino.execute_rf_wb_i)
	   get_gpr = alu_result_o;
	 else if ((mor1kx_rf_cappuccino.ctrl_rfd_adr_i == gpr_num) &
		  mor1kx_rf_cappuccino.ctrl_rf_wb_i)
	   get_gpr = ctrl_alu_result_o;
	 else if ((mor1kx_rf_cappuccino.wb_rfd_adr_i == gpr_num) &
		  mor1kx_rf_cappuccino.wb_rf_wb_i)
	   get_gpr = mor1kx_rf_cappuccino.result_i;
	 else
	   get_gpr = mor1kx_rf_cappuccino.rfa.mem[gpr_num];
      end
   endfunction //


   task set_gpr;
      // verilator public
      input [4:0] gpr_num;
      input [OPTION_OPERAND_WIDTH-1:0] gpr_value;
      begin
	 mor1kx_rf_cappuccino.rfa.mem[gpr_num] = gpr_value;
	 mor1kx_rf_cappuccino.rfb.mem[gpr_num] = gpr_value;
      end
   endtask
// synthesis translate_on
`endif


   /* mor1kx_execute_ctrl_cappuccino AUTO_TEMPLATE (
    .padv_i				(padv_execute_o),
    .padv_ctrl_i			(padv_ctrl_o),
    .execute_except_ibus_err_i		(execute_except_ibus_err_o),
    .execute_except_itlb_miss_i		(execute_except_itlb_miss_o),
    .execute_except_ipagefault_i	(execute_except_ipagefault_o),
    .execute_except_illegal_i		(execute_except_illegal_o),
    .execute_except_ibus_align_i	(execute_except_ibus_align_o),
    .execute_except_syscall_i		(execute_except_syscall_o),
    .execute_except_trap_i		(execute_except_trap_o),
    .lsu_except_dbus_i  		(lsu_except_dbus_o),
    .lsu_except_align_i			(lsu_except_align_o),
    .lsu_except_dtlb_miss_i		(lsu_except_dtlb_miss_o),
    .lsu_except_dpagefault_i		(lsu_except_dpagefault_o),
    .op_mul_i				(execute_op_mul_o),
    .op_lsu_load_i			(execute_op_lsu_load_o),
    .op_lsu_store_i			(execute_op_lsu_store_o),
    .op_lsu_atomic_i			(execute_op_lsu_atomic_o),
    .lsu_length_i			(execute_lsu_length_o),
    .lsu_zext_i				(execute_lsu_zext_o),
    .op_msync_i                         (execute_op_msync_o),
    .op_mfspr_i				(execute_op_mfspr_o),
    .op_mtspr_i				(execute_op_mtspr_o),
    .alu_valid_i			(alu_valid_o),
    .lsu_valid_i			(lsu_valid_o),
    .msync_stall_i                      (msync_stall_o),
    .alu_result_i			(alu_result_o),
    .adder_result_i			(adder_result_o),
    .execute_jal_result_i		(execute_jal_result_o),
    .op_jr_i				(execute_op_jr_o),
    .op_jal_i				(execute_op_jal_o),
    .op_rfe_i				(execute_op_rfe_o),
    .rfb_i				(execute_rfb_o),
    .flag_set_i 			(flag_set_o),
    .flag_clear_i			(flag_clear_o),
    .pc_execute_i			(pc_decode_to_execute),
    .execute_rf_wb_i			(execute_rf_wb_o),
    .execute_rfd_adr_i			(execute_rfd_adr_o),
    .ctrl_mfspr_ack_i			(ctrl_mfspr_ack_o),
    .ctrl_mtspr_ack_i			(ctrl_mtspr_ack_o),
    .pipeline_flush_i			(pipeline_flush_o),
    .pc_ctrl_o				(pc_execute_to_ctrl),
    .execute_bubble_i			(execute_bubble_o),
    .carry_set_i		        (carry_set_o),
    .carry_clear_i		        (carry_clear_o),
    .overflow_set_i		        (overflow_set_o),
    .overflow_clear_i		        (overflow_clear_o),
    .fpcsr_i(fpcsr_o),
    .fpcsr_set_i(fpcsr_set_o)
    ); */
   mor1kx_execute_ctrl_cappuccino
     #(
       .OPTION_OPERAND_WIDTH(OPTION_OPERAND_WIDTH),
       .OPTION_RESET_PC(OPTION_RESET_PC),
       .FEATURE_FPU(FEATURE_FPU), // pipeline cappuccino: execute_ctrl instance
       .FEATURE_MULTIPLIER(FEATURE_MULTIPLIER)
       )
     mor1kx_execute_ctrl_cappuccino
     (/*AUTOINST*/
      // Outputs
<<<<<<< HEAD
      .ctrl_rf_wb_o			(ctrl_rf_wb_o),
      .wb_rf_wb_o			(wb_rf_wb_o),
      .ctrl_rfd_adr_o			(ctrl_rfd_adr_o[OPTION_RF_ADDR_WIDTH-1:0]),
      .wb_rfd_adr_o			(wb_rfd_adr_o[OPTION_RF_ADDR_WIDTH-1:0]),
      .ctrl_alu_result_o		(ctrl_alu_result_o[OPTION_OPERAND_WIDTH-1:0]),
      .ctrl_lsu_adr_o			(ctrl_lsu_adr_o[OPTION_OPERAND_WIDTH-1:0]),
      .ctrl_rfb_o			(ctrl_rfb_o[OPTION_OPERAND_WIDTH-1:0]),
      .ctrl_flag_set_o			(ctrl_flag_set_o),
      .ctrl_flag_clear_o		(ctrl_flag_clear_o),
      .ctrl_carry_set_o			(ctrl_carry_set_o),
      .ctrl_carry_clear_o		(ctrl_carry_clear_o),
      .ctrl_overflow_set_o		(ctrl_overflow_set_o),
      .ctrl_overflow_clear_o		(ctrl_overflow_clear_o),
      .ctrl_fpcsr_o           (ctrl_fpcsr_o),
      .ctrl_fpcsr_set_o       (ctrl_fpcsr_set_o),      
      .pc_ctrl_o			(pc_execute_to_ctrl),	 // Templated
      .ctrl_op_mul_o			(ctrl_op_mul_o),
      .ctrl_op_lsu_load_o		(ctrl_op_lsu_load_o),
      .ctrl_op_lsu_store_o		(ctrl_op_lsu_store_o),
      .ctrl_op_lsu_atomic_o		(ctrl_op_lsu_atomic_o),
      .ctrl_lsu_length_o		(ctrl_lsu_length_o[1:0]),
      .ctrl_lsu_zext_o			(ctrl_lsu_zext_o),
      .ctrl_op_mfspr_o			(ctrl_op_mfspr_o),
      .ctrl_op_mtspr_o			(ctrl_op_mtspr_o),
      .ctrl_op_rfe_o			(ctrl_op_rfe_o),
      .ctrl_except_ibus_err_o		(ctrl_except_ibus_err_o),
      .ctrl_except_itlb_miss_o		(ctrl_except_itlb_miss_o),
      .ctrl_except_ipagefault_o		(ctrl_except_ipagefault_o),
      .ctrl_except_ibus_align_o		(ctrl_except_ibus_align_o),
      .ctrl_except_illegal_o		(ctrl_except_illegal_o),
      .ctrl_except_syscall_o		(ctrl_except_syscall_o),
      .ctrl_except_dbus_o		(ctrl_except_dbus_o),
      .ctrl_except_dtlb_miss_o		(ctrl_except_dtlb_miss_o),
      .ctrl_except_dpagefault_o		(ctrl_except_dpagefault_o),
      .ctrl_except_align_o		(ctrl_except_align_o),
      .ctrl_except_trap_o		(ctrl_except_trap_o),
      .execute_valid_o			(execute_valid_o),
      .ctrl_valid_o			(ctrl_valid_o),
      // Inputs
      .clk				(clk),
      .rst				(rst),
      .padv_i				(padv_execute_o),	 // Templated
      .padv_ctrl_i			(padv_ctrl_o),		 // Templated
      .execute_except_ibus_err_i	(execute_except_ibus_err_o), // Templated
      .execute_except_itlb_miss_i	(execute_except_itlb_miss_o), // Templated
      .execute_except_ipagefault_i	(execute_except_ipagefault_o), // Templated
      .execute_except_illegal_i		(execute_except_illegal_o), // Templated
      .execute_except_ibus_align_i	(execute_except_ibus_align_o), // Templated
      .execute_except_syscall_i		(execute_except_syscall_o), // Templated
      .lsu_except_dbus_i		(lsu_except_dbus_o),	 // Templated
      .lsu_except_align_i		(lsu_except_align_o),	 // Templated
      .lsu_except_dtlb_miss_i		(lsu_except_dtlb_miss_o), // Templated
      .lsu_except_dpagefault_i		(lsu_except_dpagefault_o), // Templated
      .execute_except_trap_i		(execute_except_trap_o), // Templated
      .pipeline_flush_i			(pipeline_flush_o),	 // Templated
      .op_mul_i				(execute_op_mul_o),	 // Templated
      .op_lsu_load_i			(execute_op_lsu_load_o), // Templated
      .op_lsu_store_i			(execute_op_lsu_store_o), // Templated
      .op_lsu_atomic_i			(execute_op_lsu_atomic_o), // Templated
      .lsu_length_i			(execute_lsu_length_o),	 // Templated
      .lsu_zext_i			(execute_lsu_zext_o),	 // Templated
      .op_mfspr_i			(execute_op_mfspr_o),	 // Templated
      .op_mtspr_i			(execute_op_mtspr_o),	 // Templated
      .alu_valid_i			(alu_valid_o),		 // Templated
      .lsu_valid_i			(lsu_valid_o),		 // Templated
      .op_jr_i				(execute_op_jr_o),	 // Templated
      .op_jal_i				(execute_op_jal_o),	 // Templated
      .op_rfe_i				(execute_op_rfe_o),	 // Templated
      .alu_result_i			(alu_result_o),		 // Templated
      .adder_result_i			(adder_result_o),	 // Templated
      .rfb_i				(execute_rfb_o),	 // Templated
      .execute_jal_result_i		(execute_jal_result_o),	 // Templated
      .flag_set_i			(flag_set_o),		 // Templated
      .flag_clear_i			(flag_clear_o),		 // Templated
      .carry_set_i			(carry_set_o),		 // Templated
      .carry_clear_i			(carry_clear_o),	 // Templated
      .overflow_set_i			(overflow_set_o),	 // Templated
      .overflow_clear_i			(overflow_clear_o),	 // Templated
      .fpcsr_i             (fpcsr_o),
      .fpcsr_set_i         (fpcsr_set_o),      
      .pc_execute_i			(pc_decode_to_execute),	 // Templated
      .execute_rf_wb_i			(execute_rf_wb_o),	 // Templated
      .execute_rfd_adr_i		(execute_rfd_adr_o),	 // Templated
      .execute_bubble_i			(execute_bubble_o),	 // Templated
      .ctrl_mfspr_ack_i			(ctrl_mfspr_ack_o),	 // Templated
      .ctrl_mtspr_ack_i			(ctrl_mtspr_ack_o));	 // Templated
=======
      .ctrl_rf_wb_o                     (ctrl_rf_wb_o),
      .wb_rf_wb_o                       (wb_rf_wb_o),
      .ctrl_rfd_adr_o                   (ctrl_rfd_adr_o[OPTION_RF_ADDR_WIDTH-1:0]),
      .wb_rfd_adr_o                     (wb_rfd_adr_o[OPTION_RF_ADDR_WIDTH-1:0]),
      .ctrl_alu_result_o                (ctrl_alu_result_o[OPTION_OPERAND_WIDTH-1:0]),
      .ctrl_lsu_adr_o                   (ctrl_lsu_adr_o[OPTION_OPERAND_WIDTH-1:0]),
      .ctrl_rfb_o                       (ctrl_rfb_o[OPTION_OPERAND_WIDTH-1:0]),
      .ctrl_flag_set_o                  (ctrl_flag_set_o),
      .ctrl_flag_clear_o                (ctrl_flag_clear_o),
      .ctrl_carry_set_o                 (ctrl_carry_set_o),
      .ctrl_carry_clear_o               (ctrl_carry_clear_o),
      .ctrl_overflow_set_o              (ctrl_overflow_set_o),
      .ctrl_overflow_clear_o            (ctrl_overflow_clear_o),
      .pc_ctrl_o                        (pc_execute_to_ctrl),    // Templated
      .ctrl_op_mul_o                    (ctrl_op_mul_o),
      .ctrl_op_lsu_load_o               (ctrl_op_lsu_load_o),
      .ctrl_op_lsu_store_o              (ctrl_op_lsu_store_o),
      .ctrl_op_lsu_atomic_o             (ctrl_op_lsu_atomic_o),
      .ctrl_lsu_length_o                (ctrl_lsu_length_o[1:0]),
      .ctrl_lsu_zext_o                  (ctrl_lsu_zext_o),
      .ctrl_op_msync_o                  (ctrl_op_msync_o),
      .ctrl_op_mfspr_o                  (ctrl_op_mfspr_o),
      .ctrl_op_mtspr_o                  (ctrl_op_mtspr_o),
      .ctrl_op_rfe_o                    (ctrl_op_rfe_o),
      .ctrl_except_ibus_err_o           (ctrl_except_ibus_err_o),
      .ctrl_except_itlb_miss_o          (ctrl_except_itlb_miss_o),
      .ctrl_except_ipagefault_o         (ctrl_except_ipagefault_o),
      .ctrl_except_ibus_align_o         (ctrl_except_ibus_align_o),
      .ctrl_except_illegal_o            (ctrl_except_illegal_o),
      .ctrl_except_syscall_o            (ctrl_except_syscall_o),
      .ctrl_except_dbus_o               (ctrl_except_dbus_o),
      .ctrl_except_dtlb_miss_o          (ctrl_except_dtlb_miss_o),
      .ctrl_except_dpagefault_o         (ctrl_except_dpagefault_o),
      .ctrl_except_align_o              (ctrl_except_align_o),
      .ctrl_except_trap_o               (ctrl_except_trap_o),
      .execute_valid_o                  (execute_valid_o),
      .ctrl_valid_o                     (ctrl_valid_o),
      // Inputs
      .clk                              (clk),
      .rst                              (rst),
      .padv_i                           (padv_execute_o),        // Templated
      .padv_ctrl_i                      (padv_ctrl_o),           // Templated
      .execute_except_ibus_err_i        (execute_except_ibus_err_o), // Templated
      .execute_except_itlb_miss_i       (execute_except_itlb_miss_o), // Templated
      .execute_except_ipagefault_i      (execute_except_ipagefault_o), // Templated
      .execute_except_illegal_i         (execute_except_illegal_o), // Templated
      .execute_except_ibus_align_i      (execute_except_ibus_align_o), // Templated
      .execute_except_syscall_i         (execute_except_syscall_o), // Templated
      .lsu_except_dbus_i                (lsu_except_dbus_o),     // Templated
      .lsu_except_align_i               (lsu_except_align_o),    // Templated
      .lsu_except_dtlb_miss_i           (lsu_except_dtlb_miss_o), // Templated
      .lsu_except_dpagefault_i          (lsu_except_dpagefault_o), // Templated
      .execute_except_trap_i            (execute_except_trap_o), // Templated
      .pipeline_flush_i                 (pipeline_flush_o),      // Templated
      .op_mul_i                         (execute_op_mul_o),      // Templated
      .op_lsu_load_i                    (execute_op_lsu_load_o), // Templated
      .op_lsu_store_i                   (execute_op_lsu_store_o), // Templated
      .op_lsu_atomic_i                  (execute_op_lsu_atomic_o), // Templated
      .lsu_length_i                     (execute_lsu_length_o),  // Templated
      .lsu_zext_i                       (execute_lsu_zext_o),    // Templated
      .op_msync_i                       (execute_op_msync_o),    // Templated
      .op_mfspr_i                       (execute_op_mfspr_o),    // Templated
      .op_mtspr_i                       (execute_op_mtspr_o),    // Templated
      .alu_valid_i                      (alu_valid_o),           // Templated
      .lsu_valid_i                      (lsu_valid_o),           // Templated
      .msync_stall_i                    (msync_stall_o),         // Templated
      .op_jr_i                          (execute_op_jr_o),       // Templated
      .op_jal_i                         (execute_op_jal_o),      // Templated
      .op_rfe_i                         (execute_op_rfe_o),      // Templated
      .alu_result_i                     (alu_result_o),          // Templated
      .adder_result_i                   (adder_result_o),        // Templated
      .rfb_i                            (execute_rfb_o),         // Templated
      .execute_jal_result_i             (execute_jal_result_o),  // Templated
      .flag_set_i                       (flag_set_o),            // Templated
      .flag_clear_i                     (flag_clear_o),          // Templated
      .carry_set_i                      (carry_set_o),           // Templated
      .carry_clear_i                    (carry_clear_o),         // Templated
      .overflow_set_i                   (overflow_set_o),        // Templated
      .overflow_clear_i                 (overflow_clear_o),      // Templated
      .pc_execute_i                     (pc_decode_to_execute),  // Templated
      .execute_rf_wb_i                  (execute_rf_wb_o),       // Templated
      .execute_rfd_adr_i                (execute_rfd_adr_o),     // Templated
      .execute_bubble_i                 (execute_bubble_o),      // Templated
      .ctrl_mfspr_ack_i                 (ctrl_mfspr_ack_o),      // Templated
      .ctrl_mtspr_ack_i                 (ctrl_mtspr_ack_o));      // Templated
>>>>>>> fee34915

   /* mor1kx_ctrl_cappuccino AUTO_TEMPLATE (
    .ctrl_alu_result_i		(ctrl_alu_result_o),
    .ctrl_lsu_adr_i		(ctrl_lsu_adr_o),
    .ctrl_rfb_i			(ctrl_rfb_o),
    .ctrl_flag_set_i		(ctrl_flag_set_o),
    .ctrl_flag_clear_i		(ctrl_flag_clear_o),
    .atomic_flag_set_i		(atomic_flag_set_o),
    .atomic_flag_clear_i	(atomic_flag_clear_o),
    .pc_ctrl_i			(pc_execute_to_ctrl),
    .pc_execute_i		(pc_decode_to_execute),
    .execute_op_branch_i	(execute_op_branch_o),
    .ctrl_op_mfspr_i		(ctrl_op_mfspr_o),
    .ctrl_op_mtspr_i		(ctrl_op_mtspr_o),
    .ctrl_op_rfe_i		(ctrl_op_rfe_o),
    .decode_branch_i		(decode_branch_o),
    .decode_branch_target_i	(decode_branch_target_o),
    .branch_mispredict_i	(branch_mispredict_o),
    .execute_mispredict_target_i	(execute_mispredict_target_o),
    .except_ibus_err_i		(ctrl_except_ibus_err_o),
    .except_itlb_miss_i		(ctrl_except_itlb_miss_o),
    .except_ipagefault_i	(ctrl_except_ipagefault_o),
    .except_ibus_align_i	(ctrl_except_ibus_align_o),
    .except_illegal_i		(ctrl_except_illegal_o),
    .except_syscall_i		(ctrl_except_syscall_o),
    .except_dbus_i		(ctrl_except_dbus_o),
    .except_dtlb_miss_i		(ctrl_except_dtlb_miss_o),
    .except_dpagefault_i	(ctrl_except_dpagefault_o),
    .except_trap_i		(ctrl_except_trap_o),
    .except_align_i		(ctrl_except_align_o),
    .fetch_valid_i		(fetch_valid_o),
    .decode_valid_i		(decode_valid_o),
    .execute_valid_i		(execute_valid_o),
    .ctrl_valid_i		(ctrl_valid_o),
    .fetch_exception_taken_i	(fetch_exception_taken_o),
    .decode_bubble_i		(decode_bubble_o),
    .execute_bubble_i		(execute_bubble_o),
    .store_buffer_epcr_i	(store_buffer_epcr_o),
    .store_buffer_err_i		(store_buffer_err_o),
    .ctrl_carry_set_i		(ctrl_carry_set_o),
    .ctrl_carry_clear_i		(ctrl_carry_clear_o),
    .ctrl_overflow_set_i       (ctrl_overflow_set_o),
    .ctrl_overflow_clear_i	(ctrl_overflow_clear_o),
    .ctrl_fpcsr_i       (ctrl_fpcsr_o),
    .ctrl_fpcsr_set_i   (ctrl_fpcsr_set_o),      
    .spr_gpr_ack_i		(spr_gpr_ack_o),
    .spr_gpr_dat_i		(spr_gpr_dat_o),
    ) */
   mor1kx_ctrl_cappuccino
     #(
       .OPTION_OPERAND_WIDTH(OPTION_OPERAND_WIDTH),
       .OPTION_RESET_PC(OPTION_RESET_PC),
       .FEATURE_PIC(FEATURE_PIC),
       .FEATURE_TIMER(FEATURE_TIMER),
       .OPTION_PIC_TRIGGER(OPTION_PIC_TRIGGER),
       .OPTION_PIC_NMI_WIDTH(OPTION_PIC_NMI_WIDTH),
       .FEATURE_DATACACHE(FEATURE_DATACACHE),
       .OPTION_DCACHE_BLOCK_WIDTH(OPTION_DCACHE_BLOCK_WIDTH),
       .OPTION_DCACHE_SET_WIDTH(OPTION_DCACHE_SET_WIDTH),
       .OPTION_DCACHE_WAYS(OPTION_DCACHE_WAYS),
       .FEATURE_DMMU(FEATURE_DMMU),
       .OPTION_DMMU_SET_WIDTH(OPTION_DMMU_SET_WIDTH),
       .OPTION_DMMU_WAYS(OPTION_DMMU_WAYS),
       .FEATURE_INSTRUCTIONCACHE(FEATURE_INSTRUCTIONCACHE),
       .OPTION_ICACHE_BLOCK_WIDTH(OPTION_ICACHE_BLOCK_WIDTH),
       .OPTION_ICACHE_SET_WIDTH(OPTION_ICACHE_SET_WIDTH),
       .OPTION_ICACHE_WAYS(OPTION_ICACHE_WAYS),
       .FEATURE_IMMU(FEATURE_IMMU),
       .OPTION_IMMU_SET_WIDTH(OPTION_IMMU_SET_WIDTH),
       .OPTION_IMMU_WAYS(OPTION_IMMU_WAYS),
       .FEATURE_DEBUGUNIT(FEATURE_DEBUGUNIT),
       .FEATURE_PERFCOUNTERS(FEATURE_PERFCOUNTERS),
       .FEATURE_MAC(FEATURE_MAC),
       .FEATURE_FPU(FEATURE_FPU), // pipeline cappuccino: ctrl instance
       .FEATURE_MULTICORE(FEATURE_MULTICORE),
       .FEATURE_SYSCALL(FEATURE_SYSCALL),
       .FEATURE_TRAP(FEATURE_TRAP),
       .FEATURE_RANGE(FEATURE_RANGE),
       .FEATURE_DSX(FEATURE_DSX),
       .FEATURE_FASTCONTEXTS(FEATURE_FASTCONTEXTS),
       .OPTION_RF_NUM_SHADOW_GPR(OPTION_RF_NUM_SHADOW_GPR),
       .FEATURE_OVERFLOW(FEATURE_OVERFLOW),
       .FEATURE_CARRY_FLAG(FEATURE_CARRY_FLAG)
       )
     mor1kx_ctrl_cappuccino
     (/*AUTOINST*/
      // Outputs
<<<<<<< HEAD
      .ctrl_epcr_o			(ctrl_epcr_o[OPTION_OPERAND_WIDTH-1:0]),
      .mfspr_dat_o			(mfspr_dat_o[OPTION_OPERAND_WIDTH-1:0]),
      .ctrl_mfspr_ack_o			(ctrl_mfspr_ack_o),
      .ctrl_mtspr_ack_o			(ctrl_mtspr_ack_o),
      .ctrl_flag_o			(ctrl_flag_o),
      .ctrl_carry_o			(ctrl_carry_o),
      .ctrl_fpu_round_mode_o   (ctrl_fpu_round_mode_o),
      .ctrl_branch_exception_o		(ctrl_branch_exception_o),
      .ctrl_branch_except_pc_o		(ctrl_branch_except_pc_o[OPTION_OPERAND_WIDTH-1:0]),
      .pipeline_flush_o			(pipeline_flush_o),
      .doing_rfe_o			(doing_rfe_o),
      .padv_fetch_o			(padv_fetch_o),
      .padv_decode_o			(padv_decode_o),
      .padv_execute_o			(padv_execute_o),
      .padv_ctrl_o			(padv_ctrl_o),
      .du_dat_o				(du_dat_o[OPTION_OPERAND_WIDTH-1:0]),
      .du_ack_o				(du_ack_o),
      .du_stall_o			(du_stall_o),
      .du_restart_pc_o			(du_restart_pc_o[OPTION_OPERAND_WIDTH-1:0]),
      .du_restart_o			(du_restart_o),
      .spr_bus_addr_o			(spr_bus_addr_o[15:0]),
      .spr_bus_we_o			(spr_bus_we_o),
      .spr_bus_stb_o			(spr_bus_stb_o),
      .spr_bus_dat_o			(spr_bus_dat_o[OPTION_OPERAND_WIDTH-1:0]),
      .spr_sr_o				(spr_sr_o[15:0]),
      .ctrl_bubble_o			(ctrl_bubble_o),
      // Inputs
      .clk				(clk),
      .rst				(rst),
      .ctrl_alu_result_i		(ctrl_alu_result_o),	 // Templated
      .ctrl_lsu_adr_i			(ctrl_lsu_adr_o),	 // Templated
      .ctrl_rfb_i			(ctrl_rfb_o),		 // Templated
      .ctrl_flag_set_i			(ctrl_flag_set_o),	 // Templated
      .ctrl_flag_clear_i		(ctrl_flag_clear_o),	 // Templated
      .atomic_flag_set_i		(atomic_flag_set_o),	 // Templated
      .atomic_flag_clear_i		(atomic_flag_clear_o),	 // Templated
      .pc_ctrl_i			(pc_execute_to_ctrl),	 // Templated
      .ctrl_op_mfspr_i			(ctrl_op_mfspr_o),	 // Templated
      .ctrl_op_mtspr_i			(ctrl_op_mtspr_o),	 // Templated
      .ctrl_op_rfe_i			(ctrl_op_rfe_o),	 // Templated
      .decode_branch_i			(decode_branch_o),	 // Templated
      .decode_branch_target_i		(decode_branch_target_o), // Templated
      .branch_mispredict_i		(branch_mispredict_o),	 // Templated
      .execute_mispredict_target_i	(execute_mispredict_target_o), // Templated
      .pc_execute_i			(pc_decode_to_execute),	 // Templated
      .execute_op_branch_i		(execute_op_branch_o),	 // Templated
      .except_ibus_err_i		(ctrl_except_ibus_err_o), // Templated
      .except_itlb_miss_i		(ctrl_except_itlb_miss_o), // Templated
      .except_ipagefault_i		(ctrl_except_ipagefault_o), // Templated
      .except_ibus_align_i		(ctrl_except_ibus_align_o), // Templated
      .except_illegal_i			(ctrl_except_illegal_o), // Templated
      .except_syscall_i			(ctrl_except_syscall_o), // Templated
      .except_dbus_i			(ctrl_except_dbus_o),	 // Templated
      .except_dtlb_miss_i		(ctrl_except_dtlb_miss_o), // Templated
      .except_dpagefault_i		(ctrl_except_dpagefault_o), // Templated
      .except_trap_i			(ctrl_except_trap_o),	 // Templated
      .except_align_i			(ctrl_except_align_o),	 // Templated
      .fetch_valid_i			(fetch_valid_o),	 // Templated
      .decode_valid_i			(decode_valid_o),	 // Templated
      .execute_valid_i			(execute_valid_o),	 // Templated
      .ctrl_valid_i			(ctrl_valid_o),		 // Templated
      .fetch_exception_taken_i		(fetch_exception_taken_o), // Templated
      .decode_bubble_i			(decode_bubble_o),	 // Templated
      .execute_bubble_i			(execute_bubble_o),	 // Templated
      .irq_i				(irq_i[31:0]),
      .store_buffer_epcr_i		(store_buffer_epcr_o),	 // Templated
      .store_buffer_err_i		(store_buffer_err_o),	 // Templated
      .ctrl_carry_set_i			(ctrl_carry_set_o),	 // Templated
      .ctrl_carry_clear_i		(ctrl_carry_clear_o),	 // Templated
      .ctrl_overflow_set_i		(ctrl_overflow_set_o),	 // Templated
      .ctrl_overflow_clear_i		(ctrl_overflow_clear_o), // Templated
      .ctrl_fpcsr_i       (ctrl_fpcsr_o),
      .ctrl_fpcsr_set_i   (ctrl_fpcsr_set_o),      
      .du_addr_i			(du_addr_i[15:0]),
      .du_stb_i				(du_stb_i),
      .du_dat_i				(du_dat_i[OPTION_OPERAND_WIDTH-1:0]),
      .du_we_i				(du_we_i),
      .du_stall_i			(du_stall_i),
      .spr_bus_dat_dc_i			(spr_bus_dat_dc_i[OPTION_OPERAND_WIDTH-1:0]),
      .spr_bus_ack_dc_i			(spr_bus_ack_dc_i),
      .spr_bus_dat_ic_i			(spr_bus_dat_ic_i[OPTION_OPERAND_WIDTH-1:0]),
      .spr_bus_ack_ic_i			(spr_bus_ack_ic_i),
      .spr_bus_dat_dmmu_i		(spr_bus_dat_dmmu_i[OPTION_OPERAND_WIDTH-1:0]),
      .spr_bus_ack_dmmu_i		(spr_bus_ack_dmmu_i),
      .spr_bus_dat_immu_i		(spr_bus_dat_immu_i[OPTION_OPERAND_WIDTH-1:0]),
      .spr_bus_ack_immu_i		(spr_bus_ack_immu_i),
      .spr_bus_dat_mac_i		(spr_bus_dat_mac_i[OPTION_OPERAND_WIDTH-1:0]),
      .spr_bus_ack_mac_i		(spr_bus_ack_mac_i),
      .spr_bus_dat_pmu_i		(spr_bus_dat_pmu_i[OPTION_OPERAND_WIDTH-1:0]),
      .spr_bus_ack_pmu_i		(spr_bus_ack_pmu_i),
      .spr_bus_dat_pcu_i		(spr_bus_dat_pcu_i[OPTION_OPERAND_WIDTH-1:0]),
      .spr_bus_ack_pcu_i		(spr_bus_ack_pcu_i),
      .spr_bus_dat_fpu_i		(spr_bus_dat_fpu_i[OPTION_OPERAND_WIDTH-1:0]),
      .spr_bus_ack_fpu_i		(spr_bus_ack_fpu_i),
      .spr_gpr_dat_i			(spr_gpr_dat_o),	 // Templated
      .spr_gpr_ack_i			(spr_gpr_ack_o),	 // Templated
      .multicore_coreid_i		(multicore_coreid_i[OPTION_OPERAND_WIDTH-1:0]),
      .multicore_numcores_i		(multicore_numcores_i[OPTION_OPERAND_WIDTH-1:0]));
=======
      .ctrl_epcr_o                      (ctrl_epcr_o[OPTION_OPERAND_WIDTH-1:0]),
      .mfspr_dat_o                      (mfspr_dat_o[OPTION_OPERAND_WIDTH-1:0]),
      .ctrl_mfspr_ack_o                 (ctrl_mfspr_ack_o),
      .ctrl_mtspr_ack_o                 (ctrl_mtspr_ack_o),
      .ctrl_flag_o                      (ctrl_flag_o),
      .ctrl_carry_o                     (ctrl_carry_o),
      .ctrl_branch_exception_o          (ctrl_branch_exception_o),
      .ctrl_branch_except_pc_o          (ctrl_branch_except_pc_o[OPTION_OPERAND_WIDTH-1:0]),
      .pipeline_flush_o                 (pipeline_flush_o),
      .doing_rfe_o                      (doing_rfe_o),
      .padv_fetch_o                     (padv_fetch_o),
      .padv_decode_o                    (padv_decode_o),
      .padv_execute_o                   (padv_execute_o),
      .padv_ctrl_o                      (padv_ctrl_o),
      .du_dat_o                         (du_dat_o[OPTION_OPERAND_WIDTH-1:0]),
      .du_ack_o                         (du_ack_o),
      .du_stall_o                       (du_stall_o),
      .du_restart_pc_o                  (du_restart_pc_o[OPTION_OPERAND_WIDTH-1:0]),
      .du_restart_o                     (du_restart_o),
      .spr_bus_addr_o                   (spr_bus_addr_o[15:0]),
      .spr_bus_we_o                     (spr_bus_we_o),
      .spr_bus_stb_o                    (spr_bus_stb_o),
      .spr_bus_dat_o                    (spr_bus_dat_o[OPTION_OPERAND_WIDTH-1:0]),
      .spr_sr_o                         (spr_sr_o[15:0]),
      .ctrl_bubble_o                    (ctrl_bubble_o),
      // Inputs
      .clk                              (clk),
      .rst                              (rst),
      .ctrl_alu_result_i                (ctrl_alu_result_o),     // Templated
      .ctrl_lsu_adr_i                   (ctrl_lsu_adr_o),        // Templated
      .ctrl_rfb_i                       (ctrl_rfb_o),            // Templated
      .ctrl_flag_set_i                  (ctrl_flag_set_o),       // Templated
      .ctrl_flag_clear_i                (ctrl_flag_clear_o),     // Templated
      .atomic_flag_set_i                (atomic_flag_set_o),     // Templated
      .atomic_flag_clear_i              (atomic_flag_clear_o),   // Templated
      .pc_ctrl_i                        (pc_execute_to_ctrl),    // Templated
      .ctrl_op_mfspr_i                  (ctrl_op_mfspr_o),       // Templated
      .ctrl_op_mtspr_i                  (ctrl_op_mtspr_o),       // Templated
      .ctrl_op_rfe_i                    (ctrl_op_rfe_o),         // Templated
      .decode_branch_i                  (decode_branch_o),       // Templated
      .decode_branch_target_i           (decode_branch_target_o), // Templated
      .branch_mispredict_i              (branch_mispredict_o),   // Templated
      .execute_mispredict_target_i      (execute_mispredict_target_o), // Templated
      .pc_execute_i                     (pc_decode_to_execute),  // Templated
      .execute_op_branch_i              (execute_op_branch_o),   // Templated
      .except_ibus_err_i                (ctrl_except_ibus_err_o), // Templated
      .except_itlb_miss_i               (ctrl_except_itlb_miss_o), // Templated
      .except_ipagefault_i              (ctrl_except_ipagefault_o), // Templated
      .except_ibus_align_i              (ctrl_except_ibus_align_o), // Templated
      .except_illegal_i                 (ctrl_except_illegal_o), // Templated
      .except_syscall_i                 (ctrl_except_syscall_o), // Templated
      .except_dbus_i                    (ctrl_except_dbus_o),    // Templated
      .except_dtlb_miss_i               (ctrl_except_dtlb_miss_o), // Templated
      .except_dpagefault_i              (ctrl_except_dpagefault_o), // Templated
      .except_trap_i                    (ctrl_except_trap_o),    // Templated
      .except_align_i                   (ctrl_except_align_o),   // Templated
      .fetch_valid_i                    (fetch_valid_o),         // Templated
      .decode_valid_i                   (decode_valid_o),        // Templated
      .execute_valid_i                  (execute_valid_o),       // Templated
      .ctrl_valid_i                     (ctrl_valid_o),          // Templated
      .fetch_exception_taken_i          (fetch_exception_taken_o), // Templated
      .decode_bubble_i                  (decode_bubble_o),       // Templated
      .execute_bubble_i                 (execute_bubble_o),      // Templated
      .irq_i                            (irq_i[31:0]),
      .store_buffer_epcr_i              (store_buffer_epcr_o),   // Templated
      .store_buffer_err_i               (store_buffer_err_o),    // Templated
      .ctrl_carry_set_i                 (ctrl_carry_set_o),      // Templated
      .ctrl_carry_clear_i               (ctrl_carry_clear_o),    // Templated
      .ctrl_overflow_set_i              (ctrl_overflow_set_o),   // Templated
      .ctrl_overflow_clear_i            (ctrl_overflow_clear_o), // Templated
      .du_addr_i                        (du_addr_i[15:0]),
      .du_stb_i                         (du_stb_i),
      .du_dat_i                         (du_dat_i[OPTION_OPERAND_WIDTH-1:0]),
      .du_we_i                          (du_we_i),
      .du_stall_i                       (du_stall_i),
      .spr_bus_dat_dc_i                 (spr_bus_dat_dc_i[OPTION_OPERAND_WIDTH-1:0]),
      .spr_bus_ack_dc_i                 (spr_bus_ack_dc_i),
      .spr_bus_dat_ic_i                 (spr_bus_dat_ic_i[OPTION_OPERAND_WIDTH-1:0]),
      .spr_bus_ack_ic_i                 (spr_bus_ack_ic_i),
      .spr_bus_dat_dmmu_i               (spr_bus_dat_dmmu_i[OPTION_OPERAND_WIDTH-1:0]),
      .spr_bus_ack_dmmu_i               (spr_bus_ack_dmmu_i),
      .spr_bus_dat_immu_i               (spr_bus_dat_immu_i[OPTION_OPERAND_WIDTH-1:0]),
      .spr_bus_ack_immu_i               (spr_bus_ack_immu_i),
      .spr_bus_dat_mac_i                (spr_bus_dat_mac_i[OPTION_OPERAND_WIDTH-1:0]),
      .spr_bus_ack_mac_i                (spr_bus_ack_mac_i),
      .spr_bus_dat_pmu_i                (spr_bus_dat_pmu_i[OPTION_OPERAND_WIDTH-1:0]),
      .spr_bus_ack_pmu_i                (spr_bus_ack_pmu_i),
      .spr_bus_dat_pcu_i                (spr_bus_dat_pcu_i[OPTION_OPERAND_WIDTH-1:0]),
      .spr_bus_ack_pcu_i                (spr_bus_ack_pcu_i),
      .spr_bus_dat_fpu_i                (spr_bus_dat_fpu_i[OPTION_OPERAND_WIDTH-1:0]),
      .spr_bus_ack_fpu_i                (spr_bus_ack_fpu_i),
      .spr_gpr_dat_i                    (spr_gpr_dat_o),         // Templated
      .spr_gpr_ack_i                    (spr_gpr_ack_o),         // Templated
      .multicore_coreid_i               (multicore_coreid_i[OPTION_OPERAND_WIDTH-1:0]),
      .multicore_numcores_i             (multicore_numcores_i[OPTION_OPERAND_WIDTH-1:0]));
>>>>>>> fee34915

   reg [`OR1K_INSN_WIDTH-1:0] traceport_stage_decode_insn;
   reg [`OR1K_INSN_WIDTH-1:0] traceport_stage_exec_insn;

   reg 			      traceport_waitexec;

   always @(posedge clk) begin
      if (FEATURE_TRACEPORT_EXEC != "NONE") begin
	 if (rst) begin
	    traceport_waitexec <= 0;
	 end else begin
	    if (padv_decode_o) begin
	       traceport_stage_decode_insn <= insn_fetch_to_decode;
	    end

	    if (padv_execute_o) begin
	       traceport_stage_exec_insn <= traceport_stage_decode_insn;
	    end

	    if (padv_ctrl_o) begin
	       traceport_exec_insn_o <= traceport_stage_exec_insn;
	    end

	    traceport_exec_pc_o <= pc_execute_to_ctrl;
	    if (!traceport_waitexec) begin
	       if (padv_ctrl_o & !ctrl_bubble_o) begin
		  if (execute_valid_o) begin
		     traceport_exec_valid_o <= 1'b1;
		  end else begin
		     traceport_exec_valid_o <= 1'b0;
		     traceport_waitexec <= 1'b1;
		  end
	       end else begin
		  traceport_exec_valid_o <= 1'b0;
	       end
	    end else begin
	       if (execute_valid_o) begin
		  traceport_exec_valid_o <= 1'b1;
		  traceport_waitexec <= 1'b0;
	       end else begin
		  traceport_exec_valid_o <= 1'b0;
	       end
	    end // else: !if(!traceport_waitexec)
	 end // else: !if(rst)
      end else begin // if (FEATURE_TRACEPORT_EXEC != "NONE")
	 traceport_stage_decode_insn <= {`OR1K_INSN_WIDTH{1'b0}};
	 traceport_stage_exec_insn <= {`OR1K_INSN_WIDTH{1'b0}};
	 traceport_exec_insn_o <= {`OR1K_INSN_WIDTH{1'b0}};
	 traceport_exec_pc_o <= 32'h0;
	 traceport_exec_valid_o <= 1'b0;
      end
   end

   generate
      if (FEATURE_TRACEPORT_EXEC != "NONE") begin
	 assign traceport_exec_wbreg_o = wb_rfd_adr_o;
	 assign traceport_exec_wben_o = wb_rf_wb_o;
	 assign traceport_exec_wbdata_o = rf_result_o;
      end else begin
	 assign traceport_exec_wbreg_o = {OPTION_RF_ADDR_WIDTH{1'b0}};
	 assign traceport_exec_wben_o = 1'b0;
	 assign traceport_exec_wbdata_o = {OPTION_OPERAND_WIDTH{1'b0}};
      end
   endgenerate

endmodule // mor1kx_cpu_cappuccino<|MERGE_RESOLUTION|>--- conflicted
+++ resolved
@@ -201,26 +201,6 @@
    wire                 ctrl_flag_o;            // From mor1kx_ctrl_cappuccino of mor1kx_ctrl_cappuccino.v
    wire                 ctrl_flag_set_o;        // From mor1kx_execute_ctrl_cappuccino of mor1kx_execute_ctrl_cappuccino.v
    wire [OPTION_OPERAND_WIDTH-1:0] ctrl_lsu_adr_o;// From mor1kx_execute_ctrl_cappuccino of mor1kx_execute_ctrl_cappuccino.v
-<<<<<<< HEAD
-   wire [1:0]		ctrl_lsu_length_o;	// From mor1kx_execute_ctrl_cappuccino of mor1kx_execute_ctrl_cappuccino.v
-   wire			ctrl_lsu_zext_o;	// From mor1kx_execute_ctrl_cappuccino of mor1kx_execute_ctrl_cappuccino.v
-   wire			ctrl_mfspr_ack_o;	// From mor1kx_ctrl_cappuccino of mor1kx_ctrl_cappuccino.v
-   wire			ctrl_mtspr_ack_o;	// From mor1kx_ctrl_cappuccino of mor1kx_ctrl_cappuccino.v
-   wire			ctrl_op_lsu_atomic_o;	// From mor1kx_execute_ctrl_cappuccino of mor1kx_execute_ctrl_cappuccino.v
-   wire			ctrl_op_lsu_load_o;	// From mor1kx_execute_ctrl_cappuccino of mor1kx_execute_ctrl_cappuccino.v
-   wire			ctrl_op_lsu_store_o;	// From mor1kx_execute_ctrl_cappuccino of mor1kx_execute_ctrl_cappuccino.v
-   wire			ctrl_op_mfspr_o;	// From mor1kx_execute_ctrl_cappuccino of mor1kx_execute_ctrl_cappuccino.v
-   wire			ctrl_op_mtspr_o;	// From mor1kx_execute_ctrl_cappuccino of mor1kx_execute_ctrl_cappuccino.v
-   wire			ctrl_op_mul_o;		// From mor1kx_execute_ctrl_cappuccino of mor1kx_execute_ctrl_cappuccino.v
-   wire			ctrl_op_rfe_o;		// From mor1kx_execute_ctrl_cappuccino of mor1kx_execute_ctrl_cappuccino.v
-   wire			ctrl_overflow_clear_o;	// From mor1kx_execute_ctrl_cappuccino of mor1kx_execute_ctrl_cappuccino.v
-   wire			ctrl_overflow_set_o;	// From mor1kx_execute_ctrl_cappuccino of mor1kx_execute_ctrl_cappuccino.v
-   wire [`OR1K_FPCSR_WIDTH-1:0] ctrl_fpcsr_o;	// From mor1kx_execute_ctrl_cappuccino of mor1kx_execute_ctrl_cappuccino.v
-   wire        ctrl_fpcsr_set_o; // From mor1kx_execute_ctrl_cappuccino of mor1kx_execute_ctrl_cappuccino.v
-   wire [`OR1K_FPCSR_RM_SIZE-1:0] ctrl_fpu_round_mode_o;	// From mor1kx_ctrl_cappuccino of mor1kx_ctrl_cappuccino.v 
-   wire			ctrl_rf_wb_o;		// From mor1kx_execute_ctrl_cappuccino of mor1kx_execute_ctrl_cappuccino.v
-   wire [OPTION_OPERAND_WIDTH-1:0] ctrl_rfb_o;	// From mor1kx_execute_ctrl_cappuccino of mor1kx_execute_ctrl_cappuccino.v
-=======
    wire [1:0]           ctrl_lsu_length_o;      // From mor1kx_execute_ctrl_cappuccino of mor1kx_execute_ctrl_cappuccino.v
    wire                 ctrl_lsu_zext_o;        // From mor1kx_execute_ctrl_cappuccino of mor1kx_execute_ctrl_cappuccino.v
    wire                 ctrl_mfspr_ack_o;       // From mor1kx_ctrl_cappuccino of mor1kx_ctrl_cappuccino.v
@@ -235,9 +215,11 @@
    wire                 ctrl_op_rfe_o;          // From mor1kx_execute_ctrl_cappuccino of mor1kx_execute_ctrl_cappuccino.v
    wire                 ctrl_overflow_clear_o;  // From mor1kx_execute_ctrl_cappuccino of mor1kx_execute_ctrl_cappuccino.v
    wire                 ctrl_overflow_set_o;    // From mor1kx_execute_ctrl_cappuccino of mor1kx_execute_ctrl_cappuccino.v
+   wire [`OR1K_FPCSR_WIDTH-1:0] ctrl_fpcsr_o;	// From mor1kx_execute_ctrl_cappuccino of mor1kx_execute_ctrl_cappuccino.v
+   wire        ctrl_fpcsr_set_o; // From mor1kx_execute_ctrl_cappuccino of mor1kx_execute_ctrl_cappuccino.v
+   wire [`OR1K_FPCSR_RM_SIZE-1:0] ctrl_fpu_round_mode_o;	// From mor1kx_ctrl_cappuccino of mor1kx_ctrl_cappuccino.v 
    wire                 ctrl_rf_wb_o;           // From mor1kx_execute_ctrl_cappuccino of mor1kx_execute_ctrl_cappuccino.v
    wire [OPTION_OPERAND_WIDTH-1:0] ctrl_rfb_o;  // From mor1kx_execute_ctrl_cappuccino of mor1kx_execute_ctrl_cappuccino.v
->>>>>>> fee34915
    wire [OPTION_RF_ADDR_WIDTH-1:0] ctrl_rfd_adr_o;// From mor1kx_execute_ctrl_cappuccino of mor1kx_execute_ctrl_cappuccino.v
    wire                 ctrl_valid_o;           // From mor1kx_execute_ctrl_cappuccino of mor1kx_execute_ctrl_cappuccino.v
    wire                 decode_adder_do_carry_o;// From mor1kx_decode of mor1kx_decode.v
@@ -253,38 +235,6 @@
    wire                 decode_except_trap_o;   // From mor1kx_decode of mor1kx_decode.v
    wire [`OR1K_IMM_WIDTH-1:0] decode_imm16_o;   // From mor1kx_decode of mor1kx_decode.v
    wire [OPTION_OPERAND_WIDTH-1:0] decode_immediate_o;// From mor1kx_decode of mor1kx_decode.v
-<<<<<<< HEAD
-   wire			decode_immediate_sel_o;	// From mor1kx_decode of mor1kx_decode.v
-   wire [9:0]		decode_immjbr_upper_o;	// From mor1kx_decode of mor1kx_decode.v
-   wire [1:0]		decode_lsu_length_o;	// From mor1kx_decode of mor1kx_decode.v
-   wire			decode_lsu_zext_o;	// From mor1kx_decode of mor1kx_decode.v
-   wire			decode_op_add_o;	// From mor1kx_decode of mor1kx_decode.v
-   wire			decode_op_alu_o;	// From mor1kx_decode of mor1kx_decode.v
-   wire			decode_op_bf_o;		// From mor1kx_decode of mor1kx_decode.v
-   wire			decode_op_bnf_o;	// From mor1kx_decode of mor1kx_decode.v
-   wire			decode_op_branch_o;	// From mor1kx_decode of mor1kx_decode.v
-   wire			decode_op_brcond_o;	// From mor1kx_decode of mor1kx_decode.v
-   wire			decode_op_div_o;	// From mor1kx_decode of mor1kx_decode.v
-   wire			decode_op_div_signed_o;	// From mor1kx_decode of mor1kx_decode.v
-   wire			decode_op_div_unsigned_o;// From mor1kx_decode of mor1kx_decode.v
-   wire			decode_op_ffl1_o;	// From mor1kx_decode of mor1kx_decode.v
-   wire			decode_op_jal_o;	// From mor1kx_decode of mor1kx_decode.v
-   wire			decode_op_jbr_o;	// From mor1kx_decode of mor1kx_decode.v
-   wire			decode_op_jr_o;		// From mor1kx_decode of mor1kx_decode.v
-   wire			decode_op_lsu_atomic_o;	// From mor1kx_decode of mor1kx_decode.v
-   wire			decode_op_lsu_load_o;	// From mor1kx_decode of mor1kx_decode.v
-   wire			decode_op_lsu_store_o;	// From mor1kx_decode of mor1kx_decode.v
-   wire			decode_op_mfspr_o;	// From mor1kx_decode of mor1kx_decode.v
-   wire			decode_op_movhi_o;	// From mor1kx_decode of mor1kx_decode.v
-   wire [`OR1K_FPUOP_WIDTH-1:0] decode_op_fpu_o;	// From mor1kx_decode of mor1kx_decode.v
-   wire			decode_op_mtspr_o;	// From mor1kx_decode of mor1kx_decode.v
-   wire			decode_op_mul_o;	// From mor1kx_decode of mor1kx_decode.v
-   wire			decode_op_mul_signed_o;	// From mor1kx_decode of mor1kx_decode.v
-   wire			decode_op_mul_unsigned_o;// From mor1kx_decode of mor1kx_decode.v
-   wire			decode_op_rfe_o;	// From mor1kx_decode of mor1kx_decode.v
-   wire			decode_op_setflag_o;	// From mor1kx_decode of mor1kx_decode.v
-   wire			decode_op_shift_o;	// From mor1kx_decode of mor1kx_decode.v
-=======
    wire                 decode_immediate_sel_o; // From mor1kx_decode of mor1kx_decode.v
    wire [9:0]           decode_immjbr_upper_o;  // From mor1kx_decode of mor1kx_decode.v
    wire [1:0]           decode_lsu_length_o;    // From mor1kx_decode of mor1kx_decode.v
@@ -308,6 +258,7 @@
    wire                 decode_op_mfspr_o;      // From mor1kx_decode of mor1kx_decode.v
    wire                 decode_op_movhi_o;      // From mor1kx_decode of mor1kx_decode.v
    wire                 decode_op_msync_o;      // From mor1kx_decode of mor1kx_decode.v
+   wire [`OR1K_FPUOP_WIDTH-1:0] decode_op_fpu_o;	// From mor1kx_decode of mor1kx_decode.v
    wire                 decode_op_mtspr_o;      // From mor1kx_decode of mor1kx_decode.v
    wire                 decode_op_mul_o;        // From mor1kx_decode of mor1kx_decode.v
    wire                 decode_op_mul_signed_o; // From mor1kx_decode of mor1kx_decode.v
@@ -315,7 +266,6 @@
    wire                 decode_op_rfe_o;        // From mor1kx_decode of mor1kx_decode.v
    wire                 decode_op_setflag_o;    // From mor1kx_decode of mor1kx_decode.v
    wire                 decode_op_shift_o;      // From mor1kx_decode of mor1kx_decode.v
->>>>>>> fee34915
    wire [`OR1K_ALU_OPC_WIDTH-1:0] decode_opc_alu_o;// From mor1kx_decode of mor1kx_decode.v
    wire [`OR1K_ALU_OPC_WIDTH-1:0] decode_opc_alu_secondary_o;// From mor1kx_decode of mor1kx_decode.v
    wire [`OR1K_OPCODE_WIDTH-1:0] decode_opc_insn_o;// From mor1kx_decode of mor1kx_decode.v
@@ -347,32 +297,6 @@
    wire [1:0]           execute_lsu_length_o;   // From mor1kx_decode_execute_cappuccino of mor1kx_decode_execute_cappuccino.v
    wire                 execute_lsu_zext_o;     // From mor1kx_decode_execute_cappuccino of mor1kx_decode_execute_cappuccino.v
    wire [OPTION_OPERAND_WIDTH-1:0] execute_mispredict_target_o;// From mor1kx_decode_execute_cappuccino of mor1kx_decode_execute_cappuccino.v
-<<<<<<< HEAD
-   wire			execute_op_add_o;	// From mor1kx_decode_execute_cappuccino of mor1kx_decode_execute_cappuccino.v
-   wire			execute_op_alu_o;	// From mor1kx_decode_execute_cappuccino of mor1kx_decode_execute_cappuccino.v
-   wire			execute_op_branch_o;	// From mor1kx_decode_execute_cappuccino of mor1kx_decode_execute_cappuccino.v
-   wire			execute_op_brcond_o;	// From mor1kx_decode_execute_cappuccino of mor1kx_decode_execute_cappuccino.v
-   wire			execute_op_div_o;	// From mor1kx_decode_execute_cappuccino of mor1kx_decode_execute_cappuccino.v
-   wire			execute_op_div_signed_o;// From mor1kx_decode_execute_cappuccino of mor1kx_decode_execute_cappuccino.v
-   wire			execute_op_div_unsigned_o;// From mor1kx_decode_execute_cappuccino of mor1kx_decode_execute_cappuccino.v
-   wire			execute_op_ffl1_o;	// From mor1kx_decode_execute_cappuccino of mor1kx_decode_execute_cappuccino.v
-   wire			execute_op_jal_o;	// From mor1kx_decode_execute_cappuccino of mor1kx_decode_execute_cappuccino.v
-   wire			execute_op_jbr_o;	// From mor1kx_decode_execute_cappuccino of mor1kx_decode_execute_cappuccino.v
-   wire			execute_op_jr_o;	// From mor1kx_decode_execute_cappuccino of mor1kx_decode_execute_cappuccino.v
-   wire			execute_op_lsu_atomic_o;// From mor1kx_decode_execute_cappuccino of mor1kx_decode_execute_cappuccino.v
-   wire			execute_op_lsu_load_o;	// From mor1kx_decode_execute_cappuccino of mor1kx_decode_execute_cappuccino.v
-   wire			execute_op_lsu_store_o;	// From mor1kx_decode_execute_cappuccino of mor1kx_decode_execute_cappuccino.v
-   wire			execute_op_mfspr_o;	// From mor1kx_decode_execute_cappuccino of mor1kx_decode_execute_cappuccino.v
-   wire			execute_op_movhi_o;	// From mor1kx_decode_execute_cappuccino of mor1kx_decode_execute_cappuccino.v
-   wire [`OR1K_FPUOP_WIDTH-1:0] execute_op_fpu_o;	// From mor1kx_decode_execute_cappuccino of mor1kx_decode_execute_cappuccino.v
-   wire			execute_op_mtspr_o;	// From mor1kx_decode_execute_cappuccino of mor1kx_decode_execute_cappuccino.v
-   wire			execute_op_mul_o;	// From mor1kx_decode_execute_cappuccino of mor1kx_decode_execute_cappuccino.v
-   wire			execute_op_mul_signed_o;// From mor1kx_decode_execute_cappuccino of mor1kx_decode_execute_cappuccino.v
-   wire			execute_op_mul_unsigned_o;// From mor1kx_decode_execute_cappuccino of mor1kx_decode_execute_cappuccino.v
-   wire			execute_op_rfe_o;	// From mor1kx_decode_execute_cappuccino of mor1kx_decode_execute_cappuccino.v
-   wire			execute_op_setflag_o;	// From mor1kx_decode_execute_cappuccino of mor1kx_decode_execute_cappuccino.v
-   wire			execute_op_shift_o;	// From mor1kx_decode_execute_cappuccino of mor1kx_decode_execute_cappuccino.v
-=======
    wire                 execute_op_add_o;       // From mor1kx_decode_execute_cappuccino of mor1kx_decode_execute_cappuccino.v
    wire                 execute_op_alu_o;       // From mor1kx_decode_execute_cappuccino of mor1kx_decode_execute_cappuccino.v
    wire                 execute_op_branch_o;    // From mor1kx_decode_execute_cappuccino of mor1kx_decode_execute_cappuccino.v
@@ -390,6 +314,7 @@
    wire                 execute_op_mfspr_o;     // From mor1kx_decode_execute_cappuccino of mor1kx_decode_execute_cappuccino.v
    wire                 execute_op_movhi_o;     // From mor1kx_decode_execute_cappuccino of mor1kx_decode_execute_cappuccino.v
    wire                 execute_op_msync_o;     // From mor1kx_decode_execute_cappuccino of mor1kx_decode_execute_cappuccino.v
+   wire [`OR1K_FPUOP_WIDTH-1:0] execute_op_fpu_o;	// From mor1kx_decode_execute_cappuccino of mor1kx_decode_execute_cappuccino.v
    wire                 execute_op_mtspr_o;     // From mor1kx_decode_execute_cappuccino of mor1kx_decode_execute_cappuccino.v
    wire                 execute_op_mul_o;       // From mor1kx_decode_execute_cappuccino of mor1kx_decode_execute_cappuccino.v
    wire                 execute_op_mul_signed_o;// From mor1kx_decode_execute_cappuccino of mor1kx_decode_execute_cappuccino.v
@@ -397,7 +322,6 @@
    wire                 execute_op_rfe_o;       // From mor1kx_decode_execute_cappuccino of mor1kx_decode_execute_cappuccino.v
    wire                 execute_op_setflag_o;   // From mor1kx_decode_execute_cappuccino of mor1kx_decode_execute_cappuccino.v
    wire                 execute_op_shift_o;     // From mor1kx_decode_execute_cappuccino of mor1kx_decode_execute_cappuccino.v
->>>>>>> fee34915
    wire [`OR1K_ALU_OPC_WIDTH-1:0] execute_opc_alu_o;// From mor1kx_decode_execute_cappuccino of mor1kx_decode_execute_cappuccino.v
    wire [`OR1K_ALU_OPC_WIDTH-1:0] execute_opc_alu_secondary_o;// From mor1kx_decode_execute_cappuccino of mor1kx_decode_execute_cappuccino.v
    wire [`OR1K_OPCODE_WIDTH-1:0] execute_opc_insn_o;// From mor1kx_decode_execute_cappuccino of mor1kx_decode_execute_cappuccino.v
@@ -423,25 +347,10 @@
    wire [OPTION_OPERAND_WIDTH-1:0] mfspr_dat_o; // From mor1kx_ctrl_cappuccino of mor1kx_ctrl_cappuccino.v
    wire                 msync_stall_o;          // From mor1kx_lsu_cappuccino of mor1kx_lsu_cappuccino.v
    wire [OPTION_OPERAND_WIDTH-1:0] mul_result_o;// From mor1kx_execute_alu of mor1kx_execute_alu.v
-<<<<<<< HEAD
-   wire			overflow_clear_o;	// From mor1kx_execute_alu of mor1kx_execute_alu.v
-   wire			overflow_set_o;		// From mor1kx_execute_alu of mor1kx_execute_alu.v
+   wire                 overflow_clear_o;       // From mor1kx_execute_alu of mor1kx_execute_alu.v
+   wire                 overflow_set_o;         // From mor1kx_execute_alu of mor1kx_execute_alu.v
    wire[`OR1K_FPCSR_WIDTH-1:0] fpcsr_o; // From mor1kx_execute_alu of mor1kx_execute_alu.v
    wire        fpcsr_set_o;      // From mor1kx_execute_alu of mor1kx_execute_alu.v
-   wire			padv_ctrl_o;		// From mor1kx_ctrl_cappuccino of mor1kx_ctrl_cappuccino.v
-   wire			padv_decode_o;		// From mor1kx_ctrl_cappuccino of mor1kx_ctrl_cappuccino.v
-   wire			padv_execute_o;		// From mor1kx_ctrl_cappuccino of mor1kx_ctrl_cappuccino.v
-   wire			padv_fetch_o;		// From mor1kx_ctrl_cappuccino of mor1kx_ctrl_cappuccino.v
-   wire			pipeline_flush_o;	// From mor1kx_ctrl_cappuccino of mor1kx_ctrl_cappuccino.v
-   wire			predicted_flag_o;	// From mor1kx_branch_prediction of mor1kx_branch_prediction.v
-   wire [OPTION_OPERAND_WIDTH-1:0] rf_result_o;	// From mor1kx_wb_mux_cappuccino of mor1kx_wb_mux_cappuccino.v
-   wire			spr_bus_ack_dc_i;	// From mor1kx_lsu_cappuccino of mor1kx_lsu_cappuccino.v
-   wire			spr_bus_ack_dmmu_i;	// From mor1kx_lsu_cappuccino of mor1kx_lsu_cappuccino.v
-   wire			spr_bus_ack_ic_i;	// From mor1kx_fetch_cappuccino of mor1kx_fetch_cappuccino.v
-   wire			spr_bus_ack_immu_i;	// From mor1kx_fetch_cappuccino of mor1kx_fetch_cappuccino.v
-=======
-   wire                 overflow_clear_o;       // From mor1kx_execute_alu of mor1kx_execute_alu.v
-   wire                 overflow_set_o;         // From mor1kx_execute_alu of mor1kx_execute_alu.v
    wire                 padv_ctrl_o;            // From mor1kx_ctrl_cappuccino of mor1kx_ctrl_cappuccino.v
    wire                 padv_decode_o;          // From mor1kx_ctrl_cappuccino of mor1kx_ctrl_cappuccino.v
    wire                 padv_execute_o;         // From mor1kx_ctrl_cappuccino of mor1kx_ctrl_cappuccino.v
@@ -453,7 +362,6 @@
    wire                 spr_bus_ack_dmmu_i;     // From mor1kx_lsu_cappuccino of mor1kx_lsu_cappuccino.v
    wire                 spr_bus_ack_ic_i;       // From mor1kx_fetch_cappuccino of mor1kx_fetch_cappuccino.v
    wire                 spr_bus_ack_immu_i;     // From mor1kx_fetch_cappuccino of mor1kx_fetch_cappuccino.v
->>>>>>> fee34915
    wire [OPTION_OPERAND_WIDTH-1:0] spr_bus_dat_dc_i;// From mor1kx_lsu_cappuccino of mor1kx_lsu_cappuccino.v
    wire [OPTION_OPERAND_WIDTH-1:0] spr_bus_dat_dmmu_i;// From mor1kx_lsu_cappuccino of mor1kx_lsu_cappuccino.v
    wire [OPTION_OPERAND_WIDTH-1:0] spr_bus_dat_ic_i;// From mor1kx_fetch_cappuccino of mor1kx_fetch_cappuccino.v
@@ -592,52 +500,6 @@
      mor1kx_decode
      (/*AUTOINST*/
       // Outputs
-<<<<<<< HEAD
-      .decode_opc_alu_o			(decode_opc_alu_o[`OR1K_ALU_OPC_WIDTH-1:0]),
-      .decode_opc_alu_secondary_o	(decode_opc_alu_secondary_o[`OR1K_ALU_OPC_WIDTH-1:0]),
-      .decode_imm16_o			(decode_imm16_o[`OR1K_IMM_WIDTH-1:0]),
-      .decode_immediate_o		(decode_immediate_o[OPTION_OPERAND_WIDTH-1:0]),
-      .decode_immediate_sel_o		(decode_immediate_sel_o),
-      .decode_immjbr_upper_o		(decode_immjbr_upper_o[9:0]),
-      .decode_rfd_adr_o			(decode_rfd_adr_o[OPTION_RF_ADDR_WIDTH-1:0]),
-      .decode_rfa_adr_o			(decode_rfa_adr_o[OPTION_RF_ADDR_WIDTH-1:0]),
-      .decode_rfb_adr_o			(decode_rfb_adr_o[OPTION_RF_ADDR_WIDTH-1:0]),
-      .decode_rf_wb_o			(decode_rf_wb_o),
-      .decode_op_jbr_o			(decode_op_jbr_o),
-      .decode_op_jr_o			(decode_op_jr_o),
-      .decode_op_jal_o			(decode_op_jal_o),
-      .decode_op_bf_o			(decode_op_bf_o),
-      .decode_op_bnf_o			(decode_op_bnf_o),
-      .decode_op_brcond_o		(decode_op_brcond_o),
-      .decode_op_branch_o		(decode_op_branch_o),
-      .decode_op_alu_o			(decode_op_alu_o),
-      .decode_op_lsu_load_o		(decode_op_lsu_load_o),
-      .decode_op_lsu_store_o		(decode_op_lsu_store_o),
-      .decode_op_lsu_atomic_o		(decode_op_lsu_atomic_o),
-      .decode_lsu_length_o		(decode_lsu_length_o[1:0]),
-      .decode_lsu_zext_o		(decode_lsu_zext_o),
-      .decode_op_mfspr_o		(decode_op_mfspr_o),
-      .decode_op_mtspr_o		(decode_op_mtspr_o),
-      .decode_op_rfe_o			(decode_op_rfe_o),
-      .decode_op_setflag_o		(decode_op_setflag_o),
-      .decode_op_add_o			(decode_op_add_o),
-      .decode_op_mul_o			(decode_op_mul_o),
-      .decode_op_mul_signed_o		(decode_op_mul_signed_o),
-      .decode_op_mul_unsigned_o		(decode_op_mul_unsigned_o),
-      .decode_op_div_o			(decode_op_div_o),
-      .decode_op_div_signed_o		(decode_op_div_signed_o),
-      .decode_op_div_unsigned_o		(decode_op_div_unsigned_o),
-      .decode_op_shift_o		(decode_op_shift_o),
-      .decode_op_ffl1_o			(decode_op_ffl1_o),
-      .decode_op_movhi_o		(decode_op_movhi_o),
-      .decode_op_fpu_o		   (decode_op_fpu_o),
-      .decode_adder_do_sub_o		(decode_adder_do_sub_o),
-      .decode_adder_do_carry_o		(decode_adder_do_carry_o),
-      .decode_except_illegal_o		(decode_except_illegal_o),
-      .decode_except_syscall_o		(decode_except_syscall_o),
-      .decode_except_trap_o		(decode_except_trap_o),
-      .decode_opc_insn_o		(decode_opc_insn_o[`OR1K_OPCODE_WIDTH-1:0]),
-=======
       .decode_opc_alu_o                 (decode_opc_alu_o[`OR1K_ALU_OPC_WIDTH-1:0]),
       .decode_opc_alu_secondary_o       (decode_opc_alu_secondary_o[`OR1K_ALU_OPC_WIDTH-1:0]),
       .decode_imm16_o                   (decode_imm16_o[`OR1K_IMM_WIDTH-1:0]),
@@ -676,13 +538,13 @@
       .decode_op_ffl1_o                 (decode_op_ffl1_o),
       .decode_op_movhi_o                (decode_op_movhi_o),
       .decode_op_msync_o                (decode_op_msync_o),
+      .decode_op_fpu_o		   (decode_op_fpu_o),
       .decode_adder_do_sub_o            (decode_adder_do_sub_o),
       .decode_adder_do_carry_o          (decode_adder_do_carry_o),
       .decode_except_illegal_o          (decode_except_illegal_o),
       .decode_except_syscall_o          (decode_except_syscall_o),
       .decode_except_trap_o             (decode_except_trap_o),
       .decode_opc_insn_o                (decode_opc_insn_o[`OR1K_OPCODE_WIDTH-1:0]),
->>>>>>> fee34915
       // Inputs
       .clk                              (clk),
       .rst                              (rst),
@@ -740,11 +602,8 @@
       .decode_op_shift_i		(decode_op_shift_o),
       .decode_op_ffl1_i			(decode_op_ffl1_o),
       .decode_op_movhi_i		(decode_op_movhi_o),
-<<<<<<< HEAD
+      .decode_op_msync_i                (decode_op_msync_o),
       .decode_op_fpu_i		   (decode_op_fpu_o),
-=======
-      .decode_op_msync_i                (decode_op_msync_o),
->>>>>>> fee34915
       .decode_opc_insn_i		(decode_opc_insn_o[`OR1K_OPCODE_WIDTH-1:0]),
       .decode_except_ibus_err_i		(decode_except_ibus_err_o),
       .decode_except_itlb_miss_i	(decode_except_itlb_miss_o),
@@ -766,121 +625,6 @@
      mor1kx_decode_execute_cappuccino
      (/*AUTOINST*/
       // Outputs
-<<<<<<< HEAD
-      .execute_predicted_flag_o		(execute_predicted_flag_o),
-      .execute_mispredict_target_o	(execute_mispredict_target_o[OPTION_OPERAND_WIDTH-1:0]),
-      .execute_opc_alu_o		(execute_opc_alu_o[`OR1K_ALU_OPC_WIDTH-1:0]),
-      .execute_opc_alu_secondary_o	(execute_opc_alu_secondary_o[`OR1K_ALU_OPC_WIDTH-1:0]),
-      .execute_imm16_o			(execute_imm16_o[`OR1K_IMM_WIDTH-1:0]),
-      .execute_immediate_o		(execute_immediate_o[OPTION_OPERAND_WIDTH-1:0]),
-      .execute_immediate_sel_o		(execute_immediate_sel_o),
-      .execute_adder_do_sub_o		(execute_adder_do_sub_o),
-      .execute_adder_do_carry_o		(execute_adder_do_carry_o),
-      .execute_immjbr_upper_o		(execute_immjbr_upper_o[9:0]),
-      .execute_rfd_adr_o		(execute_rfd_adr_o[OPTION_RF_ADDR_WIDTH-1:0]),
-      .execute_rf_wb_o			(execute_rf_wb_o),
-      .execute_op_alu_o			(execute_op_alu_o),
-      .execute_op_setflag_o		(execute_op_setflag_o),
-      .execute_op_jbr_o			(execute_op_jbr_o),
-      .execute_op_jr_o			(execute_op_jr_o),
-      .execute_op_jal_o			(execute_op_jal_o),
-      .execute_op_brcond_o		(execute_op_brcond_o),
-      .execute_op_branch_o		(execute_op_branch_o),
-      .execute_op_lsu_load_o		(execute_op_lsu_load_o),
-      .execute_op_lsu_store_o		(execute_op_lsu_store_o),
-      .execute_op_lsu_atomic_o		(execute_op_lsu_atomic_o),
-      .execute_lsu_length_o		(execute_lsu_length_o[1:0]),
-      .execute_lsu_zext_o		(execute_lsu_zext_o),
-      .execute_op_mfspr_o		(execute_op_mfspr_o),
-      .execute_op_mtspr_o		(execute_op_mtspr_o),
-      .execute_op_rfe_o			(execute_op_rfe_o),
-      .execute_op_add_o			(execute_op_add_o),
-      .execute_op_mul_o			(execute_op_mul_o),
-      .execute_op_mul_signed_o		(execute_op_mul_signed_o),
-      .execute_op_mul_unsigned_o	(execute_op_mul_unsigned_o),
-      .execute_op_div_o			(execute_op_div_o),
-      .execute_op_div_signed_o		(execute_op_div_signed_o),
-      .execute_op_div_unsigned_o	(execute_op_div_unsigned_o),
-      .execute_op_shift_o		(execute_op_shift_o),
-      .execute_op_ffl1_o		(execute_op_ffl1_o),
-      .execute_op_movhi_o		(execute_op_movhi_o),
-      .execute_op_fpu_o		   (execute_op_fpu_o),
-      .execute_jal_result_o		(execute_jal_result_o[OPTION_OPERAND_WIDTH-1:0]),
-      .execute_opc_insn_o		(execute_opc_insn_o[`OR1K_OPCODE_WIDTH-1:0]),
-      .decode_branch_o			(decode_branch_o),
-      .decode_branch_target_o		(decode_branch_target_o[OPTION_OPERAND_WIDTH-1:0]),
-      .execute_except_ibus_err_o	(execute_except_ibus_err_o),
-      .execute_except_itlb_miss_o	(execute_except_itlb_miss_o),
-      .execute_except_ipagefault_o	(execute_except_ipagefault_o),
-      .execute_except_illegal_o		(execute_except_illegal_o),
-      .execute_except_ibus_align_o	(execute_except_ibus_align_o),
-      .execute_except_syscall_o		(execute_except_syscall_o),
-      .execute_except_trap_o		(execute_except_trap_o),
-      .pc_execute_o			(pc_decode_to_execute),	 // Templated
-      .decode_valid_o			(decode_valid_o),
-      .decode_bubble_o			(decode_bubble_o),
-      .execute_bubble_o			(execute_bubble_o),
-      // Inputs
-      .clk				(clk),
-      .rst				(rst),
-      .padv_i				(padv_decode_o),	 // Templated
-      .pc_decode_i			(pc_fetch_to_decode),	 // Templated
-      .decode_rfb_i			(decode_rfb_o),		 // Templated
-      .execute_rfb_i			(execute_rfb_o),	 // Templated
-      .predicted_flag_i			(predicted_flag_o),	 // Templated
-      .pipeline_flush_i			(pipeline_flush_o),	 // Templated
-      .decode_opc_alu_i			(decode_opc_alu_o),	 // Templated
-      .decode_opc_alu_secondary_i	(decode_opc_alu_secondary_o), // Templated
-      .decode_imm16_i			(decode_imm16_o),	 // Templated
-      .decode_immediate_i		(decode_immediate_o),	 // Templated
-      .decode_immediate_sel_i		(decode_immediate_sel_o), // Templated
-      .decode_adder_do_sub_i		(decode_adder_do_sub_o), // Templated
-      .decode_adder_do_carry_i		(decode_adder_do_carry_o), // Templated
-      .decode_immjbr_upper_i		(decode_immjbr_upper_o), // Templated
-      .decode_rfd_adr_i			(decode_rfd_adr_o),	 // Templated
-      .decode_rfa_adr_i			(decode_rfa_adr_o),	 // Templated
-      .decode_rfb_adr_i			(decode_rfb_adr_o),	 // Templated
-      .ctrl_rfd_adr_i			(ctrl_rfd_adr_o),	 // Templated
-      .ctrl_op_lsu_load_i		(ctrl_op_lsu_load_o),	 // Templated
-      .ctrl_op_mfspr_i			(ctrl_op_mfspr_o),	 // Templated
-      .ctrl_op_mul_i			(ctrl_op_mul_o),	 // Templated
-      .decode_rf_wb_i			(decode_rf_wb_o),	 // Templated
-      .decode_op_alu_i			(decode_op_alu_o),	 // Templated
-      .decode_op_setflag_i		(decode_op_setflag_o),	 // Templated
-      .decode_op_jbr_i			(decode_op_jbr_o),	 // Templated
-      .decode_op_jr_i			(decode_op_jr_o),	 // Templated
-      .decode_op_jal_i			(decode_op_jal_o),	 // Templated
-      .decode_op_bf_i			(decode_op_bf_o),	 // Templated
-      .decode_op_bnf_i			(decode_op_bnf_o),	 // Templated
-      .decode_op_brcond_i		(decode_op_brcond_o),	 // Templated
-      .decode_op_branch_i		(decode_op_branch_o),	 // Templated
-      .decode_op_lsu_load_i		(decode_op_lsu_load_o),	 // Templated
-      .decode_op_lsu_store_i		(decode_op_lsu_store_o), // Templated
-      .decode_op_lsu_atomic_i		(decode_op_lsu_atomic_o), // Templated
-      .decode_lsu_length_i		(decode_lsu_length_o[1:0]), // Templated
-      .decode_lsu_zext_i		(decode_lsu_zext_o),	 // Templated
-      .decode_op_mfspr_i		(decode_op_mfspr_o),	 // Templated
-      .decode_op_mtspr_i		(decode_op_mtspr_o),	 // Templated
-      .decode_op_rfe_i			(decode_op_rfe_o),	 // Templated
-      .decode_op_add_i			(decode_op_add_o),	 // Templated
-      .decode_op_mul_i			(decode_op_mul_o),	 // Templated
-      .decode_op_mul_signed_i		(decode_op_mul_signed_o), // Templated
-      .decode_op_mul_unsigned_i		(decode_op_mul_unsigned_o), // Templated
-      .decode_op_div_i			(decode_op_div_o),	 // Templated
-      .decode_op_div_signed_i		(decode_op_div_signed_o), // Templated
-      .decode_op_div_unsigned_i		(decode_op_div_unsigned_o), // Templated
-      .decode_op_shift_i		(decode_op_shift_o),	 // Templated
-      .decode_op_ffl1_i			(decode_op_ffl1_o),	 // Templated
-      .decode_op_movhi_i		(decode_op_movhi_o),	 // Templated
-      .decode_op_fpu_i		   (decode_op_fpu_o),	 // Templated
-      .decode_opc_insn_i		(decode_opc_insn_o[`OR1K_OPCODE_WIDTH-1:0]), // Templated
-      .decode_except_ibus_err_i		(decode_except_ibus_err_o), // Templated
-      .decode_except_itlb_miss_i	(decode_except_itlb_miss_o), // Templated
-      .decode_except_ipagefault_i	(decode_except_ipagefault_o), // Templated
-      .decode_except_illegal_i		(decode_except_illegal_o), // Templated
-      .decode_except_syscall_i		(decode_except_syscall_o), // Templated
-      .decode_except_trap_i		(decode_except_trap_o));	 // Templated
-=======
       .execute_predicted_flag_o         (execute_predicted_flag_o),
       .execute_mispredict_target_o      (execute_mispredict_target_o[OPTION_OPERAND_WIDTH-1:0]),
       .execute_opc_alu_o                (execute_opc_alu_o[`OR1K_ALU_OPC_WIDTH-1:0]),
@@ -919,6 +663,7 @@
       .execute_op_ffl1_o                (execute_op_ffl1_o),
       .execute_op_movhi_o               (execute_op_movhi_o),
       .execute_op_msync_o               (execute_op_msync_o),
+      .execute_op_fpu_o		   (execute_op_fpu_o),
       .execute_jal_result_o             (execute_jal_result_o[OPTION_OPERAND_WIDTH-1:0]),
       .execute_opc_insn_o               (execute_opc_insn_o[`OR1K_OPCODE_WIDTH-1:0]),
       .decode_branch_o                  (decode_branch_o),
@@ -987,6 +732,7 @@
       .decode_op_ffl1_i                 (decode_op_ffl1_o),      // Templated
       .decode_op_movhi_i                (decode_op_movhi_o),     // Templated
       .decode_op_msync_i                (decode_op_msync_o),     // Templated
+      .decode_op_fpu_i		   (decode_op_fpu_o),	 // Templated
       .decode_opc_insn_i                (decode_opc_insn_o[`OR1K_OPCODE_WIDTH-1:0]), // Templated
       .decode_except_ibus_err_i         (decode_except_ibus_err_o), // Templated
       .decode_except_itlb_miss_i        (decode_except_itlb_miss_o), // Templated
@@ -994,7 +740,6 @@
       .decode_except_illegal_i          (decode_except_illegal_o), // Templated
       .decode_except_syscall_i          (decode_except_syscall_o), // Templated
       .decode_except_trap_i             (decode_except_trap_o));  // Templated
->>>>>>> fee34915
 
    /* mor1kx_branch_prediction AUTO_TEMPLATE (
       .op_bf_i				(decode_op_bf_o),
@@ -1093,70 +838,14 @@
      mor1kx_execute_alu
      (/*AUTOINST*/
       // Outputs
-<<<<<<< HEAD
-      .flag_set_o			(flag_set_o),
-      .flag_clear_o			(flag_clear_o),
-      .carry_set_o			(carry_set_o),
-      .carry_clear_o			(carry_clear_o),
-      .overflow_set_o			(overflow_set_o),
-      .overflow_clear_o			(overflow_clear_o),
-      .fpcsr_o             (fpcsr_o),
-      .fpcsr_set_o         (fpcsr_set_o),      
-      .alu_result_o			(alu_result_o[OPTION_OPERAND_WIDTH-1:0]),
-      .alu_valid_o			(alu_valid_o),
-      .mul_result_o			(mul_result_o[OPTION_OPERAND_WIDTH-1:0]),
-      .adder_result_o			(adder_result_o[OPTION_OPERAND_WIDTH-1:0]),
-      // Inputs
-      .clk				(clk),
-      .rst				(rst),
-      .padv_decode_i			(padv_decode_o),	 // Templated
-      .padv_execute_i			(padv_execute_o),	 // Templated
-      .padv_ctrl_i			(padv_ctrl_o),		 // Templated
-      .pipeline_flush_i			(pipeline_flush_o), // pipelined fpu
-      .opc_alu_i			(execute_opc_alu_o),	 // Templated
-      .opc_alu_secondary_i		(execute_opc_alu_secondary_o), // Templated
-      .imm16_i				(execute_imm16_o),	 // Templated
-      .immediate_i			(execute_immediate_o),	 // Templated
-      .immediate_sel_i			(execute_immediate_sel_o), // Templated
-      .decode_immediate_i		(decode_immediate_o),	 // Templated
-      .decode_immediate_sel_i		(decode_immediate_sel_o), // Templated
-      .decode_valid_i			(decode_valid_o),	 // Templated
-      .decode_op_mul_i			(decode_op_mul_o),	 // Templated
-      .op_alu_i				(execute_op_alu_o),	 // Templated
-      .op_add_i				(execute_op_add_o),	 // Templated
-      .op_mul_i				(execute_op_mul_o),	 // Templated
-      .op_mul_signed_i			(execute_op_mul_signed_o), // Templated
-      .op_mul_unsigned_i		(execute_op_mul_unsigned_o), // Templated
-      .op_div_i				(execute_op_div_o),	 // Templated
-      .op_div_signed_i			(execute_op_div_signed_o), // Templated
-      .op_div_unsigned_i		(execute_op_div_unsigned_o), // Templated
-      .op_shift_i			(execute_op_shift_o),	 // Templated
-      .op_ffl1_i			(execute_op_ffl1_o),	 // Templated
-      .op_setflag_i			(execute_op_setflag_o),	 // Templated
-      .op_mtspr_i			(execute_op_mtspr_o),	 // Templated
-      .op_mfspr_i			(execute_op_mfspr_o),	 // Templated
-      .op_movhi_i			(execute_op_movhi_o),	 // Templated
-      .op_fpu_i		   (execute_op_fpu_o),
-      .fpu_round_mode_i (ctrl_fpu_round_mode_o),      
-      .op_jbr_i				(execute_op_jbr_o),	 // Templated
-      .op_jr_i				(execute_op_jr_o),	 // Templated
-      .immjbr_upper_i			(execute_immjbr_upper_o), // Templated
-      .pc_execute_i			(pc_decode_to_execute),	 // Templated
-      .adder_do_sub_i			(execute_adder_do_sub_o), // Templated
-      .adder_do_carry_i			(execute_adder_do_carry_o), // Templated
-      .decode_rfa_i			(decode_rfa_o),		 // Templated
-      .decode_rfb_i			(decode_rfb_o),		 // Templated
-      .rfa_i				(execute_rfa_o),	 // Templated
-      .rfb_i				(execute_rfb_o),	 // Templated
-      .flag_i				(ctrl_flag_o),		 // Templated
-      .carry_i				(ctrl_carry_o));		 // Templated
-=======
       .flag_set_o                       (flag_set_o),
       .flag_clear_o                     (flag_clear_o),
       .carry_set_o                      (carry_set_o),
       .carry_clear_o                    (carry_clear_o),
       .overflow_set_o                   (overflow_set_o),
       .overflow_clear_o                 (overflow_clear_o),
+      .fpcsr_o             (fpcsr_o),
+      .fpcsr_set_o         (fpcsr_set_o),      
       .alu_result_o                     (alu_result_o[OPTION_OPERAND_WIDTH-1:0]),
       .alu_valid_o                      (alu_valid_o),
       .mul_result_o                     (mul_result_o[OPTION_OPERAND_WIDTH-1:0]),
@@ -1167,6 +856,7 @@
       .padv_decode_i                    (padv_decode_o),         // Templated
       .padv_execute_i                   (padv_execute_o),        // Templated
       .padv_ctrl_i                      (padv_ctrl_o),           // Templated
+      .pipeline_flush_i			(pipeline_flush_o), // pipelined fpu
       .opc_alu_i                        (execute_opc_alu_o),     // Templated
       .opc_alu_secondary_i              (execute_opc_alu_secondary_o), // Templated
       .imm16_i                          (execute_imm16_o),       // Templated
@@ -1190,6 +880,8 @@
       .op_mtspr_i                       (execute_op_mtspr_o),    // Templated
       .op_mfspr_i                       (execute_op_mfspr_o),    // Templated
       .op_movhi_i                       (execute_op_movhi_o),    // Templated
+      .op_fpu_i		   (execute_op_fpu_o),
+      .fpu_round_mode_i (ctrl_fpu_round_mode_o),      
       .op_jbr_i                         (execute_op_jbr_o),      // Templated
       .op_jr_i                          (execute_op_jr_o),       // Templated
       .immjbr_upper_i                   (execute_immjbr_upper_o), // Templated
@@ -1202,7 +894,6 @@
       .rfb_i                            (execute_rfb_o),         // Templated
       .flag_i                           (ctrl_flag_o),           // Templated
       .carry_i                          (ctrl_carry_o));          // Templated
->>>>>>> fee34915
 
 
    /* mor1kx_lsu_cappuccino AUTO_TEMPLATE (
@@ -1505,94 +1196,6 @@
      mor1kx_execute_ctrl_cappuccino
      (/*AUTOINST*/
       // Outputs
-<<<<<<< HEAD
-      .ctrl_rf_wb_o			(ctrl_rf_wb_o),
-      .wb_rf_wb_o			(wb_rf_wb_o),
-      .ctrl_rfd_adr_o			(ctrl_rfd_adr_o[OPTION_RF_ADDR_WIDTH-1:0]),
-      .wb_rfd_adr_o			(wb_rfd_adr_o[OPTION_RF_ADDR_WIDTH-1:0]),
-      .ctrl_alu_result_o		(ctrl_alu_result_o[OPTION_OPERAND_WIDTH-1:0]),
-      .ctrl_lsu_adr_o			(ctrl_lsu_adr_o[OPTION_OPERAND_WIDTH-1:0]),
-      .ctrl_rfb_o			(ctrl_rfb_o[OPTION_OPERAND_WIDTH-1:0]),
-      .ctrl_flag_set_o			(ctrl_flag_set_o),
-      .ctrl_flag_clear_o		(ctrl_flag_clear_o),
-      .ctrl_carry_set_o			(ctrl_carry_set_o),
-      .ctrl_carry_clear_o		(ctrl_carry_clear_o),
-      .ctrl_overflow_set_o		(ctrl_overflow_set_o),
-      .ctrl_overflow_clear_o		(ctrl_overflow_clear_o),
-      .ctrl_fpcsr_o           (ctrl_fpcsr_o),
-      .ctrl_fpcsr_set_o       (ctrl_fpcsr_set_o),      
-      .pc_ctrl_o			(pc_execute_to_ctrl),	 // Templated
-      .ctrl_op_mul_o			(ctrl_op_mul_o),
-      .ctrl_op_lsu_load_o		(ctrl_op_lsu_load_o),
-      .ctrl_op_lsu_store_o		(ctrl_op_lsu_store_o),
-      .ctrl_op_lsu_atomic_o		(ctrl_op_lsu_atomic_o),
-      .ctrl_lsu_length_o		(ctrl_lsu_length_o[1:0]),
-      .ctrl_lsu_zext_o			(ctrl_lsu_zext_o),
-      .ctrl_op_mfspr_o			(ctrl_op_mfspr_o),
-      .ctrl_op_mtspr_o			(ctrl_op_mtspr_o),
-      .ctrl_op_rfe_o			(ctrl_op_rfe_o),
-      .ctrl_except_ibus_err_o		(ctrl_except_ibus_err_o),
-      .ctrl_except_itlb_miss_o		(ctrl_except_itlb_miss_o),
-      .ctrl_except_ipagefault_o		(ctrl_except_ipagefault_o),
-      .ctrl_except_ibus_align_o		(ctrl_except_ibus_align_o),
-      .ctrl_except_illegal_o		(ctrl_except_illegal_o),
-      .ctrl_except_syscall_o		(ctrl_except_syscall_o),
-      .ctrl_except_dbus_o		(ctrl_except_dbus_o),
-      .ctrl_except_dtlb_miss_o		(ctrl_except_dtlb_miss_o),
-      .ctrl_except_dpagefault_o		(ctrl_except_dpagefault_o),
-      .ctrl_except_align_o		(ctrl_except_align_o),
-      .ctrl_except_trap_o		(ctrl_except_trap_o),
-      .execute_valid_o			(execute_valid_o),
-      .ctrl_valid_o			(ctrl_valid_o),
-      // Inputs
-      .clk				(clk),
-      .rst				(rst),
-      .padv_i				(padv_execute_o),	 // Templated
-      .padv_ctrl_i			(padv_ctrl_o),		 // Templated
-      .execute_except_ibus_err_i	(execute_except_ibus_err_o), // Templated
-      .execute_except_itlb_miss_i	(execute_except_itlb_miss_o), // Templated
-      .execute_except_ipagefault_i	(execute_except_ipagefault_o), // Templated
-      .execute_except_illegal_i		(execute_except_illegal_o), // Templated
-      .execute_except_ibus_align_i	(execute_except_ibus_align_o), // Templated
-      .execute_except_syscall_i		(execute_except_syscall_o), // Templated
-      .lsu_except_dbus_i		(lsu_except_dbus_o),	 // Templated
-      .lsu_except_align_i		(lsu_except_align_o),	 // Templated
-      .lsu_except_dtlb_miss_i		(lsu_except_dtlb_miss_o), // Templated
-      .lsu_except_dpagefault_i		(lsu_except_dpagefault_o), // Templated
-      .execute_except_trap_i		(execute_except_trap_o), // Templated
-      .pipeline_flush_i			(pipeline_flush_o),	 // Templated
-      .op_mul_i				(execute_op_mul_o),	 // Templated
-      .op_lsu_load_i			(execute_op_lsu_load_o), // Templated
-      .op_lsu_store_i			(execute_op_lsu_store_o), // Templated
-      .op_lsu_atomic_i			(execute_op_lsu_atomic_o), // Templated
-      .lsu_length_i			(execute_lsu_length_o),	 // Templated
-      .lsu_zext_i			(execute_lsu_zext_o),	 // Templated
-      .op_mfspr_i			(execute_op_mfspr_o),	 // Templated
-      .op_mtspr_i			(execute_op_mtspr_o),	 // Templated
-      .alu_valid_i			(alu_valid_o),		 // Templated
-      .lsu_valid_i			(lsu_valid_o),		 // Templated
-      .op_jr_i				(execute_op_jr_o),	 // Templated
-      .op_jal_i				(execute_op_jal_o),	 // Templated
-      .op_rfe_i				(execute_op_rfe_o),	 // Templated
-      .alu_result_i			(alu_result_o),		 // Templated
-      .adder_result_i			(adder_result_o),	 // Templated
-      .rfb_i				(execute_rfb_o),	 // Templated
-      .execute_jal_result_i		(execute_jal_result_o),	 // Templated
-      .flag_set_i			(flag_set_o),		 // Templated
-      .flag_clear_i			(flag_clear_o),		 // Templated
-      .carry_set_i			(carry_set_o),		 // Templated
-      .carry_clear_i			(carry_clear_o),	 // Templated
-      .overflow_set_i			(overflow_set_o),	 // Templated
-      .overflow_clear_i			(overflow_clear_o),	 // Templated
-      .fpcsr_i             (fpcsr_o),
-      .fpcsr_set_i         (fpcsr_set_o),      
-      .pc_execute_i			(pc_decode_to_execute),	 // Templated
-      .execute_rf_wb_i			(execute_rf_wb_o),	 // Templated
-      .execute_rfd_adr_i		(execute_rfd_adr_o),	 // Templated
-      .execute_bubble_i			(execute_bubble_o),	 // Templated
-      .ctrl_mfspr_ack_i			(ctrl_mfspr_ack_o),	 // Templated
-      .ctrl_mtspr_ack_i			(ctrl_mtspr_ack_o));	 // Templated
-=======
       .ctrl_rf_wb_o                     (ctrl_rf_wb_o),
       .wb_rf_wb_o                       (wb_rf_wb_o),
       .ctrl_rfd_adr_o                   (ctrl_rfd_adr_o[OPTION_RF_ADDR_WIDTH-1:0]),
@@ -1606,6 +1209,8 @@
       .ctrl_carry_clear_o               (ctrl_carry_clear_o),
       .ctrl_overflow_set_o              (ctrl_overflow_set_o),
       .ctrl_overflow_clear_o            (ctrl_overflow_clear_o),
+      .ctrl_fpcsr_o           (ctrl_fpcsr_o),
+      .ctrl_fpcsr_set_o       (ctrl_fpcsr_set_o),      
       .pc_ctrl_o                        (pc_execute_to_ctrl),    // Templated
       .ctrl_op_mul_o                    (ctrl_op_mul_o),
       .ctrl_op_lsu_load_o               (ctrl_op_lsu_load_o),
@@ -1672,13 +1277,14 @@
       .carry_clear_i                    (carry_clear_o),         // Templated
       .overflow_set_i                   (overflow_set_o),        // Templated
       .overflow_clear_i                 (overflow_clear_o),      // Templated
+      .fpcsr_i             (fpcsr_o),
+      .fpcsr_set_i         (fpcsr_set_o),      
       .pc_execute_i                     (pc_decode_to_execute),  // Templated
       .execute_rf_wb_i                  (execute_rf_wb_o),       // Templated
       .execute_rfd_adr_i                (execute_rfd_adr_o),     // Templated
       .execute_bubble_i                 (execute_bubble_o),      // Templated
       .ctrl_mfspr_ack_i                 (ctrl_mfspr_ack_o),      // Templated
       .ctrl_mtspr_ack_i                 (ctrl_mtspr_ack_o));      // Templated
->>>>>>> fee34915
 
    /* mor1kx_ctrl_cappuccino AUTO_TEMPLATE (
     .ctrl_alu_result_i		(ctrl_alu_result_o),
@@ -1766,112 +1372,13 @@
      mor1kx_ctrl_cappuccino
      (/*AUTOINST*/
       // Outputs
-<<<<<<< HEAD
-      .ctrl_epcr_o			(ctrl_epcr_o[OPTION_OPERAND_WIDTH-1:0]),
-      .mfspr_dat_o			(mfspr_dat_o[OPTION_OPERAND_WIDTH-1:0]),
-      .ctrl_mfspr_ack_o			(ctrl_mfspr_ack_o),
-      .ctrl_mtspr_ack_o			(ctrl_mtspr_ack_o),
-      .ctrl_flag_o			(ctrl_flag_o),
-      .ctrl_carry_o			(ctrl_carry_o),
-      .ctrl_fpu_round_mode_o   (ctrl_fpu_round_mode_o),
-      .ctrl_branch_exception_o		(ctrl_branch_exception_o),
-      .ctrl_branch_except_pc_o		(ctrl_branch_except_pc_o[OPTION_OPERAND_WIDTH-1:0]),
-      .pipeline_flush_o			(pipeline_flush_o),
-      .doing_rfe_o			(doing_rfe_o),
-      .padv_fetch_o			(padv_fetch_o),
-      .padv_decode_o			(padv_decode_o),
-      .padv_execute_o			(padv_execute_o),
-      .padv_ctrl_o			(padv_ctrl_o),
-      .du_dat_o				(du_dat_o[OPTION_OPERAND_WIDTH-1:0]),
-      .du_ack_o				(du_ack_o),
-      .du_stall_o			(du_stall_o),
-      .du_restart_pc_o			(du_restart_pc_o[OPTION_OPERAND_WIDTH-1:0]),
-      .du_restart_o			(du_restart_o),
-      .spr_bus_addr_o			(spr_bus_addr_o[15:0]),
-      .spr_bus_we_o			(spr_bus_we_o),
-      .spr_bus_stb_o			(spr_bus_stb_o),
-      .spr_bus_dat_o			(spr_bus_dat_o[OPTION_OPERAND_WIDTH-1:0]),
-      .spr_sr_o				(spr_sr_o[15:0]),
-      .ctrl_bubble_o			(ctrl_bubble_o),
-      // Inputs
-      .clk				(clk),
-      .rst				(rst),
-      .ctrl_alu_result_i		(ctrl_alu_result_o),	 // Templated
-      .ctrl_lsu_adr_i			(ctrl_lsu_adr_o),	 // Templated
-      .ctrl_rfb_i			(ctrl_rfb_o),		 // Templated
-      .ctrl_flag_set_i			(ctrl_flag_set_o),	 // Templated
-      .ctrl_flag_clear_i		(ctrl_flag_clear_o),	 // Templated
-      .atomic_flag_set_i		(atomic_flag_set_o),	 // Templated
-      .atomic_flag_clear_i		(atomic_flag_clear_o),	 // Templated
-      .pc_ctrl_i			(pc_execute_to_ctrl),	 // Templated
-      .ctrl_op_mfspr_i			(ctrl_op_mfspr_o),	 // Templated
-      .ctrl_op_mtspr_i			(ctrl_op_mtspr_o),	 // Templated
-      .ctrl_op_rfe_i			(ctrl_op_rfe_o),	 // Templated
-      .decode_branch_i			(decode_branch_o),	 // Templated
-      .decode_branch_target_i		(decode_branch_target_o), // Templated
-      .branch_mispredict_i		(branch_mispredict_o),	 // Templated
-      .execute_mispredict_target_i	(execute_mispredict_target_o), // Templated
-      .pc_execute_i			(pc_decode_to_execute),	 // Templated
-      .execute_op_branch_i		(execute_op_branch_o),	 // Templated
-      .except_ibus_err_i		(ctrl_except_ibus_err_o), // Templated
-      .except_itlb_miss_i		(ctrl_except_itlb_miss_o), // Templated
-      .except_ipagefault_i		(ctrl_except_ipagefault_o), // Templated
-      .except_ibus_align_i		(ctrl_except_ibus_align_o), // Templated
-      .except_illegal_i			(ctrl_except_illegal_o), // Templated
-      .except_syscall_i			(ctrl_except_syscall_o), // Templated
-      .except_dbus_i			(ctrl_except_dbus_o),	 // Templated
-      .except_dtlb_miss_i		(ctrl_except_dtlb_miss_o), // Templated
-      .except_dpagefault_i		(ctrl_except_dpagefault_o), // Templated
-      .except_trap_i			(ctrl_except_trap_o),	 // Templated
-      .except_align_i			(ctrl_except_align_o),	 // Templated
-      .fetch_valid_i			(fetch_valid_o),	 // Templated
-      .decode_valid_i			(decode_valid_o),	 // Templated
-      .execute_valid_i			(execute_valid_o),	 // Templated
-      .ctrl_valid_i			(ctrl_valid_o),		 // Templated
-      .fetch_exception_taken_i		(fetch_exception_taken_o), // Templated
-      .decode_bubble_i			(decode_bubble_o),	 // Templated
-      .execute_bubble_i			(execute_bubble_o),	 // Templated
-      .irq_i				(irq_i[31:0]),
-      .store_buffer_epcr_i		(store_buffer_epcr_o),	 // Templated
-      .store_buffer_err_i		(store_buffer_err_o),	 // Templated
-      .ctrl_carry_set_i			(ctrl_carry_set_o),	 // Templated
-      .ctrl_carry_clear_i		(ctrl_carry_clear_o),	 // Templated
-      .ctrl_overflow_set_i		(ctrl_overflow_set_o),	 // Templated
-      .ctrl_overflow_clear_i		(ctrl_overflow_clear_o), // Templated
-      .ctrl_fpcsr_i       (ctrl_fpcsr_o),
-      .ctrl_fpcsr_set_i   (ctrl_fpcsr_set_o),      
-      .du_addr_i			(du_addr_i[15:0]),
-      .du_stb_i				(du_stb_i),
-      .du_dat_i				(du_dat_i[OPTION_OPERAND_WIDTH-1:0]),
-      .du_we_i				(du_we_i),
-      .du_stall_i			(du_stall_i),
-      .spr_bus_dat_dc_i			(spr_bus_dat_dc_i[OPTION_OPERAND_WIDTH-1:0]),
-      .spr_bus_ack_dc_i			(spr_bus_ack_dc_i),
-      .spr_bus_dat_ic_i			(spr_bus_dat_ic_i[OPTION_OPERAND_WIDTH-1:0]),
-      .spr_bus_ack_ic_i			(spr_bus_ack_ic_i),
-      .spr_bus_dat_dmmu_i		(spr_bus_dat_dmmu_i[OPTION_OPERAND_WIDTH-1:0]),
-      .spr_bus_ack_dmmu_i		(spr_bus_ack_dmmu_i),
-      .spr_bus_dat_immu_i		(spr_bus_dat_immu_i[OPTION_OPERAND_WIDTH-1:0]),
-      .spr_bus_ack_immu_i		(spr_bus_ack_immu_i),
-      .spr_bus_dat_mac_i		(spr_bus_dat_mac_i[OPTION_OPERAND_WIDTH-1:0]),
-      .spr_bus_ack_mac_i		(spr_bus_ack_mac_i),
-      .spr_bus_dat_pmu_i		(spr_bus_dat_pmu_i[OPTION_OPERAND_WIDTH-1:0]),
-      .spr_bus_ack_pmu_i		(spr_bus_ack_pmu_i),
-      .spr_bus_dat_pcu_i		(spr_bus_dat_pcu_i[OPTION_OPERAND_WIDTH-1:0]),
-      .spr_bus_ack_pcu_i		(spr_bus_ack_pcu_i),
-      .spr_bus_dat_fpu_i		(spr_bus_dat_fpu_i[OPTION_OPERAND_WIDTH-1:0]),
-      .spr_bus_ack_fpu_i		(spr_bus_ack_fpu_i),
-      .spr_gpr_dat_i			(spr_gpr_dat_o),	 // Templated
-      .spr_gpr_ack_i			(spr_gpr_ack_o),	 // Templated
-      .multicore_coreid_i		(multicore_coreid_i[OPTION_OPERAND_WIDTH-1:0]),
-      .multicore_numcores_i		(multicore_numcores_i[OPTION_OPERAND_WIDTH-1:0]));
-=======
       .ctrl_epcr_o                      (ctrl_epcr_o[OPTION_OPERAND_WIDTH-1:0]),
       .mfspr_dat_o                      (mfspr_dat_o[OPTION_OPERAND_WIDTH-1:0]),
       .ctrl_mfspr_ack_o                 (ctrl_mfspr_ack_o),
       .ctrl_mtspr_ack_o                 (ctrl_mtspr_ack_o),
       .ctrl_flag_o                      (ctrl_flag_o),
       .ctrl_carry_o                     (ctrl_carry_o),
+      .ctrl_fpu_round_mode_o   (ctrl_fpu_round_mode_o),
       .ctrl_branch_exception_o          (ctrl_branch_exception_o),
       .ctrl_branch_except_pc_o          (ctrl_branch_except_pc_o[OPTION_OPERAND_WIDTH-1:0]),
       .pipeline_flush_o                 (pipeline_flush_o),
@@ -1936,6 +1443,8 @@
       .ctrl_carry_clear_i               (ctrl_carry_clear_o),    // Templated
       .ctrl_overflow_set_i              (ctrl_overflow_set_o),   // Templated
       .ctrl_overflow_clear_i            (ctrl_overflow_clear_o), // Templated
+      .ctrl_fpcsr_i       (ctrl_fpcsr_o),
+      .ctrl_fpcsr_set_i   (ctrl_fpcsr_set_o),      
       .du_addr_i                        (du_addr_i[15:0]),
       .du_stb_i                         (du_stb_i),
       .du_dat_i                         (du_dat_i[OPTION_OPERAND_WIDTH-1:0]),
@@ -1961,7 +1470,6 @@
       .spr_gpr_ack_i                    (spr_gpr_ack_o),         // Templated
       .multicore_coreid_i               (multicore_coreid_i[OPTION_OPERAND_WIDTH-1:0]),
       .multicore_numcores_i             (multicore_numcores_i[OPTION_OPERAND_WIDTH-1:0]));
->>>>>>> fee34915
 
    reg [`OR1K_INSN_WIDTH-1:0] traceport_stage_decode_insn;
    reg [`OR1K_INSN_WIDTH-1:0] traceport_stage_exec_insn;
