--- conflicted
+++ resolved
@@ -23,13 +23,8 @@
     parameter OPTION_RESET_PC = {{(OPTION_OPERAND_WIDTH-13){1'b0}},
 				 `OR1K_RESET_VECTOR,8'd0},
     parameter OPTION_RF_ADDR_WIDTH = 5,
-<<<<<<< HEAD
     parameter FEATURE_MULTIPLIER = "THREESTAGE",
-    parameter FEATURE_FPU   = "NONE", // ENABLED|NONE
-    parameter FEATURE_OVERFLOW = "NONE"
-=======
-    parameter FEATURE_MULTIPLIER = "THREESTAGE"
->>>>>>> d120827d
+    parameter FEATURE_FPU   = "NONE" // ENABLED|NONE
     )
    (
     input 				  clk,
