/* ****************************************************************************
  This Source Code Form is subject to the terms of the 
  Open Hardware Description License, v. 1.0. If a copy 
  of the OHDL was not distributed with this file, You 
  can obtain one at http://juliusbaxter.net/ohdl/ohdl.txt

  Description: Espresso pipeline CPU module
  
  Copyright (C) 2012 Authors
 
  Author(s): Julius Baxter <juliusbaxter@gmail.com>
 
***************************************************************************** */

`include "mor1kx-defines.v"

module mor1kx_cpu_espresso
  (/*AUTOARG*/
   // Outputs
   ibus_adr_o, ibus_req_o, ibus_burst_o, dbus_adr_o, dbus_dat_o,
   dbus_req_o, dbus_bsel_o, dbus_we_o, dbus_burst_o, du_dat_o,
   du_ack_o, du_stall_o, spr_bus_addr_o, spr_bus_we_o, spr_bus_stb_o,
   spr_bus_dat_o, spr_sr_o,
   // Inputs
   clk, rst, ibus_err_i, ibus_ack_i, ibus_dat_i, dbus_err_i,
   dbus_ack_i, dbus_dat_i, irq_i, du_addr_i, du_stb_i, du_dat_i,
   du_we_i, du_stall_i, spr_bus_dat_dmmu_i, spr_bus_ack_dmmu_i,
   spr_bus_dat_immu_i, spr_bus_ack_immu_i, spr_bus_dat_mac_i,
   spr_bus_ack_mac_i, spr_bus_dat_pmu_i, spr_bus_ack_pmu_i,
   spr_bus_dat_pcu_i, spr_bus_ack_pcu_i, spr_bus_dat_fpu_i,
   spr_bus_ack_fpu_i, multicore_coreid_i
   );

   input clk, rst;

   parameter OPTION_OPERAND_WIDTH	= 32;
   
   parameter FEATURE_DATACACHE		= "NONE";
   parameter OPTION_DCACHE_BLOCK_WIDTH	= 5;
   parameter OPTION_DCACHE_SET_WIDTH	= 9;
   parameter OPTION_DCACHE_WAYS		= 2;
   parameter FEATURE_DMMU		= "NONE";
   parameter FEATURE_DMMU_HW_TLB_RELOAD = "NONE";
   parameter FEATURE_INSTRUCTIONCACHE	= "NONE";
   parameter OPTION_ICACHE_BLOCK_WIDTH	= 5;
   parameter OPTION_ICACHE_SET_WIDTH	= 9;
   parameter OPTION_ICACHE_WAYS		= 2;
   parameter FEATURE_IMMU		= "NONE";
   parameter FEATURE_IMMU_HW_TLB_RELOAD = "NONE";
   parameter FEATURE_TIMER		= "ENABLED";
   parameter FEATURE_DEBUGUNIT		= "NONE";
   parameter FEATURE_PERFCOUNTERS	= "NONE";
   parameter FEATURE_MAC		= "NONE";
   parameter FEATURE_MULTICORE          = 0;
   
   parameter FEATURE_SYSCALL		= "ENABLED";
   parameter FEATURE_TRAP		= "ENABLED";
   parameter FEATURE_RANGE		= "ENABLED";

   parameter FEATURE_PIC		= "ENABLED";
   parameter OPTION_PIC_TRIGGER		= "LEVEL";
   parameter OPTION_PIC_NMI_WIDTH	= 0;

   parameter FEATURE_DSX		= "NONE";
   parameter FEATURE_FASTCONTEXTS	= "NONE";
   parameter FEATURE_OVERFLOW		= "NONE";
   
   parameter OPTION_RF_ADDR_WIDTH	= 5;
   parameter OPTION_RF_WORDS		= 32;

   parameter OPTION_RESET_PC		= {{(OPTION_OPERAND_WIDTH-13){1'b0}},
					   `OR1K_RESET_VECTOR,8'd0};

   parameter FEATURE_MULTIPLIER		= "THREESTAGE";
   parameter FEATURE_DIVIDER		= "NONE";

   parameter FEATURE_ADDC		= "NONE";
   parameter FEATURE_SRA		= "ENABLED";
   parameter FEATURE_ROR		= "NONE";
   parameter FEATURE_EXT		= "NONE";
   parameter FEATURE_CMOV		= "NONE";
   parameter FEATURE_FFL1		= "NONE";
   parameter FEATURE_MSYNC		= "NONE";
   parameter FEATURE_PSYNC		= "NONE";
   parameter FEATURE_CSYNC		= "NONE";

   parameter FEATURE_CUST1		= "NONE";
   parameter FEATURE_CUST2		= "NONE";
   parameter FEATURE_CUST3		= "NONE";
   parameter FEATURE_CUST4		= "NONE";
   parameter FEATURE_CUST5		= "NONE";
   parameter FEATURE_CUST6		= "NONE";
   parameter FEATURE_CUST7		= "NONE";
   parameter FEATURE_CUST8		= "NONE";
   
   parameter OPTION_SHIFTER		= "ENABLED";
   
   // Instruction bus
   input ibus_err_i;
   input ibus_ack_i;
   input [`OR1K_INSN_WIDTH-1:0] ibus_dat_i;
   output [OPTION_OPERAND_WIDTH-1:0] ibus_adr_o;
   output 			     ibus_req_o;
   output 			     ibus_burst_o;

   // Data bus
   input 			     dbus_err_i;
   input 			     dbus_ack_i;
   input [OPTION_OPERAND_WIDTH-1:0]  dbus_dat_i;
   output [OPTION_OPERAND_WIDTH-1:0] dbus_adr_o;
   output [OPTION_OPERAND_WIDTH-1:0] dbus_dat_o;
   output 			     dbus_req_o;
   output [3:0] 		     dbus_bsel_o;
   output 			     dbus_we_o;
   output 			     dbus_burst_o;

   // Interrupts
   input [31:0] 		     irq_i;
   
   // Debug interface
   input [15:0] 		     du_addr_i;
   input 			     du_stb_i;
   input [OPTION_OPERAND_WIDTH-1:0]  du_dat_i;
   input 			     du_we_i;
   output [OPTION_OPERAND_WIDTH-1:0] du_dat_o;
   output 			     du_ack_o;
   // Stall control from debug interface
   input 			     du_stall_i;
   output 			     du_stall_o;

   // SPR accesses to external units (cache, mmu, etc.)
   output [15:0] 		     spr_bus_addr_o;
   output 			     spr_bus_we_o;
   output 			     spr_bus_stb_o;
   output [OPTION_OPERAND_WIDTH-1:0] spr_bus_dat_o;
   input [OPTION_OPERAND_WIDTH-1:0]  spr_bus_dat_dmmu_i;
   input 			     spr_bus_ack_dmmu_i;   
   input [OPTION_OPERAND_WIDTH-1:0]  spr_bus_dat_immu_i;
   input 			     spr_bus_ack_immu_i;   
   input [OPTION_OPERAND_WIDTH-1:0]  spr_bus_dat_mac_i;
   input 			     spr_bus_ack_mac_i;   
   input [OPTION_OPERAND_WIDTH-1:0]  spr_bus_dat_pmu_i;
   input 			     spr_bus_ack_pmu_i;   
   input [OPTION_OPERAND_WIDTH-1:0]  spr_bus_dat_pcu_i;
   input 			     spr_bus_ack_pcu_i;   
   input [OPTION_OPERAND_WIDTH-1:0]  spr_bus_dat_fpu_i;
   input 			     spr_bus_ack_fpu_i;   
   output [15:0] 		     spr_sr_o;

   input [OPTION_OPERAND_WIDTH-1:0]  multicore_coreid_i;

   
   wire [OPTION_OPERAND_WIDTH-1:0]   pc_fetch_to_decode;
   wire [`OR1K_INSN_WIDTH-1:0] 	     insn_fetch_to_decode;
   wire [OPTION_OPERAND_WIDTH-1:0]   pc_decode_to_execute;
   wire [OPTION_OPERAND_WIDTH-1:0]   pc_execute_to_ctrl;
   
   /*AUTOWIRE*/
   // Beginning of automatic wires (for undeclared instantiated-module outputs)
   wire [OPTION_OPERAND_WIDTH-1:0] adder_result_o;// From mor1kx_execute_alu of mor1kx_execute_alu.v
   wire [OPTION_OPERAND_WIDTH-1:0] alu_result_o;// From mor1kx_execute_alu of mor1kx_execute_alu.v
   wire			alu_valid_o;		// From mor1kx_execute_alu of mor1kx_execute_alu.v
   wire			carry_clear_o;		// From mor1kx_execute_alu of mor1kx_execute_alu.v
   wire			carry_o;		// From mor1kx_ctrl_espresso of mor1kx_ctrl_espresso.v
   wire			carry_set_o;		// From mor1kx_execute_alu of mor1kx_execute_alu.v
   wire			ctrl_branch_occur_o;	// From mor1kx_ctrl_espresso of mor1kx_ctrl_espresso.v
   wire [OPTION_OPERAND_WIDTH-1:0] ctrl_branch_target_o;// From mor1kx_ctrl_espresso of mor1kx_ctrl_espresso.v
   wire			ctrl_mfspr_we_o;	// From mor1kx_ctrl_espresso of mor1kx_ctrl_espresso.v
   wire			decode_adder_do_carry_o;// From mor1kx_decode of mor1kx_decode.v
   wire			decode_adder_do_sub_o;	// From mor1kx_decode of mor1kx_decode.v
   wire			decode_except_ibus_err_o;// From mor1kx_fetch_espresso of mor1kx_fetch_espresso.v
   wire			decode_except_illegal_o;// From mor1kx_decode of mor1kx_decode.v
   wire			decode_except_syscall_o;// From mor1kx_decode of mor1kx_decode.v
   wire			decode_except_trap_o;	// From mor1kx_decode of mor1kx_decode.v
   wire [`OR1K_IMM_WIDTH-1:0] decode_imm16_o;	// From mor1kx_decode of mor1kx_decode.v
   wire [OPTION_OPERAND_WIDTH-1:0] decode_immediate_o;// From mor1kx_decode of mor1kx_decode.v
   wire			decode_immediate_sel_o;	// From mor1kx_decode of mor1kx_decode.v
   wire [9:0]		decode_immjbr_upper_o;	// From mor1kx_decode of mor1kx_decode.v
   wire [1:0]		decode_lsu_length_o;	// From mor1kx_decode of mor1kx_decode.v
   wire			decode_lsu_zext_o;	// From mor1kx_decode of mor1kx_decode.v
   wire			decode_op_add_o;	// From mor1kx_decode of mor1kx_decode.v
   wire			decode_op_alu_o;	// From mor1kx_decode of mor1kx_decode.v
   wire			decode_op_bf_o;		// From mor1kx_decode of mor1kx_decode.v
   wire			decode_op_bnf_o;	// From mor1kx_decode of mor1kx_decode.v
   wire			decode_op_branch_o;	// From mor1kx_decode of mor1kx_decode.v
   wire			decode_op_brcond_o;	// From mor1kx_decode of mor1kx_decode.v
   wire			decode_op_div_o;	// From mor1kx_decode of mor1kx_decode.v
   wire			decode_op_div_signed_o;	// From mor1kx_decode of mor1kx_decode.v
   wire			decode_op_div_unsigned_o;// From mor1kx_decode of mor1kx_decode.v
   wire			decode_op_ffl1_o;	// From mor1kx_decode of mor1kx_decode.v
   wire			decode_op_jal_o;	// From mor1kx_decode of mor1kx_decode.v
   wire			decode_op_jbr_o;	// From mor1kx_decode of mor1kx_decode.v
   wire			decode_op_jr_o;		// From mor1kx_decode of mor1kx_decode.v
   wire			decode_op_lsu_atomic_o;	// From mor1kx_decode of mor1kx_decode.v
   wire			decode_op_lsu_load_o;	// From mor1kx_decode of mor1kx_decode.v
   wire			decode_op_lsu_store_o;	// From mor1kx_decode of mor1kx_decode.v
   wire			decode_op_mfspr_o;	// From mor1kx_decode of mor1kx_decode.v
   wire			decode_op_movhi_o;	// From mor1kx_decode of mor1kx_decode.v
   wire			decode_op_mtspr_o;	// From mor1kx_decode of mor1kx_decode.v
   wire			decode_op_mul_o;	// From mor1kx_decode of mor1kx_decode.v
   wire			decode_op_mul_signed_o;	// From mor1kx_decode of mor1kx_decode.v
   wire			decode_op_mul_unsigned_o;// From mor1kx_decode of mor1kx_decode.v
   wire			decode_op_rfe_o;	// From mor1kx_decode of mor1kx_decode.v
   wire			decode_op_setflag_o;	// From mor1kx_decode of mor1kx_decode.v
   wire			decode_op_shift_o;	// From mor1kx_decode of mor1kx_decode.v
   wire [`OR1K_ALU_OPC_WIDTH-1:0] decode_opc_alu_o;// From mor1kx_decode of mor1kx_decode.v
   wire [`OR1K_ALU_OPC_WIDTH-1:0] decode_opc_alu_secondary_o;// From mor1kx_decode of mor1kx_decode.v
   wire [`OR1K_OPCODE_WIDTH-1:0] decode_opc_insn_o;// From mor1kx_decode of mor1kx_decode.v
   wire			decode_rf_wb_o;		// From mor1kx_decode of mor1kx_decode.v
   wire [OPTION_RF_ADDR_WIDTH-1:0] decode_rfa_adr_o;// From mor1kx_decode of mor1kx_decode.v
   wire [OPTION_RF_ADDR_WIDTH-1:0] decode_rfb_adr_o;// From mor1kx_decode of mor1kx_decode.v
   wire [OPTION_RF_ADDR_WIDTH-1:0] decode_rfd_adr_o;// From mor1kx_decode of mor1kx_decode.v
   wire			du_restart_o;		// From mor1kx_ctrl_espresso of mor1kx_ctrl_espresso.v
   wire [OPTION_OPERAND_WIDTH-1:0] du_restart_pc_o;// From mor1kx_ctrl_espresso of mor1kx_ctrl_espresso.v
   wire			exception_taken_o;	// From mor1kx_ctrl_espresso of mor1kx_ctrl_espresso.v
   wire			execute_waiting_o;	// From mor1kx_ctrl_espresso of mor1kx_ctrl_espresso.v
   wire			fetch_advancing_o;	// From mor1kx_fetch_espresso of mor1kx_fetch_espresso.v
   wire [OPTION_RF_ADDR_WIDTH-1:0] fetch_rfa_adr_o;// From mor1kx_fetch_espresso of mor1kx_fetch_espresso.v
   wire [OPTION_RF_ADDR_WIDTH-1:0] fetch_rfb_adr_o;// From mor1kx_fetch_espresso of mor1kx_fetch_espresso.v
   wire			fetch_take_exception_branch_o;// From mor1kx_ctrl_espresso of mor1kx_ctrl_espresso.v
   wire			flag_clear_o;		// From mor1kx_execute_alu of mor1kx_execute_alu.v
   wire			flag_o;			// From mor1kx_ctrl_espresso of mor1kx_ctrl_espresso.v
   wire			flag_set_o;		// From mor1kx_execute_alu of mor1kx_execute_alu.v
   wire			lsu_except_align_o;	// From mor1kx_lsu_espresso of mor1kx_lsu_espresso.v
   wire			lsu_except_dbus_o;	// From mor1kx_lsu_espresso of mor1kx_lsu_espresso.v
   wire [OPTION_OPERAND_WIDTH-1:0] lsu_result_o;// From mor1kx_lsu_espresso of mor1kx_lsu_espresso.v
   wire			lsu_valid_o;		// From mor1kx_lsu_espresso of mor1kx_lsu_espresso.v
   wire [OPTION_OPERAND_WIDTH-1:0] mfspr_dat_o;	// From mor1kx_ctrl_espresso of mor1kx_ctrl_espresso.v
   wire [OPTION_OPERAND_WIDTH-1:0] mul_result_o;// From mor1kx_execute_alu of mor1kx_execute_alu.v
   wire			next_fetch_done_o;	// From mor1kx_fetch_espresso of mor1kx_fetch_espresso.v
   wire			overflow_clear_o;	// From mor1kx_execute_alu of mor1kx_execute_alu.v
   wire			overflow_set_o;		// From mor1kx_execute_alu of mor1kx_execute_alu.v
   wire			padv_decode_o;		// From mor1kx_ctrl_espresso of mor1kx_ctrl_espresso.v
   wire			padv_execute_o;		// From mor1kx_ctrl_espresso of mor1kx_ctrl_espresso.v
   wire			padv_fetch_o;		// From mor1kx_ctrl_espresso of mor1kx_ctrl_espresso.v
   wire [OPTION_OPERAND_WIDTH-1:0] pc_fetch_next_o;// From mor1kx_fetch_espresso of mor1kx_fetch_espresso.v
   wire [OPTION_OPERAND_WIDTH-1:0] pc_fetch_o;	// From mor1kx_fetch_espresso of mor1kx_fetch_espresso.v
   wire			pipeline_flush_o;	// From mor1kx_ctrl_espresso of mor1kx_ctrl_espresso.v
   wire [OPTION_OPERAND_WIDTH-1:0] rf_result_o;	// From mor1kx_wb_mux_espresso of mor1kx_wb_mux_espresso.v
   wire			rf_we_o;		// From mor1kx_ctrl_espresso of mor1kx_ctrl_espresso.v
   wire [OPTION_OPERAND_WIDTH-1:0] rfa_o;	// From mor1kx_rf_espresso of mor1kx_rf_espresso.v
   wire [OPTION_OPERAND_WIDTH-1:0] rfb_o;	// From mor1kx_rf_espresso of mor1kx_rf_espresso.v
   wire [OPTION_OPERAND_WIDTH-1:0] spr_npc_o;	// From mor1kx_ctrl_espresso of mor1kx_ctrl_espresso.v
   wire [OPTION_OPERAND_WIDTH-1:0] spr_ppc_o;	// From mor1kx_ctrl_espresso of mor1kx_ctrl_espresso.v
   wire			stepping_o;		// From mor1kx_ctrl_espresso of mor1kx_ctrl_espresso.v
   // End of automatics

   /* mor1kx_fetch_espresso AUTO_TEMPLATE (
    .padv_i				(padv_fetch_o),
    .branch_occur_i			(ctrl_branch_occur_o),
    .branch_dest_i			(ctrl_branch_target_o),
    .pipeline_flush_i			(pipeline_flush_o),
    .pc_decode_o                        (pc_fetch_to_decode),
    .decode_insn_o                      (insn_fetch_to_decode),
    .du_restart_pc_i                    (du_restart_pc_o),
    .du_restart_i                       (du_restart_o),
    .fetch_take_exception_branch_i      (fetch_take_exception_branch_o),
    .execute_waiting_i                  (execute_waiting_o),
    .stepping_i                         (stepping_o),
    ); */
   mor1kx_fetch_espresso
     #(
       .OPTION_OPERAND_WIDTH(OPTION_OPERAND_WIDTH),
       .OPTION_RF_ADDR_WIDTH(OPTION_RF_ADDR_WIDTH),
       .OPTION_RESET_PC(OPTION_RESET_PC)
       )
     mor1kx_fetch_espresso
     (/*AUTOINST*/
      // Outputs
      .ibus_adr_o			(ibus_adr_o[OPTION_OPERAND_WIDTH-1:0]),
      .ibus_req_o			(ibus_req_o),
      .ibus_burst_o			(ibus_burst_o),
      .decode_insn_o			(insn_fetch_to_decode),	 // Templated
      .next_fetch_done_o		(next_fetch_done_o),
      .fetch_rfa_adr_o			(fetch_rfa_adr_o[OPTION_RF_ADDR_WIDTH-1:0]),
      .fetch_rfb_adr_o			(fetch_rfb_adr_o[OPTION_RF_ADDR_WIDTH-1:0]),
      .pc_fetch_o			(pc_fetch_o[OPTION_OPERAND_WIDTH-1:0]),
      .pc_fetch_next_o			(pc_fetch_next_o[OPTION_OPERAND_WIDTH-1:0]),
      .decode_except_ibus_err_o		(decode_except_ibus_err_o),
      .fetch_advancing_o		(fetch_advancing_o),
      // Inputs
      .clk				(clk),
      .rst				(rst),
      .ibus_err_i			(ibus_err_i),
      .ibus_ack_i			(ibus_ack_i),
      .ibus_dat_i			(ibus_dat_i[`OR1K_INSN_WIDTH-1:0]),
      .padv_i				(padv_fetch_o),		 // Templated
      .branch_occur_i			(ctrl_branch_occur_o),	 // Templated
      .branch_dest_i			(ctrl_branch_target_o),	 // Templated
      .du_restart_i			(du_restart_o),		 // Templated
      .du_restart_pc_i			(du_restart_pc_o),	 // Templated
      .fetch_take_exception_branch_i	(fetch_take_exception_branch_o), // Templated
      .execute_waiting_i		(execute_waiting_o),	 // Templated
      .du_stall_i			(du_stall_i),
      .stepping_i			(stepping_o));		 // Templated

   /* mor1kx_decode AUTO_TEMPLATE (
    .decode_insn_i			(insn_fetch_to_decode),
    .decode_op_lsu_atomic_o             (),
    ); */
   mor1kx_decode
     #(
       .OPTION_OPERAND_WIDTH(OPTION_OPERAND_WIDTH),
       .OPTION_RESET_PC(OPTION_RESET_PC),
       .OPTION_RF_ADDR_WIDTH(OPTION_RF_ADDR_WIDTH),
       .FEATURE_SYSCALL(FEATURE_SYSCALL),
       .FEATURE_TRAP(FEATURE_TRAP),
       .FEATURE_RANGE(FEATURE_RANGE),
       .FEATURE_MAC(FEATURE_MAC),
       .FEATURE_MULTIPLIER(FEATURE_MULTIPLIER),
       .FEATURE_DIVIDER(FEATURE_DIVIDER),
       .FEATURE_ADDC(FEATURE_ADDC),
       .FEATURE_SRA(FEATURE_SRA),
       .FEATURE_ROR(FEATURE_ROR),
       .FEATURE_EXT(FEATURE_EXT),
       .FEATURE_CMOV(FEATURE_CMOV),
       .FEATURE_FFL1(FEATURE_FFL1),
       .FEATURE_MSYNC(FEATURE_MSYNC),
       .FEATURE_PSYNC(FEATURE_PSYNC),
       .FEATURE_CSYNC(FEATURE_CSYNC),
       .FEATURE_CUST1(FEATURE_CUST1),
       .FEATURE_CUST2(FEATURE_CUST2),
       .FEATURE_CUST3(FEATURE_CUST3),
       .FEATURE_CUST4(FEATURE_CUST4),
       .FEATURE_CUST5(FEATURE_CUST5),
       .FEATURE_CUST6(FEATURE_CUST6),
       .FEATURE_CUST7(FEATURE_CUST7),
       .FEATURE_CUST8(FEATURE_CUST8)
       )
     mor1kx_decode
     (/*AUTOINST*/
      // Outputs
      .decode_opc_alu_o			(decode_opc_alu_o[`OR1K_ALU_OPC_WIDTH-1:0]),
      .decode_opc_alu_secondary_o	(decode_opc_alu_secondary_o[`OR1K_ALU_OPC_WIDTH-1:0]),
      .decode_imm16_o			(decode_imm16_o[`OR1K_IMM_WIDTH-1:0]),
      .decode_immediate_o		(decode_immediate_o[OPTION_OPERAND_WIDTH-1:0]),
      .decode_immediate_sel_o		(decode_immediate_sel_o),
      .decode_immjbr_upper_o		(decode_immjbr_upper_o[9:0]),
      .decode_rfd_adr_o			(decode_rfd_adr_o[OPTION_RF_ADDR_WIDTH-1:0]),
      .decode_rfa_adr_o			(decode_rfa_adr_o[OPTION_RF_ADDR_WIDTH-1:0]),
      .decode_rfb_adr_o			(decode_rfb_adr_o[OPTION_RF_ADDR_WIDTH-1:0]),
      .decode_rf_wb_o			(decode_rf_wb_o),
      .decode_op_jbr_o			(decode_op_jbr_o),
      .decode_op_jr_o			(decode_op_jr_o),
      .decode_op_jal_o			(decode_op_jal_o),
      .decode_op_bf_o			(decode_op_bf_o),
      .decode_op_bnf_o			(decode_op_bnf_o),
      .decode_op_brcond_o		(decode_op_brcond_o),
      .decode_op_branch_o		(decode_op_branch_o),
      .decode_op_alu_o			(decode_op_alu_o),
      .decode_op_lsu_load_o		(decode_op_lsu_load_o),
      .decode_op_lsu_store_o		(decode_op_lsu_store_o),
<<<<<<< HEAD
      .decode_op_lsu_atomic_o		(),			 // Templated
=======
      .decode_op_lsu_atomic_o		(decode_op_lsu_atomic_o),
>>>>>>> 2e695ee7
      .decode_lsu_length_o		(decode_lsu_length_o[1:0]),
      .decode_lsu_zext_o		(decode_lsu_zext_o),
      .decode_op_mfspr_o		(decode_op_mfspr_o),
      .decode_op_mtspr_o		(decode_op_mtspr_o),
      .decode_op_rfe_o			(decode_op_rfe_o),
      .decode_op_setflag_o		(decode_op_setflag_o),
      .decode_op_add_o			(decode_op_add_o),
      .decode_op_mul_o			(decode_op_mul_o),
      .decode_op_mul_signed_o		(decode_op_mul_signed_o),
      .decode_op_mul_unsigned_o		(decode_op_mul_unsigned_o),
      .decode_op_div_o			(decode_op_div_o),
      .decode_op_div_signed_o		(decode_op_div_signed_o),
      .decode_op_div_unsigned_o		(decode_op_div_unsigned_o),
      .decode_op_shift_o		(decode_op_shift_o),
      .decode_op_ffl1_o			(decode_op_ffl1_o),
      .decode_op_movhi_o		(decode_op_movhi_o),
      .decode_adder_do_sub_o		(decode_adder_do_sub_o),
      .decode_adder_do_carry_o		(decode_adder_do_carry_o),
      .decode_except_illegal_o		(decode_except_illegal_o),
      .decode_except_syscall_o		(decode_except_syscall_o),
      .decode_except_trap_o		(decode_except_trap_o),
      .decode_opc_insn_o		(decode_opc_insn_o[`OR1K_OPCODE_WIDTH-1:0]),
      // Inputs
      .clk				(clk),
      .rst				(rst),
      .decode_insn_i			(insn_fetch_to_decode));	 // Templated

   /* mor1kx_execute_alu AUTO_TEMPLATE (
    .padv_execute_i			(padv_execute_o),
    .padv_ctrl_i			(1'b1),
    .opc_alu_i			        (decode_opc_alu_o),
    .opc_alu_secondary_i		(decode_opc_alu_secondary_o),
    .imm16_i				(decode_imm16_o),
    .immediate_i			(decode_immediate_o),
    .immediate_sel_i			(decode_immediate_sel_o),
    .decode_valid_i			(padv_decode_o),
    .op_alu_i				(decode_op_alu_o),
    .op_add_i				(decode_op_add_o),
    .op_mul_i				(decode_op_mul_o),
    .op_mul_signed_i			(decode_op_mul_signed_o),
    .op_mul_unsigned_i			(decode_op_mul_unsigned_o),
    .op_div_i				(decode_op_div_o),
    .op_div_signed_i			(decode_op_div_signed_o),
    .op_div_unsigned_i			(decode_op_div_unsigned_o),
    .op_shift_i				(decode_op_shift_o),
    .op_ffl1_i				(decode_op_ffl1_o),
    .op_setflag_i			(decode_op_setflag_o),
    .op_mtspr_i				(decode_op_mtspr_o),
    .op_mfspr_i				(decode_op_mfspr_o),
    .op_movhi_i				(decode_op_movhi_o),
    .op_jbr_i				(decode_op_jbr_o),
    .op_jr_i				(decode_op_jr_o),
    .immjbr_upper_i			(decode_immjbr_upper_o),
    .pc_execute_i			(spr_ppc_o),
    .adder_do_sub_i			(decode_adder_do_sub_o),
    .adder_do_carry_i			(decode_adder_do_carry_o),
    .rfa_i				(rfa_o),
    .rfb_i				(rfb_o),
    .flag_i				(flag_o),
    .carry_i                            (carry_o),
    ); */
   mor1kx_execute_alu
     #(
       .OPTION_OPERAND_WIDTH(OPTION_OPERAND_WIDTH),
       .FEATURE_MULTIPLIER(FEATURE_MULTIPLIER),
       .FEATURE_DIVIDER(FEATURE_DIVIDER),
       .FEATURE_ADDC(FEATURE_ADDC),
       .FEATURE_SRA(FEATURE_SRA),
       .FEATURE_ROR(FEATURE_ROR),
       .FEATURE_EXT(FEATURE_EXT),
       .FEATURE_CMOV(FEATURE_CMOV),
       .FEATURE_FFL1(FEATURE_FFL1),
       .FEATURE_CUST1(FEATURE_CUST1),
       .FEATURE_CUST2(FEATURE_CUST2),
       .FEATURE_CUST3(FEATURE_CUST3),
       .FEATURE_CUST4(FEATURE_CUST4),
       .FEATURE_CUST5(FEATURE_CUST5),
       .FEATURE_CUST6(FEATURE_CUST6),
       .FEATURE_CUST7(FEATURE_CUST7),
       .FEATURE_CUST8(FEATURE_CUST8),
       .OPTION_SHIFTER(OPTION_SHIFTER)
       )
     mor1kx_execute_alu 
     (/*AUTOINST*/
      // Outputs
      .flag_set_o			(flag_set_o),
      .flag_clear_o			(flag_clear_o),
      .carry_set_o			(carry_set_o),
      .carry_clear_o			(carry_clear_o),
      .overflow_set_o			(overflow_set_o),
      .overflow_clear_o			(overflow_clear_o),
      .alu_result_o			(alu_result_o[OPTION_OPERAND_WIDTH-1:0]),
      .alu_valid_o			(alu_valid_o),
      .mul_result_o			(mul_result_o[OPTION_OPERAND_WIDTH-1:0]),
      .adder_result_o			(adder_result_o[OPTION_OPERAND_WIDTH-1:0]),
      // Inputs
      .clk				(clk),
      .rst				(rst),
      .padv_execute_i			(padv_execute_o),	 // Templated
      .padv_ctrl_i			(1'b1),			 // Templated
      .opc_alu_i			(decode_opc_alu_o),	 // Templated
      .opc_alu_secondary_i		(decode_opc_alu_secondary_o), // Templated
      .imm16_i				(decode_imm16_o),	 // Templated
      .immediate_i			(decode_immediate_o),	 // Templated
      .immediate_sel_i			(decode_immediate_sel_o), // Templated
      .decode_valid_i			(padv_decode_o),	 // Templated
      .op_alu_i				(decode_op_alu_o),	 // Templated
      .op_add_i				(decode_op_add_o),	 // Templated
      .op_mul_i				(decode_op_mul_o),	 // Templated
      .op_mul_signed_i			(decode_op_mul_signed_o), // Templated
      .op_mul_unsigned_i		(decode_op_mul_unsigned_o), // Templated
      .op_div_i				(decode_op_div_o),	 // Templated
      .op_div_signed_i			(decode_op_div_signed_o), // Templated
      .op_div_unsigned_i		(decode_op_div_unsigned_o), // Templated
      .op_shift_i			(decode_op_shift_o),	 // Templated
      .op_ffl1_i			(decode_op_ffl1_o),	 // Templated
      .op_setflag_i			(decode_op_setflag_o),	 // Templated
      .op_mtspr_i			(decode_op_mtspr_o),	 // Templated
      .op_mfspr_i			(decode_op_mfspr_o),	 // Templated
      .op_movhi_i			(decode_op_movhi_o),	 // Templated
      .op_jbr_i				(decode_op_jbr_o),	 // Templated
      .op_jr_i				(decode_op_jr_o),	 // Templated
      .immjbr_upper_i			(decode_immjbr_upper_o), // Templated
      .pc_execute_i			(spr_ppc_o),		 // Templated
      .adder_do_sub_i			(decode_adder_do_sub_o), // Templated
      .adder_do_carry_i			(decode_adder_do_carry_o), // Templated
      .rfa_i				(rfa_o),		 // Templated
      .rfb_i				(rfb_o),		 // Templated
      .flag_i				(flag_o),		 // Templated
      .carry_i				(carry_o));		 // Templated

   
   /* mor1kx_lsu_espresso AUTO_TEMPLATE (
    .padv_fetch_i			(padv_fetch_o),
    .lsu_adr_i				(adder_result_o),
    .rfb_i				(rfb_o),
    .op_lsu_load_i			(decode_op_lsu_load_o),
    .op_lsu_store_i			(decode_op_lsu_store_o),
    .lsu_length_i			(decode_lsu_length_o),
    .lsu_zext_i				(decode_lsu_zext_o),
    .exception_taken_i                  (exception_taken_o),
    .du_restart_i                       (du_restart_o),
    .stepping_i                         (stepping_o),
    .next_fetch_done_i                  (next_fetch_done_o),
    ); */
   mor1kx_lsu_espresso
     #(
       .OPTION_OPERAND_WIDTH(OPTION_OPERAND_WIDTH)
       )
     mor1kx_lsu_espresso
     (/*AUTOINST*/
      // Outputs
      .lsu_result_o			(lsu_result_o[OPTION_OPERAND_WIDTH-1:0]),
      .lsu_valid_o			(lsu_valid_o),
      .lsu_except_dbus_o		(lsu_except_dbus_o),
      .lsu_except_align_o		(lsu_except_align_o),
      .dbus_adr_o			(dbus_adr_o[OPTION_OPERAND_WIDTH-1:0]),
      .dbus_req_o			(dbus_req_o),
      .dbus_dat_o			(dbus_dat_o[OPTION_OPERAND_WIDTH-1:0]),
      .dbus_bsel_o			(dbus_bsel_o[3:0]),
      .dbus_we_o			(dbus_we_o),
      .dbus_burst_o			(dbus_burst_o),
      // Inputs
      .clk				(clk),
      .rst				(rst),
      .padv_fetch_i			(padv_fetch_o),		 // Templated
      .lsu_adr_i			(adder_result_o),	 // Templated
      .rfb_i				(rfb_o),		 // Templated
      .op_lsu_load_i			(decode_op_lsu_load_o),	 // Templated
      .op_lsu_store_i			(decode_op_lsu_store_o), // Templated
      .lsu_length_i			(decode_lsu_length_o),	 // Templated
      .lsu_zext_i			(decode_lsu_zext_o),	 // Templated
      .exception_taken_i		(exception_taken_o),	 // Templated
      .du_restart_i			(du_restart_o),		 // Templated
      .stepping_i			(stepping_o),		 // Templated
      .next_fetch_done_i		(next_fetch_done_o),	 // Templated
      .dbus_err_i			(dbus_err_i),
      .dbus_ack_i			(dbus_ack_i),
      .dbus_dat_i			(dbus_dat_i[OPTION_OPERAND_WIDTH-1:0]));

   
   /* mor1kx_wb_mux_espresso AUTO_TEMPLATE (
    .alu_result_i			(alu_result_o),
    .lsu_result_i			(lsu_result_o),
    .spr_i				(mfspr_dat_o),
    .op_jal_i				(decode_op_jal_o),    
    .op_lsu_load_i			(decode_op_lsu_load_o),
    .ppc_i 			        (spr_ppc_o),
    .op_mfspr_i			        (decode_op_mfspr_o),
    .pc_fetch_next_i                    (pc_fetch_next_o),
    ); */
   mor1kx_wb_mux_espresso
     #(
       .OPTION_OPERAND_WIDTH(OPTION_OPERAND_WIDTH)
       )
     mor1kx_wb_mux_espresso
     (/*AUTOINST*/
      // Outputs
      .rf_result_o			(rf_result_o[OPTION_OPERAND_WIDTH-1:0]),
      // Inputs
      .clk				(clk),
      .rst				(rst),
      .alu_result_i			(alu_result_o),		 // Templated
      .lsu_result_i			(lsu_result_o),		 // Templated
      .ppc_i				(spr_ppc_o),		 // Templated
      .pc_fetch_next_i			(pc_fetch_next_o),	 // Templated
      .spr_i				(mfspr_dat_o),		 // Templated
      .op_jal_i				(decode_op_jal_o),	 // Templated
      .op_lsu_load_i			(decode_op_lsu_load_o),	 // Templated
      .op_mfspr_i			(decode_op_mfspr_o));	 // Templated
   
   
   /* mor1kx_rf_espresso AUTO_TEMPLATE (
    .rf_we_i    			(rf_we_o),
    .rf_re_i    			(fetch_advancing_o),
    .rfd_adr_i  			(decode_rfd_adr_o),
    .rfa_adr_i  			(fetch_rfa_adr_o),
    .rfb_adr_i  			(fetch_rfb_adr_o),
    .result_i				(rf_result_o),
    ); */
   mor1kx_rf_espresso
     #(
       .OPTION_OPERAND_WIDTH(OPTION_OPERAND_WIDTH),
       .OPTION_RF_ADDR_WIDTH(OPTION_RF_ADDR_WIDTH),
       .OPTION_RF_WORDS(OPTION_RF_WORDS)
       )
     mor1kx_rf_espresso
     (/*AUTOINST*/
      // Outputs
      .rfa_o				(rfa_o[OPTION_OPERAND_WIDTH-1:0]),
      .rfb_o				(rfb_o[OPTION_OPERAND_WIDTH-1:0]),
      // Inputs
      .clk				(clk),
      .rst				(rst),
      .rfd_adr_i			(decode_rfd_adr_o),	 // Templated
      .rfa_adr_i			(fetch_rfa_adr_o),	 // Templated
      .rfb_adr_i			(fetch_rfb_adr_o),	 // Templated
      .rf_we_i				(rf_we_o),		 // Templated
      .rf_re_i				(fetch_advancing_o),	 // Templated
      .result_i				(rf_result_o));		 // Templated

   	 
   /* Debug signals required for the debug monitor */
   function [OPTION_OPERAND_WIDTH-1:0] get_gpr;
      // verilator public
      input [4:0] 		   gpr_num;
      begin
	 // If we're writing, the value won't be in the GPR yet, so snoop
	 // it off the result in line.
	 if (rf_we_o)
	   get_gpr = rf_result_o;
	 else
	   get_gpr = mor1kx_rf_espresso.rfa.ram[gpr_num];
      end
   endfunction
   
`ifndef SYNTHESIS
// synthesis translate_off
   task set_gpr;
      // verilator public
      input [4:0] gpr_num;
      input [OPTION_OPERAND_WIDTH-1:0] gpr_value;
      begin
	 mor1kx_rf_espresso.rfa.ram[gpr_num] = gpr_value;
	 mor1kx_rf_espresso.rfb.ram[gpr_num] = gpr_value;
      end
   endtask
// synthesis translate_on
`endif

   /* mor1kx_ctrl_espresso AUTO_TEMPLATE (   
    .ctrl_alu_result_i		(alu_result_o),
    .ctrl_rfb_i			(rfb_o),
    .ctrl_flag_set_i		(flag_set_o),
    .ctrl_flag_clear_i		(flag_clear_o),
    .pc_ctrl_i			(),
    .pc_fetch_i 		(pc_fetch_o),    
    .ctrl_opc_insn_i		(decode_opc_insn_o),
    .ctrl_branch_target_i	(ctrl_branch_target_o),
    .op_lsu_load_i		(decode_op_lsu_load_o),
    .op_lsu_store_i		(decode_op_lsu_store_o),
    .alu_valid_i		(alu_valid_o),	 
    .lsu_valid_i		(lsu_valid_o),	 
    .op_jr_i			(decode_op_jr_o),
    .op_jbr_i			(decode_op_jbr_o),
    .except_ibus_err_i		(decode_except_ibus_err_o),
    .except_illegal_i		(decode_except_illegal_o),
    .except_syscall_i		(decode_except_syscall_o),
    .except_dbus_i		(lsu_except_dbus_o),
    .except_trap_i		(decode_except_trap_o),
    .except_align_i		(lsu_except_align_o),
    .next_fetch_done_i		(next_fetch_done_o),
    .execute_valid_i		(execute_valid_o),
    .execute_waiting_i		(execute_waiting_o),
    .fetch_branch_taken_i	(fetch_branch_taken_o),
    .rf_wb_i			(decode_rf_wb_o),
    .fetch_advancing_i          (fetch_advancing_o),
    .carry_set_i		(carry_set_o),
    .carry_clear_i		(carry_clear_o),
    .overflow_set_i		(overflow_set_o),
    .overflow_clear_i		(overflow_clear_o),
    .spr_bus_dat_dc_i		(),
    .spr_bus_ack_dc_i		(),
    .spr_bus_dat_ic_i		(),
    .spr_bus_ack_ic_i		(),
    ); */
   mor1kx_ctrl_espresso
     #(
       .OPTION_OPERAND_WIDTH(OPTION_OPERAND_WIDTH),
       .OPTION_RESET_PC(OPTION_RESET_PC),
       .FEATURE_PIC(FEATURE_PIC),
       .FEATURE_TIMER(FEATURE_TIMER),
       .OPTION_PIC_TRIGGER(OPTION_PIC_TRIGGER),
       .OPTION_PIC_NMI_WIDTH(OPTION_PIC_NMI_WIDTH),
       .FEATURE_DSX(FEATURE_DSX),
       .FEATURE_FASTCONTEXTS(FEATURE_FASTCONTEXTS),
       .FEATURE_OVERFLOW(FEATURE_OVERFLOW),
       .FEATURE_DATACACHE(FEATURE_DATACACHE),
       .OPTION_DCACHE_BLOCK_WIDTH(OPTION_DCACHE_BLOCK_WIDTH),
       .OPTION_DCACHE_SET_WIDTH(OPTION_DCACHE_SET_WIDTH),
       .OPTION_DCACHE_WAYS(OPTION_DCACHE_WAYS),
       .FEATURE_DMMU(FEATURE_DMMU),
       .FEATURE_INSTRUCTIONCACHE(FEATURE_INSTRUCTIONCACHE),
       .OPTION_ICACHE_BLOCK_WIDTH(OPTION_ICACHE_BLOCK_WIDTH),
       .OPTION_ICACHE_SET_WIDTH(OPTION_ICACHE_SET_WIDTH),
       .OPTION_ICACHE_WAYS(OPTION_ICACHE_WAYS),
       .FEATURE_IMMU(FEATURE_IMMU),
       .FEATURE_DEBUGUNIT(FEATURE_DEBUGUNIT),
       .FEATURE_PERFCOUNTERS(FEATURE_PERFCOUNTERS),
       .FEATURE_MAC(FEATURE_MAC),
       .FEATURE_MULTICORE(FEATURE_MULTICORE),
       .FEATURE_SYSCALL(FEATURE_SYSCALL),
       .FEATURE_TRAP(FEATURE_TRAP),
       .FEATURE_RANGE(FEATURE_RANGE)
       )
     mor1kx_ctrl_espresso
       (/*AUTOINST*/
	// Outputs
	.flag_o				(flag_o),
	.spr_npc_o			(spr_npc_o[OPTION_OPERAND_WIDTH-1:0]),
	.spr_ppc_o			(spr_ppc_o[OPTION_OPERAND_WIDTH-1:0]),
	.mfspr_dat_o			(mfspr_dat_o[OPTION_OPERAND_WIDTH-1:0]),
	.ctrl_mfspr_we_o		(ctrl_mfspr_we_o),
	.carry_o			(carry_o),
	.pipeline_flush_o		(pipeline_flush_o),
	.padv_fetch_o			(padv_fetch_o),
	.padv_decode_o			(padv_decode_o),
	.padv_execute_o			(padv_execute_o),
	.fetch_take_exception_branch_o	(fetch_take_exception_branch_o),
	.exception_taken_o		(exception_taken_o),
	.execute_waiting_o		(execute_waiting_o),
	.stepping_o			(stepping_o),
	.du_dat_o			(du_dat_o[OPTION_OPERAND_WIDTH-1:0]),
	.du_ack_o			(du_ack_o),
	.du_stall_o			(du_stall_o),
	.du_restart_pc_o		(du_restart_pc_o[OPTION_OPERAND_WIDTH-1:0]),
	.du_restart_o			(du_restart_o),
	.spr_bus_addr_o			(spr_bus_addr_o[15:0]),
	.spr_bus_we_o			(spr_bus_we_o),
	.spr_bus_stb_o			(spr_bus_stb_o),
	.spr_bus_dat_o			(spr_bus_dat_o[OPTION_OPERAND_WIDTH-1:0]),
	.spr_sr_o			(spr_sr_o[15:0]),
	.ctrl_branch_target_o		(ctrl_branch_target_o[OPTION_OPERAND_WIDTH-1:0]),
	.ctrl_branch_occur_o		(ctrl_branch_occur_o),
	.rf_we_o			(rf_we_o),
	// Inputs
	.clk				(clk),
	.rst				(rst),
	.ctrl_alu_result_i		(alu_result_o),		 // Templated
	.ctrl_rfb_i			(rfb_o),		 // Templated
	.ctrl_flag_set_i		(flag_set_o),		 // Templated
	.ctrl_flag_clear_i		(flag_clear_o),		 // Templated
	.ctrl_opc_insn_i		(decode_opc_insn_o),	 // Templated
	.pc_fetch_i			(pc_fetch_o),		 // Templated
	.fetch_advancing_i		(fetch_advancing_o),	 // Templated
	.except_ibus_err_i		(decode_except_ibus_err_o), // Templated
	.except_illegal_i		(decode_except_illegal_o), // Templated
	.except_syscall_i		(decode_except_syscall_o), // Templated
	.except_dbus_i			(lsu_except_dbus_o),	 // Templated
	.except_trap_i			(decode_except_trap_o),	 // Templated
	.except_align_i			(lsu_except_align_o),	 // Templated
	.next_fetch_done_i		(next_fetch_done_o),	 // Templated
	.alu_valid_i			(alu_valid_o),		 // Templated
	.lsu_valid_i			(lsu_valid_o),		 // Templated
	.op_lsu_load_i			(decode_op_lsu_load_o),	 // Templated
	.op_lsu_store_i			(decode_op_lsu_store_o), // Templated
	.op_jr_i			(decode_op_jr_o),	 // Templated
	.op_jbr_i			(decode_op_jbr_o),	 // Templated
	.irq_i				(irq_i[31:0]),
	.carry_set_i			(carry_set_o),		 // Templated
	.carry_clear_i			(carry_clear_o),	 // Templated
	.overflow_set_i			(overflow_set_o),	 // Templated
	.overflow_clear_i		(overflow_clear_o),	 // Templated
	.du_addr_i			(du_addr_i[15:0]),
	.du_stb_i			(du_stb_i),
	.du_dat_i			(du_dat_i[OPTION_OPERAND_WIDTH-1:0]),
	.du_we_i			(du_we_i),
	.du_stall_i			(du_stall_i),
	.spr_bus_dat_dc_i		(),			 // Templated
	.spr_bus_ack_dc_i		(),			 // Templated
	.spr_bus_dat_ic_i		(),			 // Templated
	.spr_bus_ack_ic_i		(),			 // Templated
	.spr_bus_dat_dmmu_i		(spr_bus_dat_dmmu_i[OPTION_OPERAND_WIDTH-1:0]),
	.spr_bus_ack_dmmu_i		(spr_bus_ack_dmmu_i),
	.spr_bus_dat_immu_i		(spr_bus_dat_immu_i[OPTION_OPERAND_WIDTH-1:0]),
	.spr_bus_ack_immu_i		(spr_bus_ack_immu_i),
	.spr_bus_dat_mac_i		(spr_bus_dat_mac_i[OPTION_OPERAND_WIDTH-1:0]),
	.spr_bus_ack_mac_i		(spr_bus_ack_mac_i),
	.spr_bus_dat_pmu_i		(spr_bus_dat_pmu_i[OPTION_OPERAND_WIDTH-1:0]),
	.spr_bus_ack_pmu_i		(spr_bus_ack_pmu_i),
	.spr_bus_dat_pcu_i		(spr_bus_dat_pcu_i[OPTION_OPERAND_WIDTH-1:0]),
	.spr_bus_ack_pcu_i		(spr_bus_ack_pcu_i),
	.spr_bus_dat_fpu_i		(spr_bus_dat_fpu_i[OPTION_OPERAND_WIDTH-1:0]),
	.spr_bus_ack_fpu_i		(spr_bus_ack_fpu_i),
	.multicore_coreid_i		(multicore_coreid_i[OPTION_OPERAND_WIDTH-1:0]),
	.rf_wb_i			(decode_rf_wb_o));	 // Templated

endmodule // mor1kx_cpu_espresso
<|MERGE_RESOLUTION|>--- conflicted
+++ resolved
@@ -350,11 +350,7 @@
       .decode_op_alu_o			(decode_op_alu_o),
       .decode_op_lsu_load_o		(decode_op_lsu_load_o),
       .decode_op_lsu_store_o		(decode_op_lsu_store_o),
-<<<<<<< HEAD
       .decode_op_lsu_atomic_o		(),			 // Templated
-=======
-      .decode_op_lsu_atomic_o		(decode_op_lsu_atomic_o),
->>>>>>> 2e695ee7
       .decode_lsu_length_o		(decode_lsu_length_o[1:0]),
       .decode_lsu_zext_o		(decode_lsu_zext_o),
       .decode_op_mfspr_o		(decode_op_mfspr_o),
