--- conflicted
+++ resolved
@@ -78,13 +78,9 @@
 
     parameter OPTION_SHIFTER		= "BARREL",
 
-<<<<<<< HEAD
     parameter FEATURE_MULTICORE = "NONE",
 
     parameter FEATURE_TRACEPORT_EXEC = "NONE"
-=======
-    parameter FEATURE_MULTICORE         = "NONE"
->>>>>>> 64651c8a
     )
    (
     input 			      clk,
@@ -144,8 +140,6 @@
 
     input [OPTION_OPERAND_WIDTH-1:0]  multicore_coreid_i
    );
-
-
 
    wire [OPTION_OPERAND_WIDTH-1:0]   pc_fetch_to_decode;
    wire [`OR1K_INSN_WIDTH-1:0] 	     insn_fetch_to_decode;
